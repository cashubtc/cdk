[workspace]
members = [
    "bindings/cdk-js",
    "crates/*",
]
resolver = "2"

[workspace.package]
license = "MIT"
homepage = "https://github.com/cashubtc/cdk"
repository = "https://github.com/cashubtc/cdk.git"
rust-version = "1.70.0" # MSRV

[workspace.metadata]
authors = ["CDK Developers"]
edition = "2021"
description = "Cashu Development Kit"
readme = "README.md"
repository = "https://github.com/cashubtc/cdk"
license-file = "LICENSE"
keywords = ["bitcoin", "e-cash", "cashu"]

[workspace.dependencies]
async-trait = "0.1.74"
anyhow = "1"
axum = "0.7.5"
bitcoin = { version = "0.30", default-features = false } # lightning-invoice uses v0.30
bip39 = "2.0"
cdk = { version = "0.2", path = "./crates/cdk", default-features = false }
cdk-rexie = { version = "0.2", path = "./crates/cdk-rexie", default-features = false }
cdk-sqlite = { version = "0.2", path = "./crates/cdk-sqlite", default-features = false }
cdk-redb = { version = "0.2", path = "./crates/cdk-redb", default-features = false }
cdk-cln = { version = "0.1", path = "./crates/cdk-cln", default-features = false }
cdk-axum = { version = "0.1", path = "./crates/cdk-axum", default-features = false }
cdk-fake-wallet = { version = "0.1", path = "./crates/cdk-fake-wallet", default-features = false }
cdk-strike = { version = "0.1", path = "./crates/cdk-strike", default-features = false }
cdk-nostr = { version = "0.2", path = "./crates/cdk-nostr", default-features = false }
clap = { version = "4.4.8", features = ["derive", "env", "default"] }
tokio = { version = "1", default-features = false }
thiserror = "1"
tracing = { version = "0.1", default-features = false, features = ["attributes", "log"] }
tracing-subscriber = { version = "0.3.18", features = ["env-filter"] }
serde = { version = "1", default-features = false, features = ["derive"] }
serde_json = "1"
serde-wasm-bindgen = "0.6.5"
futures = { version = "0.3.28", default-feature = false }
web-sys =  { version = "0.3.69", default-features = false, features = ["console"] }
uuid = { version = "1", features = ["v4"] }
lightning-invoice = { version = "0.31", features = ["serde"] }
home = "0.5.9"
rand = "0.8.5"
url = "2.3"
<<<<<<< HEAD
nostr-sdk = { version = "0.33.0", default-features = false, features = [
    "nip04",
    "nip44"
]}
=======
>>>>>>> 0945b354

[profile]

[profile.ci]
inherits = "dev"
incremental = false
debug = "line-tables-only"
lto = "off"<|MERGE_RESOLUTION|>--- conflicted
+++ resolved
@@ -49,14 +49,11 @@
 lightning-invoice = { version = "0.31", features = ["serde"] }
 home = "0.5.9"
 rand = "0.8.5"
-url = "2.3"
-<<<<<<< HEAD
 nostr-sdk = { version = "0.33.0", default-features = false, features = [
     "nip04",
     "nip44"
 ]}
-=======
->>>>>>> 0945b354
+url = "2.3"
 
 [profile]
 
