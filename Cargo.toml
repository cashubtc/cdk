[workspace]
members = [
    "bindings/cdk-js",
    "crates/*",
]
resolver = "2"

[workspace.package]
license = "MIT"
homepage = "https://github.com/cashubtc/cdk"
repository = "https://github.com/cashubtc/cdk.git"
rust-version = "1.70.0" # MSRV
version = "0.3.0"

[workspace.metadata]
authors = ["CDK Developers"]
edition = "2021"
description = "Cashu Development Kit"
readme = "README.md"
repository = "https://github.com/cashubtc/cdk"
license-file = "LICENSE"
keywords = ["bitcoin", "e-cash", "cashu"]

[workspace.dependencies]
async-trait = "0.1.74"
anyhow = "1"
axum = "0.7.5"
bitcoin = { version = "0.30", default-features = false } # lightning-invoice uses v0.30
bip39 = "2.0"
<<<<<<< HEAD
cdk = { version = "0.2", path = "./crates/cdk", default-features = false }
cdk-rexie = { version = "0.2", path = "./crates/cdk-rexie", default-features = false }
cdk-sqlite = { version = "0.2", path = "./crates/cdk-sqlite", default-features = false }
cdk-redb = { version = "0.2", path = "./crates/cdk-redb", default-features = false }
cdk-cln = { version = "0.1", path = "./crates/cdk-cln", default-features = false }
cdk-axum = { version = "0.1", path = "./crates/cdk-axum", default-features = false }
cdk-fake-wallet = { version = "0.1", path = "./crates/cdk-fake-wallet", default-features = false }
cdk-strike = { version = "0.1", path = "./crates/cdk-strike", default-features = false }
cdk-nostr = { version = "0.2", path = "./crates/cdk-nostr", default-features = false }
=======
>>>>>>> e57c7f1e
clap = { version = "4.4.8", features = ["derive", "env", "default"] }
cdk = { version = "0.3", path = "./crates/cdk", default-features = false }
cdk-rexie = { version = "0.3", path = "./crates/cdk-rexie", default-features = false }
cdk-sqlite = { version = "0.3", path = "./crates/cdk-sqlite", default-features = false }
cdk-redb = { version = "0.3", path = "./crates/cdk-redb", default-features = false }
cdk-cln = { version = "0.3", path = "./crates/cdk-cln", default-features = false }
cdk-axum = { version = "0.3", path = "./crates/cdk-axum", default-features = false }
cdk-fake-wallet = { version = "0.3", path = "./crates/cdk-fake-wallet", default-features = false }
cdk-strike = { version = "0.3", path = "./crates/cdk-strike", default-features = false }
tokio = { version = "1", default-features = false }
thiserror = "1"
tracing = { version = "0.1", default-features = false, features = ["attributes", "log"] }
tracing-subscriber = { version = "0.3.18", features = ["env-filter"] }
serde = { version = "1", default-features = false, features = ["derive"] }
serde_json = "1"
serde-wasm-bindgen = "0.6.5"
futures = { version = "0.3.28", default-feature = false }
web-sys =  { version = "0.3.69", default-features = false, features = ["console"] }
uuid = { version = "1", features = ["v4"] }
lightning-invoice = { version = "0.31", features = ["serde"] }
home = "0.5.9"
rand = "0.8.5"
nostr-sdk = { version = "0.33.0", default-features = false, features = [
    "nip04",
    "nip44"
]}
url = "2.3"

[profile]

[profile.ci]
inherits = "dev"
incremental = false
debug = "line-tables-only"
lto = "off"<|MERGE_RESOLUTION|>--- conflicted
+++ resolved
@@ -1,15 +1,12 @@
 [workspace]
-members = [
-    "bindings/cdk-js",
-    "crates/*",
-]
+members = ["bindings/cdk-js", "crates/*"]
 resolver = "2"
 
 [workspace.package]
 license = "MIT"
 homepage = "https://github.com/cashubtc/cdk"
 repository = "https://github.com/cashubtc/cdk.git"
-rust-version = "1.70.0" # MSRV
+rust-version = "1.70.0"                            # MSRV
 version = "0.3.0"
 
 [workspace.metadata]
@@ -27,18 +24,7 @@
 axum = "0.7.5"
 bitcoin = { version = "0.30", default-features = false } # lightning-invoice uses v0.30
 bip39 = "2.0"
-<<<<<<< HEAD
-cdk = { version = "0.2", path = "./crates/cdk", default-features = false }
-cdk-rexie = { version = "0.2", path = "./crates/cdk-rexie", default-features = false }
-cdk-sqlite = { version = "0.2", path = "./crates/cdk-sqlite", default-features = false }
-cdk-redb = { version = "0.2", path = "./crates/cdk-redb", default-features = false }
-cdk-cln = { version = "0.1", path = "./crates/cdk-cln", default-features = false }
-cdk-axum = { version = "0.1", path = "./crates/cdk-axum", default-features = false }
-cdk-fake-wallet = { version = "0.1", path = "./crates/cdk-fake-wallet", default-features = false }
-cdk-strike = { version = "0.1", path = "./crates/cdk-strike", default-features = false }
 cdk-nostr = { version = "0.2", path = "./crates/cdk-nostr", default-features = false }
-=======
->>>>>>> e57c7f1e
 clap = { version = "4.4.8", features = ["derive", "env", "default"] }
 cdk = { version = "0.3", path = "./crates/cdk", default-features = false }
 cdk-rexie = { version = "0.3", path = "./crates/cdk-rexie", default-features = false }
@@ -50,21 +36,26 @@
 cdk-strike = { version = "0.3", path = "./crates/cdk-strike", default-features = false }
 tokio = { version = "1", default-features = false }
 thiserror = "1"
-tracing = { version = "0.1", default-features = false, features = ["attributes", "log"] }
+tracing = { version = "0.1", default-features = false, features = [
+    "attributes",
+    "log",
+] }
 tracing-subscriber = { version = "0.3.18", features = ["env-filter"] }
 serde = { version = "1", default-features = false, features = ["derive"] }
 serde_json = "1"
 serde-wasm-bindgen = "0.6.5"
 futures = { version = "0.3.28", default-feature = false }
-web-sys =  { version = "0.3.69", default-features = false, features = ["console"] }
+web-sys = { version = "0.3.69", default-features = false, features = [
+    "console",
+] }
 uuid = { version = "1", features = ["v4"] }
 lightning-invoice = { version = "0.31", features = ["serde"] }
 home = "0.5.9"
 rand = "0.8.5"
 nostr-sdk = { version = "0.33.0", default-features = false, features = [
     "nip04",
-    "nip44"
-]}
+    "nip44",
+] }
 url = "2.3"
 
 [profile]
