[workspace]
members = ["bindings/cdk-js", "crates/*"]
resolver = "2"

[workspace.package]
license = "MIT"
homepage = "https://github.com/cashubtc/cdk"
repository = "https://github.com/cashubtc/cdk.git"
rust-version = "1.70.0"                            # MSRV

[workspace.metadata]
authors = ["CDK Developers"]
edition = "2021"
description = "Cashu Development Kit"
readme = "README.md"
repository = "https://github.com/cashubtc/cdk"
license-file = "LICENSE"
keywords = ["bitcoin", "e-cash", "cashu"]

[workspace.dependencies]
anyhow = "1"
async-trait = "0.1.74"
anyhow = "1"
bitcoin = { version = "0.30", default-features = false } # lightning-invoice uses v0.30
bip39 = "2.0"
cdk = { version = "0.1", path = "./crates/cdk", default-features = false }
cdk-rexie = { version = "0.1", path = "./crates/cdk-rexie", default-features = false }
cdk-sqlite = { version = "0.1", path = "./crates/cdk-sqlite", default-features = false }
cdk-redb = { version = "0.1", path = "./crates/cdk-redb", default-features = false }
<<<<<<< HEAD
cdk-axum = { version = "0.1", path = "./crates/cdk-axum", default-features = false }
cdk-cln = { version = "0.1", path = "./crates/cdk-cln", default-features = false }
=======
cdk-cln = { version = "0.1", path = "./crates/cdk-cln", default-features = false }
cdk-axum = { version = "0.1", path = "./crates/cdk-axum", default-features = false }
>>>>>>> 658d85c1
tokio = { version = "1", default-features = false }
thiserror = "1"
tracing = { version = "0.1", default-features = false, features = [
    "attributes",
    "log",
] }
serde = { version = "1", default-features = false, features = ["derive"] }
serde_json = "1"
<<<<<<< HEAD
redb = "2.1.0"
futures = { version = "0.3.28", default-feature = false }
serde-wasm-bindgen = { version = "0.6.5", default-features = false }
web-sys = { version = "0.3.69", default-features = false, features = [
    "console",
] }
bitcoin = { version = "0.30", features = [
    "serde",
    "rand",
    "rand-std",
] } # lightning-invoice uses v0.30
uuid = { version = "1", features = ["v4"] }
=======
serde-wasm-bindgen = "0.6.5"
futures = { version = "0.3.28", default-feature = false }
web-sys =  { version = "0.3.69", default-features = false, features = ["console"] }
uuid = { version = "1", features = ["v4"] }
lightning-invoice = { version = "0.31", features = ["serde"] }
home = "0.5.9"
>>>>>>> 658d85c1

[profile]

[profile.ci]
inherits = "dev"
incremental = false
debug = "line-tables-only"
lto = "off"<|MERGE_RESOLUTION|>--- conflicted
+++ resolved
@@ -27,13 +27,8 @@
 cdk-rexie = { version = "0.1", path = "./crates/cdk-rexie", default-features = false }
 cdk-sqlite = { version = "0.1", path = "./crates/cdk-sqlite", default-features = false }
 cdk-redb = { version = "0.1", path = "./crates/cdk-redb", default-features = false }
-<<<<<<< HEAD
 cdk-axum = { version = "0.1", path = "./crates/cdk-axum", default-features = false }
 cdk-cln = { version = "0.1", path = "./crates/cdk-cln", default-features = false }
-=======
-cdk-cln = { version = "0.1", path = "./crates/cdk-cln", default-features = false }
-cdk-axum = { version = "0.1", path = "./crates/cdk-axum", default-features = false }
->>>>>>> 658d85c1
 tokio = { version = "1", default-features = false }
 thiserror = "1"
 tracing = { version = "0.1", default-features = false, features = [
@@ -42,27 +37,14 @@
 ] }
 serde = { version = "1", default-features = false, features = ["derive"] }
 serde_json = "1"
-<<<<<<< HEAD
-redb = "2.1.0"
+serde-wasm-bindgen = "0.6.5"
 futures = { version = "0.3.28", default-feature = false }
-serde-wasm-bindgen = { version = "0.6.5", default-features = false }
 web-sys = { version = "0.3.69", default-features = false, features = [
     "console",
 ] }
-bitcoin = { version = "0.30", features = [
-    "serde",
-    "rand",
-    "rand-std",
-] } # lightning-invoice uses v0.30
-uuid = { version = "1", features = ["v4"] }
-=======
-serde-wasm-bindgen = "0.6.5"
-futures = { version = "0.3.28", default-feature = false }
-web-sys =  { version = "0.3.69", default-features = false, features = ["console"] }
 uuid = { version = "1", features = ["v4"] }
 lightning-invoice = { version = "0.31", features = ["serde"] }
 home = "0.5.9"
->>>>>>> 658d85c1
 
 [profile]
 
