--- conflicted
+++ resolved
@@ -232,16 +232,6 @@
               cargo update -p half --precise 2.4.1
               cargo update -p base64ct --precise 1.7.3
               cargo update -p url --precise 2.5.2
-<<<<<<< HEAD
-
-              # For wasm32-unknown-unknown target
-              cargo update -p triomphe --precise 0.1.11
-
-              # Downgrade base64ct to avoid edition2024 error
-              cargo update -p base64ct --precise 1.7.3
-
-=======
->>>>>>> d665e2fc
               ";
               buildInputs = buildInputs ++ WASMInputs ++ [ msrv_toolchain ];
               inherit nativeBuildInputs;
@@ -280,7 +270,7 @@
                 echo "Docker is available at $(which docker)"
                 echo "Docker version: $(docker --version)"
               '';
-              buildInputs = buildInputs ++ [
+              buildInputs = buildInputs ++ [ 
                 stable_toolchain
                 pkgs.docker-client
               ];
