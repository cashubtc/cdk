//! Errors

use std::fmt;

use serde::{Deserialize, Deserializer, Serialize, Serializer};
use serde_json::Value;
use thiserror::Error;

use crate::nuts::Id;
use crate::util::hex;
#[cfg(feature = "wallet")]
use crate::wallet::WalletKey;
use crate::Amount;

/// CDK Error
#[derive(Debug, Error)]
pub enum Error {
    /// Mint does not have a key for amount
    #[error("No Key for Amount")]
    AmountKey,
    /// Keyset is not known
    #[error("Keyset id not known: `{0}`")]
    KeysetUnknown(Id),
    /// Unsupported unit
    #[error("Unit unsupported")]
    UnsupportedUnit,
    /// Payment failed
    #[error("Payment failed")]
    PaymentFailed,
    /// Payment pending
    #[error("Payment pending")]
    PaymentPending,
    /// Invoice already paid
    #[error("Request already paid")]
    RequestAlreadyPaid,
    /// Invalid payment request
    #[error("Invalid payment request")]
    InvalidPaymentRequest,
    /// Bolt11 invoice does not have amount
    #[error("Invoice Amount undefined")]
    InvoiceAmountUndefined,
    /// Split Values must be less then or equal to amount
    #[error("Split Values must be less then or equal to amount")]
    SplitValuesGreater,
    /// Amount overflow
    #[error("Amount Overflow")]
    AmountOverflow,
    /// Witness missing or invalid
    #[error("Signature missing or invalid")]
    SignatureMissingOrInvalid,
    /// Amountless Invoice Not supported
    #[error("Amount Less Invoice is not allowed")]
    AmountLessNotAllowed,

    // Mint Errors
    /// Minting is disabled
    #[error("Minting is disabled")]
    MintingDisabled,
    /// Quote is not known
    #[error("Unknown quote")]
    UnknownQuote,
    /// Quote is expired
    #[error("Expired quote: Expired: `{0}`, Time: `{1}`")]
    ExpiredQuote(u64, u64),
    /// Amount is outside of allowed range
    #[error("Amount must be between `{0}` and `{1}` is `{2}`")]
    AmountOutofLimitRange(Amount, Amount, Amount),
    /// Quote is not paiud
    #[error("Quote not paid")]
    UnpaidQuote,
    /// Quote is pending
    #[error("Quote pending")]
    PendingQuote,
    /// ecash already issued for quote
    #[error("Quote already issued")]
    IssuedQuote,
    /// Quote has already been paid
    #[error("Quote is already paid")]
    PaidQuote,
    /// Payment state is unknown
    #[error("Payment state is unknown")]
    UnknownPaymentState,
    /// Melting is disabled
    #[error("Minting is disabled")]
    MeltingDisabled,
    /// Unknown Keyset
    #[error("Unknown Keyset")]
    UnknownKeySet,
    /// BlindedMessage is already signed
    #[error("Blinded Message is already signed")]
    BlindedMessageAlreadySigned,
    /// Inactive Keyset
    #[error("Inactive Keyset")]
    InactiveKeyset,
    /// Transaction unbalanced
    #[error("Inputs: `{0}`, Outputs: `{1}`, Expected Fee: `{2}`")]
    TransactionUnbalanced(u64, u64, u64),
    /// Duplicate proofs provided
    #[error("Duplicate proofs")]
    DuplicateProofs,
    /// Multiple units provided
    #[error("Cannot have multiple units")]
    MultipleUnits,
    /// Sig all cannot be used in melt
    #[error("Sig all cannot be used in melt")]
    SigAllUsedInMelt,
    /// Token is already spent
    #[error("Token Already Spent")]
    TokenAlreadySpent,
    /// Token is already pending
    #[error("Token Pending")]
    TokenPending,
    /// Internal Error
    #[error("Internal Error")]
    Internal,

    // Wallet Errors
    /// P2PK spending conditions not met
    #[error("P2PK condition not met `{0}`")]
    P2PKConditionsNotMet(String),
    /// Spending Locktime not provided
    #[error("Spending condition locktime not provided")]
    LocktimeNotProvided,
    /// Invalid Spending Conditions
    #[error("Invalid spending conditions: `{0}`")]
    InvalidSpendConditions(String),
    /// Incorrect Wallet
    #[error("Incorrect wallet: `{0}`")]
    IncorrectWallet(String),
    /// Unknown Wallet
    #[error("Unknown wallet: `{0}`")]
    #[cfg(feature = "wallet")]
    UnknownWallet(WalletKey),
    /// Max Fee Ecxeded
    #[error("Max fee exceeded")]
    MaxFeeExceeded,
    /// Url path segments could not be joined
    #[error("Url path segments could not be joined")]
    UrlPathSegments,
    ///  Unknown error response
    #[error("Unknown error response: `{0}`")]
    UnknownErrorResponse(String),
    /// Invalid DLEQ proof
    #[error("Could not verify DLEQ proof")]
    CouldNotVerifyDleq,
    /// Incorrect Mint
    /// Token does not match wallet mint
    #[error("Token does not match wallet mint")]
    IncorrectMint,
    /// Receive can only be used with tokens from single mint
    #[error("Multiple mint tokens not supported by receive. Please deconstruct the token and use receive with_proof")]
    MultiMintTokenNotSupported,
    /// Unit Not supported
    #[error("Unit not supported for method")]
    UnitUnsupported,
    /// Preimage not provided
    #[error("Preimage not provided")]
    PreimageNotProvided,
    /// Insufficient Funds
    #[error("Insufficient funds")]
    InsufficientFunds,
    /// No active keyset
    #[error("No active keyset")]
    NoActiveKeyset,
    /// Incorrect quote amount
    #[error("Incorrect quote amount")]
    IncorrectQuoteAmount,
    /// Invoice Description not supported
    #[error("Invoice Description not supported")]
    InvoiceDescriptionUnsupported,
    /// Custom Error
    #[error("`{0}`")]
    Custom(String),

    // External Error conversions
    /// Parse invoice error
    #[error(transparent)]
    Invoice(#[from] lightning_invoice::ParseOrSemanticError),
    /// Bip32 error
    #[error(transparent)]
    Bip32(#[from] bitcoin::bip32::Error),
    /// Parse int error
    #[error(transparent)]
    ParseInt(#[from] std::num::ParseIntError),
    /// Parse 9rl Error
    #[error(transparent)]
    UrlParseError(#[from] url::ParseError),
    /// Utf8 parse error
    #[error(transparent)]
    Utf8ParseError(#[from] std::string::FromUtf8Error),
    /// Serde Json error
    #[error(transparent)]
    SerdeJsonError(#[from] serde_json::Error),
    /// Base64 error
    #[error(transparent)]
    Base64Error(#[from] bitcoin::base64::DecodeError),
    /// From hex error
    #[error(transparent)]
    HexError(#[from] hex::Error),
<<<<<<< HEAD
    /// Http transport error
    #[error("Http transport error: {0}")]
    HttpError(String),
=======
    /// From hex error
    #[error(transparent)]
    #[cfg(feature = "wallet")]
    ReqwestError(#[from] reqwest::Error),
>>>>>>> e5f2fb45

    // Crate error conversions
    /// Cashu Url Error
    #[error(transparent)]
    CashuUrl(#[from] crate::mint_url::Error),
    /// Secret error
    #[error(transparent)]
    Secret(#[from] crate::secret::Error),
    /// Amount Error
    #[error(transparent)]
    AmountError(#[from] crate::amount::Error),
    /// DHKE Error
    #[error(transparent)]
    DHKE(#[from] crate::dhke::Error),
    /// NUT00 Error
    #[error(transparent)]
    NUT00(#[from] crate::nuts::nut00::Error),
    /// Nut01 error
    #[error(transparent)]
    NUT01(#[from] crate::nuts::nut01::Error),
    /// NUT02 error
    #[error(transparent)]
    NUT02(#[from] crate::nuts::nut02::Error),
    /// NUT03 error
    #[error(transparent)]
    NUT03(#[from] crate::nuts::nut03::Error),
    /// NUT05 error
    #[error(transparent)]
    NUT05(#[from] crate::nuts::nut05::Error),
    /// NUT11 Error
    #[error(transparent)]
    NUT11(#[from] crate::nuts::nut11::Error),
    /// NUT12 Error
    #[error(transparent)]
    NUT12(#[from] crate::nuts::nut12::Error),
    /// NUT13 Error
    #[error(transparent)]
    #[cfg(feature = "wallet")]
    NUT13(#[from] crate::nuts::nut13::Error),
    /// NUT14 Error
    #[error(transparent)]
    NUT14(#[from] crate::nuts::nut14::Error),
    /// NUT18 Error
    #[error(transparent)]
    NUT18(#[from] crate::nuts::nut18::Error),
    /// NUT20 Error
    #[error(transparent)]
    NUT20(#[from] crate::nuts::nut20::Error),
    /// Database Error
    #[error(transparent)]
    Database(#[from] crate::database::Error),
    /// Lightning Error
    #[error(transparent)]
    #[cfg(feature = "mint")]
    Lightning(#[from] crate::lightning::Error),
}

/// CDK Error Response
///
/// See NUT definition in [00](https://github.com/cashubtc/nuts/blob/main/00.md)
#[derive(Debug, Clone, PartialEq, Eq, Serialize, Deserialize)]
#[cfg_attr(feature = "swagger", derive(utoipa::ToSchema))]
pub struct ErrorResponse {
    /// Error Code
    pub code: ErrorCode,
    /// Human readable Text
    pub error: Option<String>,
    /// Longer human readable description
    pub detail: Option<String>,
}

impl fmt::Display for ErrorResponse {
    fn fmt(&self, f: &mut fmt::Formatter<'_>) -> fmt::Result {
        write!(
            f,
            "code: {}, error: {}, detail: {}",
            self.code,
            self.error.clone().unwrap_or_default(),
            self.detail.clone().unwrap_or_default()
        )
    }
}

impl ErrorResponse {
    /// Create new [`ErrorResponse`]
    pub fn new(code: ErrorCode, error: Option<String>, detail: Option<String>) -> Self {
        Self {
            code,
            error,
            detail,
        }
    }

    /// Error response from json
    pub fn from_json(json: &str) -> Result<Self, serde_json::Error> {
        let value: Value = serde_json::from_str(json)?;

        Self::from_value(value)
    }

    /// Error response from json Value
    pub fn from_value(value: Value) -> Result<Self, serde_json::Error> {
        match serde_json::from_value::<ErrorResponse>(value.clone()) {
            Ok(res) => Ok(res),
            Err(_) => Ok(Self {
                code: ErrorCode::Unknown(999),
                error: Some(value.to_string()),
                detail: None,
            }),
        }
    }
}

impl From<Error> for ErrorResponse {
    fn from(err: Error) -> ErrorResponse {
        match err {
            Error::TokenAlreadySpent => ErrorResponse {
                code: ErrorCode::TokenAlreadySpent,
                error: Some(err.to_string()),
                detail: None,
            },
            Error::UnsupportedUnit => ErrorResponse {
                code: ErrorCode::UnitUnsupported,
                error: Some(err.to_string()),
                detail: None,
            },
            Error::PaymentFailed => ErrorResponse {
                code: ErrorCode::LightningError,
                error: Some(err.to_string()),
                detail: None,
            },
            Error::RequestAlreadyPaid => ErrorResponse {
                code: ErrorCode::InvoiceAlreadyPaid,
                error: Some("Invoice already paid.".to_string()),
                detail: None,
            },
            Error::TransactionUnbalanced(inputs_total, outputs_total, fee_expected) => {
                ErrorResponse {
                    code: ErrorCode::TransactionUnbalanced,
                    error: Some(format!(
                        "Inputs: {}, Outputs: {}, expected_fee: {}",
                        inputs_total, outputs_total, fee_expected,
                    )),
                    detail: Some("Transaction inputs should equal outputs less fee".to_string()),
                }
            }
            Error::MintingDisabled => ErrorResponse {
                code: ErrorCode::MintingDisabled,
                error: Some(err.to_string()),
                detail: None,
            },
            Error::BlindedMessageAlreadySigned => ErrorResponse {
                code: ErrorCode::BlindedMessageAlreadySigned,
                error: Some(err.to_string()),
                detail: None,
            },
            Error::InsufficientFunds => ErrorResponse {
                code: ErrorCode::TransactionUnbalanced,
                error: Some(err.to_string()),
                detail: None,
            },
            Error::AmountOutofLimitRange(_min, _max, _amount) => ErrorResponse {
                code: ErrorCode::AmountOutofLimitRange,
                error: Some(err.to_string()),
                detail: None,
            },
            Error::ExpiredQuote(_, _) => ErrorResponse {
                code: ErrorCode::QuoteExpired,
                error: Some(err.to_string()),
                detail: None,
            },
            Error::PendingQuote => ErrorResponse {
                code: ErrorCode::QuotePending,
                error: Some(err.to_string()),
                detail: None,
            },
            Error::TokenPending => ErrorResponse {
                code: ErrorCode::TokenPending,
                error: Some(err.to_string()),
                detail: None,
            },
            Error::NUT20(err) => ErrorResponse {
                code: ErrorCode::WitnessMissingOrInvalid,
                error: Some(err.to_string()),
                detail: None,
            },
            _ => ErrorResponse {
                code: ErrorCode::Unknown(9999),
                error: Some(err.to_string()),
                detail: None,
            },
        }
    }
}

impl From<ErrorResponse> for Error {
    fn from(err: ErrorResponse) -> Error {
        match err.code {
            ErrorCode::TokenAlreadySpent => Self::TokenAlreadySpent,
            ErrorCode::QuoteNotPaid => Self::UnpaidQuote,
            ErrorCode::QuotePending => Self::PendingQuote,
            ErrorCode::QuoteExpired => Self::ExpiredQuote(0, 0),
            ErrorCode::KeysetNotFound => Self::UnknownKeySet,
            ErrorCode::KeysetInactive => Self::InactiveKeyset,
            ErrorCode::BlindedMessageAlreadySigned => Self::BlindedMessageAlreadySigned,
            ErrorCode::UnitUnsupported => Self::UnitUnsupported,
            ErrorCode::TransactionUnbalanced => Self::TransactionUnbalanced(0, 0, 0),
            ErrorCode::MintingDisabled => Self::MintingDisabled,
            ErrorCode::InvoiceAlreadyPaid => Self::RequestAlreadyPaid,
            ErrorCode::TokenNotVerified => Self::DHKE(crate::dhke::Error::TokenNotVerified),
            ErrorCode::LightningError => Self::PaymentFailed,
            ErrorCode::AmountOutofLimitRange => {
                Self::AmountOutofLimitRange(Amount::default(), Amount::default(), Amount::default())
            }
            ErrorCode::TokenPending => Self::TokenPending,
            ErrorCode::WitnessMissingOrInvalid => Self::SignatureMissingOrInvalid,
            _ => Self::UnknownErrorResponse(err.to_string()),
        }
    }
}

/// Possible Error Codes
#[derive(Debug, Clone, Copy, Hash, PartialEq, Eq)]
#[cfg_attr(feature = "swagger", derive(utoipa::ToSchema))]
pub enum ErrorCode {
    /// Token is already spent
    TokenAlreadySpent,
    /// Token Pending
    TokenPending,
    /// Quote is not paid
    QuoteNotPaid,
    /// Quote is not expired
    QuoteExpired,
    /// Quote Pending
    QuotePending,
    /// Keyset is not found
    KeysetNotFound,
    /// Keyset inactive
    KeysetInactive,
    /// Blinded Message Already signed
    BlindedMessageAlreadySigned,
    /// Unsupported unit
    UnitUnsupported,
    /// Token already issed for quote
    TokensAlreadyIssued,
    /// Minting Disabled
    MintingDisabled,
    /// Invoice Already Paid
    InvoiceAlreadyPaid,
    /// Token Not Verified
    TokenNotVerified,
    /// Lightning Error
    LightningError,
    /// Unbalanced Error
    TransactionUnbalanced,
    /// Amount outside of allowed range
    AmountOutofLimitRange,
    /// Witness missing or invalid
    WitnessMissingOrInvalid,
    /// Unknown error code
    Unknown(u16),
}

impl ErrorCode {
    /// Error code from u16
    pub fn from_code(code: u16) -> Self {
        match code {
            10002 => Self::BlindedMessageAlreadySigned,
            10003 => Self::TokenNotVerified,
            11001 => Self::TokenAlreadySpent,
            11002 => Self::TransactionUnbalanced,
            11005 => Self::UnitUnsupported,
            11006 => Self::AmountOutofLimitRange,
            11007 => Self::TokenPending,
            12001 => Self::KeysetNotFound,
            12002 => Self::KeysetInactive,
            20000 => Self::LightningError,
            20001 => Self::QuoteNotPaid,
            20002 => Self::TokensAlreadyIssued,
            20003 => Self::MintingDisabled,
            20005 => Self::QuotePending,
            20006 => Self::InvoiceAlreadyPaid,
            20007 => Self::QuoteExpired,
            20008 => Self::WitnessMissingOrInvalid,
            _ => Self::Unknown(code),
        }
    }

    /// Error code to u16
    pub fn to_code(&self) -> u16 {
        match self {
            Self::BlindedMessageAlreadySigned => 10002,
            Self::TokenNotVerified => 10003,
            Self::TokenAlreadySpent => 11001,
            Self::TransactionUnbalanced => 11002,
            Self::UnitUnsupported => 11005,
            Self::AmountOutofLimitRange => 11006,
            Self::TokenPending => 11007,
            Self::KeysetNotFound => 12001,
            Self::KeysetInactive => 12002,
            Self::LightningError => 20000,
            Self::QuoteNotPaid => 20001,
            Self::TokensAlreadyIssued => 20002,
            Self::MintingDisabled => 20003,
            Self::QuotePending => 20005,
            Self::InvoiceAlreadyPaid => 20006,
            Self::QuoteExpired => 20007,
            Self::WitnessMissingOrInvalid => 20008,
            Self::Unknown(code) => *code,
        }
    }
}

impl Serialize for ErrorCode {
    fn serialize<S>(&self, serializer: S) -> Result<S::Ok, S::Error>
    where
        S: Serializer,
    {
        serializer.serialize_u16(self.to_code())
    }
}

impl<'de> Deserialize<'de> for ErrorCode {
    fn deserialize<D>(deserializer: D) -> Result<Self, D::Error>
    where
        D: Deserializer<'de>,
    {
        let code = u16::deserialize(deserializer)?;

        Ok(ErrorCode::from_code(code))
    }
}

impl fmt::Display for ErrorCode {
    fn fmt(&self, f: &mut fmt::Formatter<'_>) -> fmt::Result {
        write!(f, "{}", self.to_code())
    }
}<|MERGE_RESOLUTION|>--- conflicted
+++ resolved
@@ -197,16 +197,9 @@
     /// From hex error
     #[error(transparent)]
     HexError(#[from] hex::Error),
-<<<<<<< HEAD
     /// Http transport error
     #[error("Http transport error: {0}")]
     HttpError(String),
-=======
-    /// From hex error
-    #[error(transparent)]
-    #[cfg(feature = "wallet")]
-    ReqwestError(#[from] reqwest::Error),
->>>>>>> e5f2fb45
 
     // Crate error conversions
     /// Cashu Url Error
