--- conflicted
+++ resolved
@@ -57,42 +57,7 @@
     async fn get_keyset_infos(&self) -> Result<Vec<MintKeySetInfo>, Self::Err>;
 }
 
-<<<<<<< HEAD
-/// Filters Database trait
-#[async_trait]
-pub trait FiltersDatabase {
-    /// Filters Database Error
-    type Err: Into<Error> + From<Error>;
-
-    /// Store a spent filter identified by keyset_id
-    async fn store_spent_filter(&self, keyset_id: &Id, filter: GCSFilter) -> Result<(), Self::Err>;
-
-    /// Get a spent filter by keyset_id
-    async fn get_spent_filter(&self, keyset_id: &Id) -> Result<Option<GCSFilter>, Self::Err>;
-
-    /// Update a spent filter identified by keyset_id
-    async fn update_spent_filter(&self, keyset_id: &Id, filter: GCSFilter)
-        -> Result<(), Self::Err>;
-
-    /// Store a spent filter identified by keyset_id
-    async fn store_issued_filter(&self, keyset_id: &Id, filter: GCSFilter)
-        -> Result<(), Self::Err>;
-
-    /// Get a spent filter by keyset_id
-    async fn get_issued_filter(&self, keyset_id: &Id) -> Result<Option<GCSFilter>, Self::Err>;
-
-    /// Update a spent filter identified by keyset_id
-    async fn update_issued_filter(
-        &self,
-        keyset_id: &Id,
-        filter: GCSFilter,
-    ) -> Result<(), Self::Err>;
-}
-
-/// Mint Quote Database trait
-=======
 /// Mint Quote Database writer trait
->>>>>>> 29ded742
 #[async_trait]
 pub trait QuotesTransaction<'a> {
     /// Mint Quotes Database Error
@@ -141,6 +106,37 @@
         &mut self,
         request: &str,
     ) -> Result<Option<MintMintQuote>, Self::Err>;
+}
+
+/// Filters Database trait
+#[async_trait]
+pub trait FiltersDatabase {
+    /// Filters Database Error
+    type Err: Into<Error> + From<Error>;
+
+    /// Store a spent filter identified by keyset_id
+    async fn store_spent_filter(&self, keyset_id: &Id, filter: GCSFilter) -> Result<(), Self::Err>;
+
+    /// Get a spent filter by keyset_id
+    async fn get_spent_filter(&self, keyset_id: &Id) -> Result<Option<GCSFilter>, Self::Err>;
+
+    /// Update a spent filter identified by keyset_id
+    async fn update_spent_filter(&self, keyset_id: &Id, filter: GCSFilter)
+        -> Result<(), Self::Err>;
+
+    /// Store a spent filter identified by keyset_id
+    async fn store_issued_filter(&self, keyset_id: &Id, filter: GCSFilter)
+        -> Result<(), Self::Err>;
+
+    /// Get a spent filter by keyset_id
+    async fn get_issued_filter(&self, keyset_id: &Id) -> Result<Option<GCSFilter>, Self::Err>;
+
+    /// Update a spent filter identified by keyset_id
+    async fn update_issued_filter(
+        &self,
+        keyset_id: &Id,
+        filter: GCSFilter,
+    ) -> Result<(), Self::Err>;
 }
 
 /// Mint Quote Database trait
