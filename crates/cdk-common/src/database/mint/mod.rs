//! CDK Database

use std::collections::HashMap;

use async_trait::async_trait;
use cashu::quote_id::QuoteId;
use cashu::Amount;

use super::{DbTransactionFinalizer, Error};
use crate::database::Acquired;
use crate::mint::{self, MeltQuote, MintKeySetInfo, MintQuote as MintMintQuote, Operation};
use crate::nuts::{
    BlindSignature, BlindedMessage, CurrencyUnit, Id, MeltQuoteState, Proof, Proofs, PublicKey,
    State,
};
use crate::payment::PaymentIdentifier;

#[cfg(feature = "auth")]
mod auth;

#[cfg(feature = "test")]
pub mod test;

#[cfg(feature = "auth")]
pub use auth::{DynMintAuthDatabase, MintAuthDatabase, MintAuthTransaction};

// Re-export KVStore types from shared module for backward compatibility
pub use super::kvstore::{
    validate_kvstore_params, validate_kvstore_string, KVStore, KVStoreDatabase, KVStoreTransaction,
    KVSTORE_NAMESPACE_KEY_ALPHABET, KVSTORE_NAMESPACE_KEY_MAX_LEN,
};

/// Information about a melt request stored in the database
#[derive(Debug, Clone, PartialEq, Eq)]
pub struct MeltRequestInfo {
    /// Total amount of all input proofs in the melt request
    pub inputs_amount: Amount,
    /// Fee amount associated with the input proofs
    pub inputs_fee: Amount,
    /// Blinded messages for change outputs
    pub change_outputs: Vec<BlindedMessage>,
}

/// Result of locking a melt quote and all related quotes atomically.
///
/// This struct is returned by [`QuotesTransaction::lock_melt_quote_and_related`]
/// and contains both the target quote and all quotes sharing the same `request_lookup_id`.
#[derive(Debug)]
pub struct LockedMeltQuotes {
    /// The target quote that was requested, if found
    pub target: Option<Acquired<MeltQuote>>,
    /// All quotes sharing the same `request_lookup_id` (including the target)
    pub all_related: Vec<Acquired<MeltQuote>>,
}

/// KeysDatabaseWriter
#[async_trait]
pub trait KeysDatabaseTransaction<'a, Error>: DbTransactionFinalizer<Err = Error> {
    /// Add Active Keyset
    async fn set_active_keyset(&mut self, unit: CurrencyUnit, id: Id) -> Result<(), Error>;

    /// Add [`MintKeySetInfo`]
    async fn add_keyset_info(&mut self, keyset: MintKeySetInfo) -> Result<(), Error>;
}

/// Mint Keys Database trait
#[async_trait]
pub trait KeysDatabase {
    /// Mint Keys Database Error
    type Err: Into<Error> + From<Error>;

    /// Begins a transaction
    async fn begin_transaction<'a>(
        &'a self,
    ) -> Result<Box<dyn KeysDatabaseTransaction<'a, Self::Err> + Send + Sync + 'a>, Error>;

    /// Get Active Keyset
    async fn get_active_keyset_id(&self, unit: &CurrencyUnit) -> Result<Option<Id>, Self::Err>;

    /// Get all Active Keyset
    async fn get_active_keysets(&self) -> Result<HashMap<CurrencyUnit, Id>, Self::Err>;

    /// Get [`MintKeySetInfo`]
    async fn get_keyset_info(&self, id: &Id) -> Result<Option<MintKeySetInfo>, Self::Err>;

    /// Get [`MintKeySetInfo`]s
    async fn get_keyset_infos(&self) -> Result<Vec<MintKeySetInfo>, Self::Err>;
}

/// Mint Quote Database writer trait
#[async_trait]
pub trait QuotesTransaction {
    /// Mint Quotes Database Error
    type Err: Into<Error> + From<Error>;

    /// Add melt_request with quote_id, inputs_amount, and inputs_fee
    async fn add_melt_request(
        &mut self,
        quote_id: &QuoteId,
        inputs_amount: Amount,
        inputs_fee: Amount,
    ) -> Result<(), Self::Err>;

    /// Add blinded_messages for a quote_id
    async fn add_blinded_messages(
        &mut self,
        quote_id: Option<&QuoteId>,
        blinded_messages: &[BlindedMessage],
        operation: &Operation,
    ) -> Result<(), Self::Err>;

    /// Delete blinded_messages by their blinded secrets
    async fn delete_blinded_messages(
        &mut self,
        blinded_secrets: &[PublicKey],
    ) -> Result<(), Self::Err>;

    /// Get melt_request and associated blinded_messages by quote_id
    async fn get_melt_request_and_blinded_messages(
        &mut self,
        quote_id: &QuoteId,
    ) -> Result<Option<MeltRequestInfo>, Self::Err>;

    /// Delete melt_request and associated blinded_messages by quote_id
    async fn delete_melt_request(&mut self, quote_id: &QuoteId) -> Result<(), Self::Err>;

    /// Get [`MintMintQuote`] and lock it for update in this transaction
    async fn get_mint_quote(
        &mut self,
        quote_id: &QuoteId,
    ) -> Result<Option<Acquired<MintMintQuote>>, Self::Err>;

    /// Add [`MintMintQuote`]
    async fn add_mint_quote(
        &mut self,
        quote: MintMintQuote,
    ) -> Result<Acquired<MintMintQuote>, Self::Err>;

    /// Persists any pending changes made to the mint quote.
    ///
    /// This method extracts changes accumulated in the quote (via [`mint::MintQuote::take_changes`])
    /// and persists them to the database. Changes may include new payments received or new
    /// issuances recorded against the quote.
    ///
    /// If no changes are pending, this method returns successfully without performing
    /// any database operations.
    ///
    /// # Arguments
    ///
    /// * `quote` - A mutable reference to an acquired (row-locked) mint quote. The quote
    ///   must be locked to ensure transactional consistency when persisting changes.
    ///
    /// # Implementation Notes
    ///
    /// Implementations should call [`mint::MintQuote::take_changes`] to retrieve pending
    /// changes, then persist each payment and issuance record, and finally update the
    /// quote's aggregate counters (`amount_paid`, `amount_issued`) in the database.
    async fn update_mint_quote(
        &mut self,
        quote: &mut Acquired<mint::MintQuote>,
    ) -> Result<(), Self::Err>;

    /// Get [`mint::MeltQuote`] and lock it for update in this transaction
    async fn get_melt_quote(
        &mut self,
        quote_id: &QuoteId,
    ) -> Result<Option<Acquired<mint::MeltQuote>>, Self::Err>;

    /// Add [`mint::MeltQuote`]
    async fn add_melt_quote(&mut self, quote: mint::MeltQuote) -> Result<(), Self::Err>;

    /// Retrieves all melt quotes matching a payment lookup identifier and locks them for update.
    ///
    /// This method returns multiple quotes because certain payment methods (notably BOLT12 offers)
    /// can generate multiple payment attempts that share the same lookup identifier. Locking all
    /// related quotes prevents race conditions where concurrent melt operations could interfere
    /// with each other, potentially leading to double-spending or state inconsistencies.
    ///
    /// The returned quotes are locked within the current transaction to ensure safe concurrent
    /// modification. This is essential during melt saga initiation and finalization to guarantee
    /// atomic state transitions across all related quotes.
    ///
    /// # Arguments
    ///
    /// * `request_lookup_id` - The payment identifier used by the Lightning backend to track
    ///   payment state (e.g., payment hash, offer ID, or label).
    async fn get_melt_quotes_by_request_lookup_id(
        &mut self,
        request_lookup_id: &PaymentIdentifier,
    ) -> Result<Vec<Acquired<MeltQuote>>, Self::Err>;

    /// Locks a melt quote and all related quotes sharing the same request_lookup_id atomically.
    ///
    /// This method prevents deadlocks by acquiring all locks in a single query with consistent
    /// ordering, rather than locking the target quote first and then related quotes separately.
    ///
    /// # Deadlock Prevention
    ///
    /// When multiple transactions try to melt quotes sharing the same `request_lookup_id`,
    /// acquiring locks in two steps (first the target quote, then all related quotes) can cause
    /// circular wait deadlocks. This method avoids that by:
    /// 1. Using a subquery to find the `request_lookup_id` for the target quote
    /// 2. Locking ALL quotes with that `request_lookup_id` in one atomic operation
    /// 3. Ordering locks consistently by quote ID
    ///
    /// # Arguments
    ///
    /// * `quote_id` - The ID of the target melt quote
    ///
    /// # Returns
    ///
    /// A [`LockedMeltQuotes`] containing:
    /// - `target`: The target quote (if found)
    /// - `all_related`: All quotes sharing the same `request_lookup_id` (including the target)
    ///
    /// If the quote has no `request_lookup_id`, only the target quote is returned and locked.
    async fn lock_melt_quote_and_related(
        &mut self,
        quote_id: &QuoteId,
    ) -> Result<LockedMeltQuotes, Self::Err>;

    /// Updates the request lookup id for a melt quote.
    ///
    /// Requires an [`Acquired`] melt quote to ensure the row is locked before modification.
    async fn update_melt_quote_request_lookup_id(
        &mut self,
        quote: &mut Acquired<mint::MeltQuote>,
        new_request_lookup_id: &PaymentIdentifier,
    ) -> Result<(), Self::Err>;

    /// Update [`mint::MeltQuote`] state.
    ///
    /// Requires an [`Acquired`] melt quote to ensure the row is locked before modification.
    /// Returns the previous state.
    async fn update_melt_quote_state(
        &mut self,
        quote: &mut Acquired<mint::MeltQuote>,
        new_state: MeltQuoteState,
        payment_proof: Option<String>,
    ) -> Result<MeltQuoteState, Self::Err>;

    /// Get all [`MintMintQuote`]s and lock it for update in this transaction
    async fn get_mint_quote_by_request(
        &mut self,
        request: &str,
    ) -> Result<Option<Acquired<MintMintQuote>>, Self::Err>;

    /// Get all [`MintMintQuote`]s
    async fn get_mint_quote_by_request_lookup_id(
        &mut self,
        request_lookup_id: &PaymentIdentifier,
    ) -> Result<Option<Acquired<MintMintQuote>>, Self::Err>;
}

/// Mint Quote Database trait
#[async_trait]
pub trait QuotesDatabase {
    /// Mint Quotes Database Error
    type Err: Into<Error> + From<Error>;

    /// Get [`MintMintQuote`]
    async fn get_mint_quote(&self, quote_id: &QuoteId) -> Result<Option<MintMintQuote>, Self::Err>;

    /// Get all [`MintMintQuote`]s
    async fn get_mint_quote_by_request(
        &self,
        request: &str,
    ) -> Result<Option<MintMintQuote>, Self::Err>;
    /// Get all [`MintMintQuote`]s
    async fn get_mint_quote_by_request_lookup_id(
        &self,
        request_lookup_id: &PaymentIdentifier,
    ) -> Result<Option<MintMintQuote>, Self::Err>;
    /// Get Mint Quotes
    async fn get_mint_quotes(&self) -> Result<Vec<MintMintQuote>, Self::Err>;
    /// Get [`mint::MeltQuote`]
    async fn get_melt_quote(
        &self,
        quote_id: &QuoteId,
    ) -> Result<Option<mint::MeltQuote>, Self::Err>;
    /// Get all [`mint::MeltQuote`]s
    async fn get_melt_quotes(&self) -> Result<Vec<mint::MeltQuote>, Self::Err>;
}

/// Mint Proof Transaction trait
#[async_trait]
pub trait ProofsTransaction {
    /// Mint Proof Database Error
    type Err: Into<Error> + From<Error>;

    /// Add  [`Proofs`]
    ///
    /// Adds proofs to the database. The database should error if the proof already exits, with a
    /// `AttemptUpdateSpentProof` if the proof is already spent or a `Duplicate` error otherwise.
    async fn add_proofs(
        &mut self,
        proof: Proofs,
        quote_id: Option<QuoteId>,
        operation: &Operation,
    ) -> Result<(), Self::Err>;
    /// Updates the proofs to a given states and return the previous states
    async fn update_proofs_states(
        &mut self,
        ys: &[PublicKey],
        proofs_state: State,
    ) -> Result<Vec<Option<State>>, Self::Err>;

    /// get proofs states
    async fn get_proofs_states(
        &mut self,
        ys: &[PublicKey],
    ) -> Result<Vec<Option<State>>, Self::Err>;

    /// Remove [`Proofs`]
    async fn remove_proofs(
        &mut self,
        ys: &[PublicKey],
        quote_id: Option<QuoteId>,
    ) -> Result<(), Self::Err>;

    /// Get ys by quote id
    async fn get_proof_ys_by_quote_id(
        &mut self,
        quote_id: &QuoteId,
    ) -> Result<Vec<PublicKey>, Self::Err>;

    /// Get proof ys by operation id
    async fn get_proof_ys_by_operation_id(
        &mut self,
        operation_id: &uuid::Uuid,
    ) -> Result<Vec<PublicKey>, Self::Err>;
}

/// Mint Proof Database trait
#[async_trait]
pub trait ProofsDatabase {
    /// Mint Proof Database Error
    type Err: Into<Error> + From<Error>;

    /// Get [`Proofs`] by ys
    async fn get_proofs_by_ys(&self, ys: &[PublicKey]) -> Result<Vec<Option<Proof>>, Self::Err>;
    /// Get ys by quote id
    async fn get_proof_ys_by_quote_id(
        &self,
        quote_id: &QuoteId,
    ) -> Result<Vec<PublicKey>, Self::Err>;
    /// Get [`Proofs`] state
    async fn get_proofs_states(&self, ys: &[PublicKey]) -> Result<Vec<Option<State>>, Self::Err>;

    /// Get [`Proofs`] by state
    async fn get_proofs_by_keyset_id(
        &self,
        keyset_id: &Id,
    ) -> Result<(Proofs, Vec<Option<State>>), Self::Err>;

    /// Get total proofs redeemed by keyset id
    async fn get_total_redeemed(&self) -> Result<HashMap<Id, Amount>, Self::Err>;

<<<<<<< HEAD
    /// Get total fees collected by keyset id
    async fn get_total_fees_collected(&self) -> Result<HashMap<Id, Amount>, Self::Err>;
=======
    /// Get proof ys by operation id
    async fn get_proof_ys_by_operation_id(
        &self,
        operation_id: &uuid::Uuid,
    ) -> Result<Vec<PublicKey>, Self::Err>;
>>>>>>> 13523bfe
}

#[async_trait]
/// Mint Signatures Transaction trait
pub trait SignaturesTransaction {
    /// Mint Signature Database Error
    type Err: Into<Error> + From<Error>;

    /// Add [`BlindSignature`]
    async fn add_blind_signatures(
        &mut self,
        blinded_messages: &[PublicKey],
        blind_signatures: &[BlindSignature],
        quote_id: Option<QuoteId>,
    ) -> Result<(), Self::Err>;

    /// Get [`BlindSignature`]s
    async fn get_blind_signatures(
        &mut self,
        blinded_messages: &[PublicKey],
    ) -> Result<Vec<Option<BlindSignature>>, Self::Err>;
}

#[async_trait]
/// Mint Signatures Database trait
pub trait SignaturesDatabase {
    /// Mint Signature Database Error
    type Err: Into<Error> + From<Error>;

    /// Get [`BlindSignature`]s
    async fn get_blind_signatures(
        &self,
        blinded_messages: &[PublicKey],
    ) -> Result<Vec<Option<BlindSignature>>, Self::Err>;

    /// Get [`BlindSignature`]s for keyset_id
    async fn get_blind_signatures_for_keyset(
        &self,
        keyset_id: &Id,
    ) -> Result<Vec<BlindSignature>, Self::Err>;

    /// Get [`BlindSignature`]s for quote
    async fn get_blind_signatures_for_quote(
        &self,
        quote_id: &QuoteId,
    ) -> Result<Vec<BlindSignature>, Self::Err>;

    /// Get total amount issued by keyset id
    async fn get_total_issued(&self) -> Result<HashMap<Id, Amount>, Self::Err>;

    /// Get blinded secrets (B values) by operation id
    async fn get_blinded_secrets_by_operation_id(
        &self,
        operation_id: &uuid::Uuid,
    ) -> Result<Vec<PublicKey>, Self::Err>;
}

#[async_trait]
/// Saga Transaction trait
pub trait SagaTransaction {
    /// Saga Database Error
    type Err: Into<Error> + From<Error>;

    /// Get saga by operation_id
    async fn get_saga(
        &mut self,
        operation_id: &uuid::Uuid,
    ) -> Result<Option<mint::Saga>, Self::Err>;

    /// Add saga
    async fn add_saga(&mut self, saga: &mint::Saga) -> Result<(), Self::Err>;

    /// Update saga state (only updates state and updated_at fields)
    async fn update_saga(
        &mut self,
        operation_id: &uuid::Uuid,
        new_state: mint::SagaStateEnum,
    ) -> Result<(), Self::Err>;

    /// Delete saga
    async fn delete_saga(&mut self, operation_id: &uuid::Uuid) -> Result<(), Self::Err>;
}

#[async_trait]
/// Saga Database trait
pub trait SagaDatabase {
    /// Saga Database Error
    type Err: Into<Error> + From<Error>;

    /// Get all incomplete sagas for a given operation kind
    async fn get_incomplete_sagas(
        &self,
        operation_kind: mint::OperationKind,
    ) -> Result<Vec<mint::Saga>, Self::Err>;
}

#[async_trait]
/// Completed Operations Transaction trait
pub trait CompletedOperationsTransaction {
    /// Completed Operations Database Error
    type Err: Into<Error> + From<Error>;

    /// Add completed operation
    async fn add_completed_operation(
        &mut self,
        operation: &mint::Operation,
        fee_by_keyset: &std::collections::HashMap<crate::nuts::Id, crate::Amount>,
    ) -> Result<(), Self::Err>;
}

#[async_trait]
/// Completed Operations Database trait
pub trait CompletedOperationsDatabase {
    /// Completed Operations Database Error
    type Err: Into<Error> + From<Error>;

    /// Get completed operation by operation_id
    async fn get_completed_operation(
        &self,
        operation_id: &uuid::Uuid,
    ) -> Result<Option<mint::Operation>, Self::Err>;

    /// Get completed operations by operation kind
    async fn get_completed_operations_by_kind(
        &self,
        operation_kind: mint::OperationKind,
    ) -> Result<Vec<mint::Operation>, Self::Err>;

    /// Get all completed operations
    async fn get_completed_operations(&self) -> Result<Vec<mint::Operation>, Self::Err>;
}

/// Base database writer
pub trait Transaction<Error>:
    DbTransactionFinalizer<Err = Error>
    + QuotesTransaction<Err = Error>
    + SignaturesTransaction<Err = Error>
    + ProofsTransaction<Err = Error>
    + KVStoreTransaction<Error>
    + SagaTransaction<Err = Error>
    + CompletedOperationsTransaction<Err = Error>
{
}

/// Mint Database trait
#[async_trait]
pub trait Database<Error>:
    KVStoreDatabase<Err = Error>
    + QuotesDatabase<Err = Error>
    + ProofsDatabase<Err = Error>
    + SignaturesDatabase<Err = Error>
    + SagaDatabase<Err = Error>
    + CompletedOperationsDatabase<Err = Error>
{
    /// Begins a transaction
    async fn begin_transaction(&self) -> Result<Box<dyn Transaction<Error> + Send + Sync>, Error>;
}

/// Type alias for Mint Database
pub type DynMintDatabase = std::sync::Arc<dyn Database<Error> + Send + Sync>;<|MERGE_RESOLUTION|>--- conflicted
+++ resolved
@@ -356,16 +356,13 @@
     /// Get total proofs redeemed by keyset id
     async fn get_total_redeemed(&self) -> Result<HashMap<Id, Amount>, Self::Err>;
 
-<<<<<<< HEAD
     /// Get total fees collected by keyset id
     async fn get_total_fees_collected(&self) -> Result<HashMap<Id, Amount>, Self::Err>;
-=======
     /// Get proof ys by operation id
     async fn get_proof_ys_by_operation_id(
         &self,
         operation_id: &uuid::Uuid,
     ) -> Result<Vec<PublicKey>, Self::Err>;
->>>>>>> 13523bfe
 }
 
 #[async_trait]
