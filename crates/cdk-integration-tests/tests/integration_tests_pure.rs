//! This file contains integration tests for the Cashu Development Kit (CDK)
//!
//! These tests verify the interaction between mint and wallet components, simulating real-world usage scenarios.
//! They test the complete flow of operations including wallet funding, token swapping, sending tokens between wallets,
//! and other operations that require client-mint interaction.

use std::assert_eq;
use std::collections::{HashMap, HashSet};
use std::hash::RandomState;
use std::str::FromStr;

<<<<<<< HEAD
use cdk::nuts::nut00::ProofsMethods;
use cdk::wallet::{ReceiveOptions, SendOptions};
=======
use cashu::dhke::construct_proofs;
use cashu::mint_url::MintUrl;
use cashu::{
    CurrencyUnit, Id, MeltBolt11Request, NotificationPayload, PreMintSecrets, ProofState,
    SecretKey, SpendingConditions, State, SwapRequest,
};
use cdk::amount::SplitTarget;
use cdk::mint::Mint;
use cdk::nuts::nut00::ProofsMethods;
use cdk::subscription::{IndexableParams, Params};
use cdk::wallet::SendOptions;
>>>>>>> fa67271c
use cdk::Amount;
use cdk_fake_wallet::create_fake_invoice;
use cdk_integration_tests::init_pure_tests::*;

/// Tests the token swap and send functionality:
/// 1. Alice gets funded with 64 sats
/// 2. Alice prepares to send 40 sats (which requires internal swapping)
/// 3. Alice sends the token
/// 4. Carol receives the token and has the correct balance
#[tokio::test]
async fn test_swap_to_send() {
    setup_tracing();
    let mint_bob = create_and_start_test_mint()
        .await
        .expect("Failed to create test mint");
    let wallet_alice = create_test_wallet_for_mint(mint_bob.clone())
        .await
        .expect("Failed to create test wallet");

    // Alice gets 64 sats
    fund_wallet(wallet_alice.clone(), 64, None)
        .await
        .expect("Failed to fund wallet");
    let balance_alice = wallet_alice
        .total_balance()
        .await
        .expect("Failed to get balance");
    assert_eq!(Amount::from(64), balance_alice);

    // Alice wants to send 40 sats, which internally swaps
    let prepared_send = wallet_alice
        .prepare_send(Amount::from(40), SendOptions::default())
        .await
        .expect("Failed to prepare send");
    assert_eq!(
        HashSet::<_, RandomState>::from_iter(
            prepared_send.proofs().ys().expect("Failed to get ys")
        ),
        HashSet::from_iter(
            wallet_alice
                .get_reserved_proofs()
                .await
                .expect("Failed to get reserved proofs")
                .ys()
                .expect("Failed to get ys")
        )
    );
    let token = wallet_alice
        .send(prepared_send, None)
        .await
        .expect("Failed to send token");
    assert_eq!(
        Amount::from(40),
        token
            .proofs()
            .total_amount()
            .expect("Failed to get total amount")
    );
    assert_eq!(
        Amount::from(24),
        wallet_alice
            .total_balance()
            .await
            .expect("Failed to get balance")
    );
    assert_eq!(
        HashSet::<_, RandomState>::from_iter(token.proofs().ys().expect("Failed to get ys")),
        HashSet::from_iter(
            wallet_alice
                .get_pending_spent_proofs()
                .await
                .expect("Failed to get pending spent proofs")
                .ys()
                .expect("Failed to get ys")
        )
    );

    // Alice sends cashu, Carol receives
    let wallet_carol = create_test_wallet_for_mint(mint_bob.clone())
        .await
        .expect("Failed to create Carol's wallet");
    let received_amount = wallet_carol
<<<<<<< HEAD
        .receive_proofs(token.proofs(), ReceiveOptions::default())
        .await?;
=======
        .receive_proofs(token.proofs(), SplitTarget::None, &[], &[])
        .await
        .expect("Failed to receive proofs");
>>>>>>> fa67271c

    assert_eq!(Amount::from(40), received_amount);
    assert_eq!(
        Amount::from(40),
        wallet_carol
            .total_balance()
            .await
            .expect("Failed to get Carol's balance")
    );
}

/// Tests the NUT-06 functionality (mint discovery):
/// 1. Alice gets funded with 64 sats
/// 2. Verifies the initial mint URL is in the mint info
/// 3. Updates the mint URL to a new value
/// 4. Verifies the wallet balance is maintained after changing the mint URL
#[tokio::test]
async fn test_mint_nut06() {
    setup_tracing();
    let mint_bob = create_and_start_test_mint()
        .await
        .expect("Failed to create test mint");
    let mut wallet_alice = create_test_wallet_for_mint(mint_bob.clone())
        .await
        .expect("Failed to create test wallet");

    // Alice gets 64 sats
    fund_wallet(wallet_alice.clone(), 64, None)
        .await
        .expect("Failed to fund wallet");
    let balance_alice = wallet_alice
        .total_balance()
        .await
        .expect("Failed to get balance");
    assert_eq!(Amount::from(64), balance_alice);

    let initial_mint_url = wallet_alice.mint_url.clone();
    let mint_info_before = wallet_alice
        .get_mint_info()
        .await
        .expect("Failed to get mint info")
        .unwrap();
    assert!(mint_info_before
        .urls
        .unwrap()
        .contains(&initial_mint_url.to_string()));

    // Wallet updates mint URL
    let new_mint_url = MintUrl::from_str("https://new-mint-url").expect("Failed to parse mint URL");
    wallet_alice
        .update_mint_url(new_mint_url.clone())
        .await
        .expect("Failed to update mint URL");

    // Check balance after mint URL was updated
    let balance_alice_after = wallet_alice
        .total_balance()
        .await
        .expect("Failed to get balance after URL update");
    assert_eq!(Amount::from(64), balance_alice_after);
}

/// Attempt to double spend proofs on swap
#[tokio::test(flavor = "multi_thread", worker_threads = 1)]
async fn test_mint_double_spend() {
    setup_tracing();
    let mint_bob = create_and_start_test_mint()
        .await
        .expect("Failed to create test mint");
    let wallet_alice = create_test_wallet_for_mint(mint_bob.clone())
        .await
        .expect("Failed to create test wallet");

    // Alice gets 64 sats
    fund_wallet(wallet_alice.clone(), 64, None)
        .await
        .expect("Failed to fund wallet");

    let proofs = wallet_alice
        .get_unspent_proofs()
        .await
        .expect("Could not get proofs");

    let keys = mint_bob
        .pubkeys()
        .await
        .unwrap()
        .keysets
        .first()
        .unwrap()
        .clone()
        .keys;
    let keyset_id = Id::from(&keys);

    let preswap = PreMintSecrets::random(
        keyset_id,
        proofs.total_amount().unwrap(),
        &SplitTarget::default(),
    )
    .unwrap();

    let swap_request = SwapRequest::new(proofs.clone(), preswap.blinded_messages());

    let swap = mint_bob.process_swap_request(swap_request).await;
    assert!(swap.is_ok());

    let preswap_two = PreMintSecrets::random(
        keyset_id,
        proofs.total_amount().unwrap(),
        &SplitTarget::default(),
    )
    .unwrap();

    let swap_two_request = SwapRequest::new(proofs, preswap_two.blinded_messages());

    match mint_bob.process_swap_request(swap_two_request).await {
        Ok(_) => panic!("Proofs double spent"),
        Err(err) => match err {
            cdk::Error::TokenAlreadySpent => (),
            _ => panic!("Wrong error returned"),
        },
    }
}

/// This attempts to swap for more outputs then inputs.
/// This will work if the mint does not check for outputs amounts overflowing
#[tokio::test(flavor = "multi_thread", worker_threads = 1)]
async fn test_attempt_to_swap_by_overflowing() {
    setup_tracing();
    let mint_bob = create_and_start_test_mint()
        .await
        .expect("Failed to create test mint");
    let wallet_alice = create_test_wallet_for_mint(mint_bob.clone())
        .await
        .expect("Failed to create test wallet");

    // Alice gets 64 sats
    fund_wallet(wallet_alice.clone(), 64, None)
        .await
        .expect("Failed to fund wallet");

    let proofs = wallet_alice
        .get_unspent_proofs()
        .await
        .expect("Could not get proofs");

    let amount = 2_u64.pow(63);

    let keys = mint_bob
        .pubkeys()
        .await
        .unwrap()
        .keysets
        .first()
        .unwrap()
        .clone()
        .keys;
    let keyset_id = Id::from(&keys);

    let pre_mint_amount =
        PreMintSecrets::random(keyset_id, amount.into(), &SplitTarget::default()).unwrap();
    let pre_mint_amount_two =
        PreMintSecrets::random(keyset_id, amount.into(), &SplitTarget::default()).unwrap();

    let mut pre_mint =
        PreMintSecrets::random(keyset_id, 1.into(), &SplitTarget::default()).unwrap();

    pre_mint.combine(pre_mint_amount);
    pre_mint.combine(pre_mint_amount_two);

    let swap_request = SwapRequest::new(proofs.clone(), pre_mint.blinded_messages());

    match mint_bob.process_swap_request(swap_request).await {
        Ok(_) => panic!("Swap occurred with overflow"),
        Err(err) => match err {
            cdk::Error::NUT03(cdk::nuts::nut03::Error::Amount(_)) => (),
            cdk::Error::AmountOverflow => (),
            cdk::Error::AmountError(_) => (),
            _ => {
                println!("{:?}", err);
                panic!("Wrong error returned in swap overflow")
            }
        },
    }
}

/// Tests that the mint correctly rejects unbalanced swap requests:
/// 1. Attempts to swap for less than the input amount (95 < 100)
/// 2. Attempts to swap for more than the input amount (101 > 100)
/// 3. Both should fail with TransactionUnbalanced error
#[tokio::test(flavor = "multi_thread", worker_threads = 1)]
async fn test_swap_unbalanced() {
    setup_tracing();
    let mint_bob = create_and_start_test_mint()
        .await
        .expect("Failed to create test mint");
    let wallet_alice = create_test_wallet_for_mint(mint_bob.clone())
        .await
        .expect("Failed to create test wallet");

    // Alice gets 100 sats
    fund_wallet(wallet_alice.clone(), 100, None)
        .await
        .expect("Failed to fund wallet");

    let proofs = wallet_alice
        .get_unspent_proofs()
        .await
        .expect("Could not get proofs");

    let keyset_id = get_keyset_id(&mint_bob).await;

    // Try to swap for less than the input amount (95 < 100)
    let preswap = PreMintSecrets::random(keyset_id, 95.into(), &SplitTarget::default())
        .expect("Failed to create preswap");

    let swap_request = SwapRequest::new(proofs.clone(), preswap.blinded_messages());

    match mint_bob.process_swap_request(swap_request).await {
        Ok(_) => panic!("Swap was allowed unbalanced"),
        Err(err) => match err {
            cdk::Error::TransactionUnbalanced(_, _, _) => (),
            _ => panic!("Wrong error returned"),
        },
    }

    // Try to swap for more than the input amount (101 > 100)
    let preswap = PreMintSecrets::random(keyset_id, 101.into(), &SplitTarget::default())
        .expect("Failed to create preswap");

    let swap_request = SwapRequest::new(proofs.clone(), preswap.blinded_messages());

    match mint_bob.process_swap_request(swap_request).await {
        Ok(_) => panic!("Swap was allowed unbalanced"),
        Err(err) => match err {
            cdk::Error::TransactionUnbalanced(_, _, _) => (),
            _ => panic!("Wrong error returned"),
        },
    }
}

#[tokio::test(flavor = "multi_thread", worker_threads = 1)]
pub async fn test_p2pk_swap() {
    setup_tracing();
    let mint_bob = create_and_start_test_mint()
        .await
        .expect("Failed to create test mint");
    let wallet_alice = create_test_wallet_for_mint(mint_bob.clone())
        .await
        .expect("Failed to create test wallet");

    // Alice gets 100 sats
    fund_wallet(wallet_alice.clone(), 100, None)
        .await
        .expect("Failed to fund wallet");

    let proofs = wallet_alice
        .get_unspent_proofs()
        .await
        .expect("Could not get proofs");

    let keyset_id = get_keyset_id(&mint_bob).await;

    let secret = SecretKey::generate();

    let spending_conditions = SpendingConditions::new_p2pk(secret.public_key(), None);

    let pre_swap = PreMintSecrets::with_conditions(
        keyset_id,
        100.into(),
        &SplitTarget::default(),
        &spending_conditions,
    )
    .unwrap();

    let swap_request = SwapRequest::new(proofs.clone(), pre_swap.blinded_messages());

    let keys = mint_bob
        .pubkeys()
        .await
        .unwrap()
        .keysets
        .first()
        .cloned()
        .unwrap()
        .keys;

    let post_swap = mint_bob.process_swap_request(swap_request).await.unwrap();

    let mut proofs = construct_proofs(
        post_swap.signatures,
        pre_swap.rs(),
        pre_swap.secrets(),
        &keys,
    )
    .unwrap();

    let pre_swap = PreMintSecrets::random(keyset_id, 100.into(), &SplitTarget::default()).unwrap();

    let swap_request = SwapRequest::new(proofs.clone(), pre_swap.blinded_messages());

    // Listen for status updates on all input proof pks
    let public_keys_to_listen: Vec<_> = swap_request
        .inputs()
        .ys()
        .unwrap()
        .iter()
        .map(|pk| pk.to_string())
        .collect();

    let mut listener = mint_bob
        .pubsub_manager
        .try_subscribe::<IndexableParams>(
            Params {
                kind: cdk::nuts::nut17::Kind::ProofState,
                filters: public_keys_to_listen.clone(),
                id: "test".into(),
            }
            .into(),
        )
        .await
        .expect("valid subscription");

    match mint_bob.process_swap_request(swap_request).await {
        Ok(_) => panic!("Proofs spent without sig"),
        Err(err) => match err {
            cdk::Error::NUT11(cdk::nuts::nut11::Error::SignaturesNotProvided) => (),
            _ => {
                println!("{:?}", err);
                panic!("Wrong error returned")
            }
        },
    }

    for proof in &mut proofs {
        proof.sign_p2pk(secret.clone()).unwrap();
    }

    let swap_request = SwapRequest::new(proofs.clone(), pre_swap.blinded_messages());

    let attempt_swap = mint_bob.process_swap_request(swap_request).await;

    assert!(attempt_swap.is_ok());

    let mut msgs = HashMap::new();
    while let Ok((sub_id, msg)) = listener.try_recv() {
        assert_eq!(sub_id, "test".into());
        match msg {
            NotificationPayload::ProofState(ProofState { y, state, .. }) => {
                msgs.entry(y.to_string())
                    .or_insert_with(Vec::new)
                    .push(state);
            }
            _ => panic!("Wrong message received"),
        }
    }

    for keys in public_keys_to_listen {
        let statuses = msgs.remove(&keys).expect("some events");
        // Every input pk receives two state updates, as there are only two state transitions
        assert_eq!(statuses, vec![State::Pending, State::Spent]);
    }

    assert!(listener.try_recv().is_err(), "no other event is happening");
    assert!(msgs.is_empty(), "Only expected key events are received");
}

#[tokio::test(flavor = "multi_thread", worker_threads = 1)]
async fn test_swap_overpay_underpay_fee() {
    setup_tracing();
    let mint_bob = create_and_start_test_mint()
        .await
        .expect("Failed to create test mint");

    mint_bob
        .rotate_keyset(CurrencyUnit::Sat, 1, 32, 1, &HashMap::new())
        .await
        .unwrap();

    let wallet_alice = create_test_wallet_for_mint(mint_bob.clone())
        .await
        .expect("Failed to create test wallet");

    // Alice gets 100 sats
    fund_wallet(wallet_alice.clone(), 1000, None)
        .await
        .expect("Failed to fund wallet");

    let proofs = wallet_alice
        .get_unspent_proofs()
        .await
        .expect("Could not get proofs");

    let keys = mint_bob
        .pubkeys()
        .await
        .unwrap()
        .keysets
        .first()
        .unwrap()
        .clone()
        .keys;
    let keyset_id = Id::from(&keys);

    let preswap = PreMintSecrets::random(keyset_id, 9998.into(), &SplitTarget::default()).unwrap();

    let swap_request = SwapRequest::new(proofs.clone(), preswap.blinded_messages());

    // Attempt to swap overpaying fee
    match mint_bob.process_swap_request(swap_request).await {
        Ok(_) => panic!("Swap was allowed unbalanced"),
        Err(err) => match err {
            cdk::Error::TransactionUnbalanced(_, _, _) => (),
            _ => {
                println!("{:?}", err);
                panic!("Wrong error returned")
            }
        },
    }

    let preswap = PreMintSecrets::random(keyset_id, 1000.into(), &SplitTarget::default()).unwrap();

    let swap_request = SwapRequest::new(proofs.clone(), preswap.blinded_messages());

    // Attempt to swap underpaying fee
    match mint_bob.process_swap_request(swap_request).await {
        Ok(_) => panic!("Swap was allowed unbalanced"),
        Err(err) => match err {
            cdk::Error::TransactionUnbalanced(_, _, _) => (),
            _ => {
                println!("{:?}", err);
                panic!("Wrong error returned")
            }
        },
    }
}

#[tokio::test(flavor = "multi_thread", worker_threads = 1)]
async fn test_mint_enforce_fee() {
    setup_tracing();
    let mint_bob = create_and_start_test_mint()
        .await
        .expect("Failed to create test mint");

    mint_bob
        .rotate_keyset(CurrencyUnit::Sat, 1, 32, 1, &HashMap::new())
        .await
        .unwrap();

    let wallet_alice = create_test_wallet_for_mint(mint_bob.clone())
        .await
        .expect("Failed to create test wallet");

    // Alice gets 100 sats
    fund_wallet(
        wallet_alice.clone(),
        1010,
        Some(SplitTarget::Value(Amount::ONE)),
    )
    .await
    .expect("Failed to fund wallet");

    let mut proofs = wallet_alice
        .get_unspent_proofs()
        .await
        .expect("Could not get proofs");

    let keys = mint_bob
        .pubkeys()
        .await
        .unwrap()
        .keysets
        .first()
        .unwrap()
        .clone()
        .keys;
    let keyset_id = Id::from(&keys);

    let five_proofs: Vec<_> = proofs.drain(..5).collect();

    let preswap = PreMintSecrets::random(keyset_id, 5.into(), &SplitTarget::default()).unwrap();

    let swap_request = SwapRequest::new(five_proofs.clone(), preswap.blinded_messages());

    // Attempt to swap underpaying fee
    match mint_bob.process_swap_request(swap_request).await {
        Ok(_) => panic!("Swap was allowed unbalanced"),
        Err(err) => match err {
            cdk::Error::TransactionUnbalanced(_, _, _) => (),
            _ => {
                println!("{:?}", err);
                panic!("Wrong error returned")
            }
        },
    }

    let preswap = PreMintSecrets::random(keyset_id, 4.into(), &SplitTarget::default()).unwrap();

    let swap_request = SwapRequest::new(five_proofs.clone(), preswap.blinded_messages());

    let res = mint_bob.process_swap_request(swap_request).await;

    assert!(res.is_ok());

    let thousnad_proofs: Vec<_> = proofs.drain(..1001).collect();

    let preswap = PreMintSecrets::random(keyset_id, 1000.into(), &SplitTarget::default()).unwrap();

    let swap_request = SwapRequest::new(thousnad_proofs.clone(), preswap.blinded_messages());

    // Attempt to swap underpaying fee
    match mint_bob.process_swap_request(swap_request).await {
        Ok(_) => panic!("Swap was allowed unbalanced"),
        Err(err) => match err {
            cdk::Error::TransactionUnbalanced(_, _, _) => (),
            _ => {
                println!("{:?}", err);
                panic!("Wrong error returned")
            }
        },
    }

    let preswap = PreMintSecrets::random(keyset_id, 999.into(), &SplitTarget::default()).unwrap();

    let swap_request = SwapRequest::new(thousnad_proofs.clone(), preswap.blinded_messages());

    let _ = mint_bob.process_swap_request(swap_request).await.unwrap();
}

/// Tests concurrent double-spending attempts by trying to use the same proofs
/// in 3 swap transactions simultaneously using tokio tasks
#[tokio::test(flavor = "multi_thread", worker_threads = 3)]
async fn test_concurrent_double_spend_swap() {
    setup_tracing();
    let mint_bob = create_and_start_test_mint()
        .await
        .expect("Failed to create test mint");
    let wallet_alice = create_test_wallet_for_mint(mint_bob.clone())
        .await
        .expect("Failed to create test wallet");

    // Alice gets 100 sats
    fund_wallet(wallet_alice.clone(), 100, None)
        .await
        .expect("Failed to fund wallet");

    let proofs = wallet_alice
        .get_unspent_proofs()
        .await
        .expect("Could not get proofs");

    let keyset_id = get_keyset_id(&mint_bob).await;

    // Create 3 identical swap requests with the same proofs
    let preswap1 = PreMintSecrets::random(keyset_id, 100.into(), &SplitTarget::default())
        .expect("Failed to create preswap");
    let swap_request1 = SwapRequest::new(proofs.clone(), preswap1.blinded_messages());

    let preswap2 = PreMintSecrets::random(keyset_id, 100.into(), &SplitTarget::default())
        .expect("Failed to create preswap");
    let swap_request2 = SwapRequest::new(proofs.clone(), preswap2.blinded_messages());

    let preswap3 = PreMintSecrets::random(keyset_id, 100.into(), &SplitTarget::default())
        .expect("Failed to create preswap");
    let swap_request3 = SwapRequest::new(proofs.clone(), preswap3.blinded_messages());

    // Spawn 3 concurrent tasks to process the swap requests
    let mint_clone1 = mint_bob.clone();
    let mint_clone2 = mint_bob.clone();
    let mint_clone3 = mint_bob.clone();

    let task1 = tokio::spawn(async move { mint_clone1.process_swap_request(swap_request1).await });

    let task2 = tokio::spawn(async move { mint_clone2.process_swap_request(swap_request2).await });

    let task3 = tokio::spawn(async move { mint_clone3.process_swap_request(swap_request3).await });

    // Wait for all tasks to complete
    let results = tokio::try_join!(task1, task2, task3).expect("Tasks failed to complete");

    // Count successes and failures
    let mut success_count = 0;
    let mut token_already_spent_count = 0;

    for result in [results.0, results.1, results.2] {
        match result {
            Ok(_) => success_count += 1,
            Err(err) => match err {
                cdk::Error::TokenAlreadySpent | cdk::Error::TokenPending => {
                    token_already_spent_count += 1
                }
                other_err => panic!("Unexpected error: {:?}", other_err),
            },
        }
    }

    // Only one swap should succeed, the other two should fail with TokenAlreadySpent
    assert_eq!(1, success_count, "Expected exactly one successful swap");
    assert_eq!(
        2, token_already_spent_count,
        "Expected exactly two TokenAlreadySpent errors"
    );

    // Verify that all proofs are marked as spent in the mint
    let states = mint_bob
        .localstore
        .get_proofs_states(&proofs.iter().map(|p| p.y().unwrap()).collect::<Vec<_>>())
        .await
        .expect("Failed to get proof state");

    for state in states {
        assert_eq!(
            State::Spent,
            state.expect("Known state"),
            "Expected proof to be marked as spent, but got {:?}",
            state
        );
    }
}

/// Tests concurrent double-spending attempts by trying to use the same proofs
/// in 3 melt transactions simultaneously using tokio tasks
#[tokio::test(flavor = "multi_thread", worker_threads = 3)]
async fn test_concurrent_double_spend_melt() {
    setup_tracing();
    let mint_bob = create_and_start_test_mint()
        .await
        .expect("Failed to create test mint");
    let wallet_alice = create_test_wallet_for_mint(mint_bob.clone())
        .await
        .expect("Failed to create test wallet");

    // Alice gets 100 sats
    fund_wallet(wallet_alice.clone(), 100, None)
        .await
        .expect("Failed to fund wallet");

    let proofs = wallet_alice
        .get_unspent_proofs()
        .await
        .expect("Could not get proofs");

    // Create a Lightning invoice for the melt
    let invoice = create_fake_invoice(1000, "".to_string());

    // Create a melt quote
    let melt_quote = wallet_alice
        .melt_quote(invoice.to_string(), None)
        .await
        .expect("Failed to create melt quote");

    // Get the quote ID and payment request
    let quote_id = melt_quote.id.clone();

    // Create 3 identical melt requests with the same proofs
    let mint_clone1 = mint_bob.clone();
    let mint_clone2 = mint_bob.clone();
    let mint_clone3 = mint_bob.clone();

    let melt_request = MeltBolt11Request::new(quote_id.parse().unwrap(), proofs.clone(), None);
    let melt_request2 = melt_request.clone();
    let melt_request3 = melt_request.clone();

    // Spawn 3 concurrent tasks to process the melt requests
    let task1 = tokio::spawn(async move { mint_clone1.melt_bolt11(&melt_request).await });

    let task2 = tokio::spawn(async move { mint_clone2.melt_bolt11(&melt_request2).await });

    let task3 = tokio::spawn(async move { mint_clone3.melt_bolt11(&melt_request3).await });

    // Wait for all tasks to complete
    let results = tokio::try_join!(task1, task2, task3).expect("Tasks failed to complete");

    // Count successes and failures
    let mut success_count = 0;
    let mut token_already_spent_count = 0;

    for result in [results.0, results.1, results.2] {
        match result {
            Ok(_) => success_count += 1,
            Err(err) => match err {
                cdk::Error::TokenAlreadySpent | cdk::Error::TokenPending => {
                    token_already_spent_count += 1;
                    println!("Got expected error: {:?}", err);
                }
                other_err => {
                    println!("Got unexpected error: {:?}", other_err);
                    token_already_spent_count += 1;
                }
            },
        }
    }

    // Only one melt should succeed, the other two should fail
    assert_eq!(1, success_count, "Expected exactly one successful melt");
    assert_eq!(
        2, token_already_spent_count,
        "Expected exactly two TokenAlreadySpent errors"
    );

    // Verify that all proofs are marked as spent in the mint
    let states = mint_bob
        .localstore
        .get_proofs_states(&proofs.iter().map(|p| p.y().unwrap()).collect::<Vec<_>>())
        .await
        .expect("Failed to get proof state");

    for state in states {
        assert_eq!(
            State::Spent,
            state.expect("Known state"),
            "Expected proof to be marked as spent, but got {:?}",
            state
        );
    }
}

async fn get_keyset_id(mint: &Mint) -> Id {
    let keys = mint
        .pubkeys()
        .await
        .unwrap()
        .keysets
        .first()
        .unwrap()
        .clone()
        .keys;
    Id::from(&keys)
}<|MERGE_RESOLUTION|>--- conflicted
+++ resolved
@@ -9,22 +9,16 @@
 use std::hash::RandomState;
 use std::str::FromStr;
 
-<<<<<<< HEAD
-use cdk::nuts::nut00::ProofsMethods;
-use cdk::wallet::{ReceiveOptions, SendOptions};
-=======
 use cashu::dhke::construct_proofs;
 use cashu::mint_url::MintUrl;
 use cashu::{
     CurrencyUnit, Id, MeltBolt11Request, NotificationPayload, PreMintSecrets, ProofState,
     SecretKey, SpendingConditions, State, SwapRequest,
 };
-use cdk::amount::SplitTarget;
 use cdk::mint::Mint;
 use cdk::nuts::nut00::ProofsMethods;
 use cdk::subscription::{IndexableParams, Params};
-use cdk::wallet::SendOptions;
->>>>>>> fa67271c
+use cdk::wallet::{ReceiveOptions, SendOptions};
 use cdk::Amount;
 use cdk_fake_wallet::create_fake_invoice;
 use cdk_integration_tests::init_pure_tests::*;
@@ -107,14 +101,9 @@
         .await
         .expect("Failed to create Carol's wallet");
     let received_amount = wallet_carol
-<<<<<<< HEAD
         .receive_proofs(token.proofs(), ReceiveOptions::default())
-        .await?;
-=======
-        .receive_proofs(token.proofs(), SplitTarget::None, &[], &[])
         .await
         .expect("Failed to receive proofs");
->>>>>>> fa67271c
 
     assert_eq!(Amount::from(40), received_amount);
     assert_eq!(
