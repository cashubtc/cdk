use std::{fmt::Debug, str::FromStr, sync::Arc, time::Duration};

use anyhow::{bail, Result};
use bip39::Mnemonic;
use cdk::{
    amount::{Amount, SplitTarget},
    cdk_database::WalletMemoryDatabase,
    nuts::{
<<<<<<< HEAD
        CurrencyUnit, MeltQuoteState, MintQuoteState, NotificationPayload, PreMintSecrets, State,
    },
    wallet::{client::HttpClient, Wallet},
=======
        CurrencyUnit, MeltQuoteState, MintBolt11Request, MintQuoteState, PreMintSecrets, State,
    },
    wallet::{
        client::{HttpClient, HttpClientMethods},
        Wallet,
    },
>>>>>>> 3db25640
};
use cdk_integration_tests::init_regtest::{
    get_mint_url, get_mint_ws_url, init_cln_client, init_lnd_client,
};
use futures::{SinkExt, StreamExt};
use lightning_invoice::Bolt11Invoice;
use ln_regtest_rs::InvoiceStatus;
use serde_json::json;
use tokio::time::{sleep, timeout};
use tokio_tungstenite::{connect_async, tungstenite::protocol::Message};

async fn get_notification<T: StreamExt<Item = Result<Message, E>> + Unpin, E: Debug>(
    reader: &mut T,
    timeout_to_wait: Duration,
) -> (String, NotificationPayload) {
    let msg = timeout(timeout_to_wait, reader.next())
        .await
        .expect("timeout")
        .unwrap()
        .unwrap();

    let mut response: serde_json::Value =
        serde_json::from_str(&msg.to_text().unwrap()).expect("valid json");

    let mut params_raw = response
        .as_object_mut()
        .expect("object")
        .remove("params")
        .expect("valid params");

    let params_map = params_raw.as_object_mut().expect("params is object");

    (
        params_map
            .remove("subId")
            .unwrap()
            .as_str()
            .unwrap()
            .to_string(),
        serde_json::from_value(params_map.remove("payload").unwrap()).unwrap(),
    )
}

#[tokio::test(flavor = "multi_thread", worker_threads = 1)]
async fn test_regtest_mint_melt_round_trip() -> Result<()> {
    let lnd_client = init_lnd_client().await.unwrap();

    let wallet = Wallet::new(
        &get_mint_url(),
        CurrencyUnit::Sat,
        Arc::new(WalletMemoryDatabase::default()),
        &Mnemonic::generate(12)?.to_seed_normalized(""),
        None,
    )?;

    let (ws_stream, _) = connect_async(get_mint_ws_url())
        .await
        .expect("Failed to connect");
    let (mut write, mut reader) = ws_stream.split();

    let mint_quote = wallet.mint_quote(100.into(), None).await?;

    lnd_client.pay_invoice(mint_quote.request).await?;

    let mint_amount = wallet
        .mint(&mint_quote.id, SplitTarget::default(), None)
        .await?;

    assert!(mint_amount == 100.into());

    let invoice = lnd_client.create_invoice(50).await?;

    let melt = wallet.melt_quote(invoice, None).await?;

    write
        .send(Message::Text(serde_json::to_string(&json!({
                "jsonrpc": "2.0",
                "id": 2,
                "method": "subscribe",
                "params": {
                  "kind": "bolt11_melt_quote",
                  "filters": [
                    melt.id.clone(),
                  ],
                  "subId": "test-sub",
                }

        }))?))
        .await?;

    assert_eq!(
        reader.next().await.unwrap().unwrap().to_text().unwrap(),
        r#"{"jsonrpc":"2.0","result":{"status":"OK","subId":"test-sub"},"id":2}"#
    );

    let melt_response = wallet.melt(&melt.id).await.unwrap();
    assert!(melt_response.preimage.is_some());
    assert!(melt_response.state == MeltQuoteState::Paid);

    let (sub_id, payload) = get_notification(&mut reader, Duration::from_millis(15000)).await;
    assert_eq!("test-sub", sub_id);
    let payload = match payload {
        NotificationPayload::MeltQuoteBolt11Response(melt) => melt,
        _ => panic!("Wrong payload"),
    };
    assert_eq!(payload.amount + payload.fee_reserve, 100.into());
    assert_eq!(payload.quote, melt.id);
    assert_eq!(payload.state, MeltQuoteState::Paid);

    Ok(())
}

#[tokio::test(flavor = "multi_thread", worker_threads = 1)]
async fn test_regtest_mint_melt() -> Result<()> {
    let lnd_client = init_lnd_client().await?;

    let wallet = Wallet::new(
        &get_mint_url(),
        CurrencyUnit::Sat,
        Arc::new(WalletMemoryDatabase::default()),
        &Mnemonic::generate(12)?.to_seed_normalized(""),
        None,
    )?;

    let mint_amount = Amount::from(100);

    let mint_quote = wallet.mint_quote(mint_amount, None).await?;

    assert_eq!(mint_quote.amount, mint_amount);

    lnd_client.pay_invoice(mint_quote.request).await?;

    let mint_amount = wallet
        .mint(&mint_quote.id, SplitTarget::default(), None)
        .await?;

    assert!(mint_amount == 100.into());

    Ok(())
}

#[tokio::test(flavor = "multi_thread", worker_threads = 1)]
async fn test_restore() -> Result<()> {
    let lnd_client = init_lnd_client().await?;

    let seed = Mnemonic::generate(12)?.to_seed_normalized("");
    let wallet = Wallet::new(
        &get_mint_url(),
        CurrencyUnit::Sat,
        Arc::new(WalletMemoryDatabase::default()),
        &seed,
        None,
    )?;

    let mint_quote = wallet.mint_quote(100.into(), None).await?;

    lnd_client.pay_invoice(mint_quote.request).await?;

    let _mint_amount = wallet
        .mint(&mint_quote.id, SplitTarget::default(), None)
        .await?;

    assert!(wallet.total_balance().await? == 100.into());

    let wallet_2 = Wallet::new(
        &get_mint_url(),
        CurrencyUnit::Sat,
        Arc::new(WalletMemoryDatabase::default()),
        &seed,
        None,
    )?;

    assert!(wallet_2.total_balance().await? == 0.into());

    let restored = wallet_2.restore().await?;
    let proofs = wallet_2.get_unspent_proofs().await?;

    wallet_2
        .swap(None, SplitTarget::default(), proofs, None, false)
        .await?;

    assert!(restored == 100.into());

    assert!(wallet_2.total_balance().await? == 100.into());

    let proofs = wallet.get_unspent_proofs().await?;

    let states = wallet.check_proofs_spent(proofs).await?;

    for state in states {
        if state.state != State::Spent {
            bail!("All proofs should be spent");
        }
    }

    Ok(())
}

#[tokio::test(flavor = "multi_thread", worker_threads = 1)]
async fn test_pay_invoice_twice() -> Result<()> {
    let lnd_client = init_lnd_client().await?;
    let seed = Mnemonic::generate(12)?.to_seed_normalized("");
    let wallet = Wallet::new(
        &get_mint_url(),
        CurrencyUnit::Sat,
        Arc::new(WalletMemoryDatabase::default()),
        &seed,
        None,
    )?;

    let mint_quote = wallet.mint_quote(100.into(), None).await?;

    lnd_client.pay_invoice(mint_quote.request).await?;

    let mint_amount = wallet
        .mint(&mint_quote.id, SplitTarget::default(), None)
        .await?;

    assert_eq!(mint_amount, 100.into());

    let invoice = lnd_client.create_invoice(10).await?;

    let melt_quote = wallet.melt_quote(invoice.clone(), None).await?;

    let melt = wallet.melt(&melt_quote.id).await.unwrap();

    let melt_two = wallet.melt_quote(invoice, None).await?;

    let melt_two = wallet.melt(&melt_two.id).await;

    match melt_two {
        Err(err) => match err {
            cdk::Error::RequestAlreadyPaid => (),
            _ => {
                bail!("Wrong invoice already paid");
            }
        },
        Ok(_) => {
            bail!("Should not have allowed second payment");
        }
    }

    let balance = wallet.total_balance().await?;

    assert_eq!(balance, (Amount::from(100) - melt.fee_paid - melt.amount));

    Ok(())
}

#[tokio::test(flavor = "multi_thread", worker_threads = 1)]
async fn test_internal_payment() -> Result<()> {
    let lnd_client = init_lnd_client().await?;

    let seed = Mnemonic::generate(12)?.to_seed_normalized("");
    let wallet = Wallet::new(
        &get_mint_url(),
        CurrencyUnit::Sat,
        Arc::new(WalletMemoryDatabase::default()),
        &seed,
        None,
    )?;

    let mint_quote = wallet.mint_quote(100.into(), None).await?;

    lnd_client.pay_invoice(mint_quote.request).await?;

    let _mint_amount = wallet
        .mint(&mint_quote.id, SplitTarget::default(), None)
        .await?;

    assert!(wallet.total_balance().await? == 100.into());

    let seed = Mnemonic::generate(12)?.to_seed_normalized("");

    let wallet_2 = Wallet::new(
        &get_mint_url(),
        CurrencyUnit::Sat,
        Arc::new(WalletMemoryDatabase::default()),
        &seed,
        None,
    )?;

    let mint_quote = wallet_2.mint_quote(10.into(), None).await?;

    let melt = wallet.melt_quote(mint_quote.request.clone(), None).await?;

    assert_eq!(melt.amount, 10.into());

    let _melted = wallet.melt(&melt.id).await.unwrap();

    let _wallet_2_mint = wallet_2
        .mint(&mint_quote.id, SplitTarget::default(), None)
        .await
        .unwrap();

    let cln_client = init_cln_client().await?;
    let payment_hash = Bolt11Invoice::from_str(&mint_quote.request)?;
    let check_paid = cln_client
        .check_incoming_invoice(payment_hash.payment_hash().to_string())
        .await?;

    match check_paid {
        InvoiceStatus::Unpaid => (),
        _ => {
            bail!("Invoice has incorrect status: {:?}", check_paid);
        }
    }

    let wallet_2_balance = wallet_2.total_balance().await?;

    assert!(wallet_2_balance == 10.into());

    let wallet_1_balance = wallet.total_balance().await?;

    assert!(wallet_1_balance == 90.into());

    Ok(())
}

#[tokio::test(flavor = "multi_thread", worker_threads = 1)]
async fn test_cached_mint() -> Result<()> {
    let lnd_client = init_lnd_client().await.unwrap();

    let wallet = Wallet::new(
        &get_mint_url(),
        CurrencyUnit::Sat,
        Arc::new(WalletMemoryDatabase::default()),
        &Mnemonic::generate(12)?.to_seed_normalized(""),
        None,
    )?;

    let mint_amount = Amount::from(100);

    let quote = wallet.mint_quote(mint_amount, None).await?;
    lnd_client.pay_invoice(quote.request).await?;

    loop {
        let status = wallet.mint_quote_state(&quote.id).await.unwrap();

        println!("Quote status: {}", status.state);

        if status.state == MintQuoteState::Paid {
            break;
        }

        sleep(Duration::from_secs(5)).await;
    }

    let active_keyset_id = wallet.get_active_mint_keyset().await?.id;
    let http_client = HttpClient::new();
    let premint_secrets =
        PreMintSecrets::random(active_keyset_id, 31.into(), &SplitTarget::default()).unwrap();

    let request = MintBolt11Request {
        quote: quote.id,
        outputs: premint_secrets.blinded_messages(),
    };

    let response = http_client
        .post_mint(get_mint_url().as_str().parse()?, request.clone())
        .await?;
    let response1 = http_client
        .post_mint(get_mint_url().as_str().parse()?, request)
        .await?;

    assert!(response == response1);
    Ok(())
}<|MERGE_RESOLUTION|>--- conflicted
+++ resolved
@@ -6,18 +6,13 @@
     amount::{Amount, SplitTarget},
     cdk_database::WalletMemoryDatabase,
     nuts::{
-<<<<<<< HEAD
-        CurrencyUnit, MeltQuoteState, MintQuoteState, NotificationPayload, PreMintSecrets, State,
-    },
-    wallet::{client::HttpClient, Wallet},
-=======
-        CurrencyUnit, MeltQuoteState, MintBolt11Request, MintQuoteState, PreMintSecrets, State,
+        CurrencyUnit, MeltQuoteState, MintBolt11Request, MintQuoteState, NotificationPayload,
+        PreMintSecrets, State,
     },
     wallet::{
         client::{HttpClient, HttpClientMethods},
         Wallet,
     },
->>>>>>> 3db25640
 };
 use cdk_integration_tests::init_regtest::{
     get_mint_url, get_mint_ws_url, init_cln_client, init_lnd_client,
