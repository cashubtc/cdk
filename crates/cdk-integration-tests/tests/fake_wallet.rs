use std::{sync::Arc, time::Duration};

use anyhow::Result;
use bip39::Mnemonic;
use cdk::{
    amount::SplitTarget,
    cdk_database::WalletMemoryDatabase,
    nuts::{CurrencyUnit, MeltBolt11Request, MeltQuoteState, PreMintSecrets, State},
    wallet::{
        client::{HttpClient, HttpClientMethods},
        Wallet,
    },
};
use cdk_fake_wallet::{create_fake_invoice, FakeInvoiceDescription};
use cdk_integration_tests::attempt_to_swap_pending;
use tokio::time::sleep;

const MINT_URL: &str = "http://127.0.0.1:8086";

// If both pay and check return pending input proofs should remain pending
#[tokio::test(flavor = "multi_thread", worker_threads = 1)]
async fn test_fake_tokens_pending() -> Result<()> {
    let wallet = Wallet::new(
        MINT_URL,
        CurrencyUnit::Sat,
        Arc::new(WalletMemoryDatabase::default()),
        &Mnemonic::generate(12)?.to_seed_normalized(""),
        None,
    )?;

    let mint_quote = wallet.mint_quote(100.into(), None).await?;

    sleep(Duration::from_millis(5)).await;

    let _mint_amount = wallet
        .mint(&mint_quote.id, SplitTarget::default(), None)
        .await?;

    let fake_description = FakeInvoiceDescription {
        pay_invoice_state: MeltQuoteState::Pending,
        check_payment_state: MeltQuoteState::Pending,
        pay_err: false,
        check_err: false,
    };

    let invoice = create_fake_invoice(1000, serde_json::to_string(&fake_description).unwrap());

    let melt_quote = wallet.melt_quote(invoice.to_string(), None).await?;

    let melt = wallet.melt(&melt_quote.id).await;

    assert!(melt.is_err());

    attempt_to_swap_pending(&wallet).await?;

    Ok(())
}

// If the pay error fails and the check returns unknown or failed
// The inputs proofs should be unset as spending
#[tokio::test(flavor = "multi_thread", worker_threads = 1)]
async fn test_fake_melt_payment_fail() -> Result<()> {
    let wallet = Wallet::new(
        MINT_URL,
        CurrencyUnit::Sat,
        Arc::new(WalletMemoryDatabase::default()),
        &Mnemonic::generate(12)?.to_seed_normalized(""),
        None,
    )?;

    let mint_quote = wallet.mint_quote(100.into(), None).await?;

    sleep(Duration::from_millis(5)).await;

    let _mint_amount = wallet
        .mint(&mint_quote.id, SplitTarget::default(), None)
        .await?;

    let fake_description = FakeInvoiceDescription {
        pay_invoice_state: MeltQuoteState::Unknown,
        check_payment_state: MeltQuoteState::Unknown,
        pay_err: true,
        check_err: false,
    };

    let invoice = create_fake_invoice(1000, serde_json::to_string(&fake_description).unwrap());

    let melt_quote = wallet.melt_quote(invoice.to_string(), None).await?;

    // The melt should error at the payment invoice command
    let melt = wallet.melt(&melt_quote.id).await;
    assert!(melt.is_err());

    let fake_description = FakeInvoiceDescription {
        pay_invoice_state: MeltQuoteState::Failed,
        check_payment_state: MeltQuoteState::Failed,
        pay_err: true,
        check_err: false,
    };

    let invoice = create_fake_invoice(1000, serde_json::to_string(&fake_description).unwrap());

    let melt_quote = wallet.melt_quote(invoice.to_string(), None).await?;

    // The melt should error at the payment invoice command
    let melt = wallet.melt(&melt_quote.id).await;
    assert!(melt.is_err());

    // The mint should have unset proofs from pending since payment failed
    let all_proof = wallet.get_unspent_proofs().await?;
    let states = wallet.check_proofs_spent(all_proof).await?;
    for state in states {
        assert!(state.state == State::Unspent);
    }

    let wallet_bal = wallet.total_balance().await?;
    assert!(wallet_bal == 100.into());

    Ok(())
}

// When both the pay_invoice and check_invoice both fail
// the proofs should remain as pending
#[tokio::test(flavor = "multi_thread", worker_threads = 1)]
async fn test_fake_melt_payment_fail_and_check() -> Result<()> {
    let wallet = Wallet::new(
        MINT_URL,
        CurrencyUnit::Sat,
        Arc::new(WalletMemoryDatabase::default()),
        &Mnemonic::generate(12)?.to_seed_normalized(""),
        None,
    )?;

    let mint_quote = wallet.mint_quote(100.into(), None).await?;

    sleep(Duration::from_millis(5)).await;

    let _mint_amount = wallet
        .mint(&mint_quote.id, SplitTarget::default(), None)
        .await?;

    let fake_description = FakeInvoiceDescription {
        pay_invoice_state: MeltQuoteState::Unknown,
        check_payment_state: MeltQuoteState::Unknown,
        pay_err: true,
        check_err: true,
    };

    let invoice = create_fake_invoice(7000, serde_json::to_string(&fake_description).unwrap());

    let melt_quote = wallet.melt_quote(invoice.to_string(), None).await?;

    // The melt should error at the payment invoice command
    let melt = wallet.melt(&melt_quote.id).await;
    assert!(melt.is_err());

    let pending = wallet
        .localstore
        .get_proofs(None, None, Some(vec![State::Pending]), None)
        .await?;

    assert!(!pending.is_empty());

    Ok(())
}

// In the case that the ln backend returns a failed status but does not error
// The mint should do a second check, then remove proofs from pending
#[tokio::test(flavor = "multi_thread", worker_threads = 1)]
async fn test_fake_melt_payment_return_fail_status() -> Result<()> {
    let wallet = Wallet::new(
        MINT_URL,
        CurrencyUnit::Sat,
        Arc::new(WalletMemoryDatabase::default()),
        &Mnemonic::generate(12)?.to_seed_normalized(""),
        None,
    )?;

    let mint_quote = wallet.mint_quote(100.into(), None).await?;

    sleep(Duration::from_millis(5)).await;

    let _mint_amount = wallet
        .mint(&mint_quote.id, SplitTarget::default(), None)
        .await?;

    let fake_description = FakeInvoiceDescription {
        pay_invoice_state: MeltQuoteState::Failed,
        check_payment_state: MeltQuoteState::Failed,
        pay_err: false,
        check_err: false,
    };

    let invoice = create_fake_invoice(7000, serde_json::to_string(&fake_description).unwrap());

    let melt_quote = wallet.melt_quote(invoice.to_string(), None).await?;

    // The melt should error at the payment invoice command
    let melt = wallet.melt(&melt_quote.id).await;
    assert!(melt.is_err());

    let fake_description = FakeInvoiceDescription {
        pay_invoice_state: MeltQuoteState::Unknown,
        check_payment_state: MeltQuoteState::Unknown,
        pay_err: false,
        check_err: false,
    };

    let invoice = create_fake_invoice(7000, serde_json::to_string(&fake_description).unwrap());

    let melt_quote = wallet.melt_quote(invoice.to_string(), None).await?;

    // The melt should error at the payment invoice command
    let melt = wallet.melt(&melt_quote.id).await;
    assert!(melt.is_err());

    let pending = wallet
        .localstore
        .get_proofs(None, None, Some(vec![State::Pending]), None)
        .await?;

    assert!(pending.is_empty());

    Ok(())
}

// In the case that the ln backend returns a failed status but does not error
// The mint should do a second check, then remove proofs from pending
#[tokio::test(flavor = "multi_thread", worker_threads = 1)]
async fn test_fake_melt_payment_error_unknown() -> Result<()> {
    let wallet = Wallet::new(
        MINT_URL,
        CurrencyUnit::Sat,
        Arc::new(WalletMemoryDatabase::default()),
        &Mnemonic::generate(12)?.to_seed_normalized(""),
        None,
    )?;

    let mint_quote = wallet.mint_quote(100.into(), None).await?;

    sleep(Duration::from_millis(5)).await;

    let _mint_amount = wallet
        .mint(&mint_quote.id, SplitTarget::default(), None)
        .await?;

    let fake_description = FakeInvoiceDescription {
        pay_invoice_state: MeltQuoteState::Failed,
        check_payment_state: MeltQuoteState::Unknown,
        pay_err: true,
        check_err: false,
    };

    let invoice = create_fake_invoice(7000, serde_json::to_string(&fake_description).unwrap());

    let melt_quote = wallet.melt_quote(invoice.to_string(), None).await?;

    // The melt should error at the payment invoice command
    let melt = wallet.melt(&melt_quote.id).await;
    assert!(melt.is_err());

    let fake_description = FakeInvoiceDescription {
        pay_invoice_state: MeltQuoteState::Unknown,
        check_payment_state: MeltQuoteState::Unknown,
        pay_err: true,
        check_err: false,
    };

    let invoice = create_fake_invoice(7000, serde_json::to_string(&fake_description).unwrap());

    let melt_quote = wallet.melt_quote(invoice.to_string(), None).await?;

    // The melt should error at the payment invoice command
    let melt = wallet.melt(&melt_quote.id).await;
    assert!(melt.is_err());

    let pending = wallet
        .localstore
        .get_proofs(None, None, Some(vec![State::Pending]), None)
        .await?;

    assert!(pending.is_empty());

    Ok(())
}

// In the case that the ln backend returns an err
// The mint should do a second check, that returns paid
// Proofs should remain pending
#[tokio::test(flavor = "multi_thread", worker_threads = 1)]
async fn test_fake_melt_payment_err_paid() -> Result<()> {
    let wallet = Wallet::new(
        MINT_URL,
        CurrencyUnit::Sat,
        Arc::new(WalletMemoryDatabase::default()),
        &Mnemonic::generate(12)?.to_seed_normalized(""),
        None,
    )?;

    let mint_quote = wallet.mint_quote(100.into(), None).await?;

    sleep(Duration::from_millis(5)).await;

    let _mint_amount = wallet
        .mint(&mint_quote.id, SplitTarget::default(), None)
        .await?;

    let fake_description = FakeInvoiceDescription {
        pay_invoice_state: MeltQuoteState::Failed,
        check_payment_state: MeltQuoteState::Paid,
        pay_err: true,
        check_err: false,
    };

    let invoice = create_fake_invoice(7000, serde_json::to_string(&fake_description).unwrap());

    let melt_quote = wallet.melt_quote(invoice.to_string(), None).await?;

    // The melt should error at the payment invoice command
    let melt = wallet.melt(&melt_quote.id).await;
    assert!(melt.is_err());

    attempt_to_swap_pending(&wallet).await?;

    Ok(())
}

#[tokio::test(flavor = "multi_thread", worker_threads = 1)]
async fn test_fake_melt_change_in_quote() -> Result<()> {
    let wallet = Wallet::new(
        MINT_URL,
        CurrencyUnit::Sat,
        Arc::new(WalletMemoryDatabase::default()),
        &Mnemonic::generate(12)?.to_seed_normalized(""),
        None,
    )?;

    let mint_quote = wallet.mint_quote(100.into(), None).await?;

    sleep(Duration::from_millis(5)).await;

    let _mint_amount = wallet
        .mint(&mint_quote.id, SplitTarget::default(), None)
        .await?;

    let fake_description = FakeInvoiceDescription::default();

    let invoice = create_fake_invoice(9000, serde_json::to_string(&fake_description).unwrap());

    let proofs = wallet.get_unspent_proofs().await?;

    let melt_quote = wallet.melt_quote(invoice.to_string(), None).await?;

    let keyset = wallet.get_active_mint_keyset().await?;

    let premint_secrets = PreMintSecrets::random(keyset.id, 100.into(), &SplitTarget::default())?;

    let client = HttpClient::new();

    let melt_request = MeltBolt11Request {
        quote: melt_quote.id.clone(),
        inputs: proofs.clone(),
        outputs: Some(premint_secrets.blinded_messages()),
    };

    let melt_response = client.post_melt(MINT_URL.parse()?, melt_request).await?;

    assert!(melt_response.change.is_some());

    let check = wallet.melt_quote_status(&melt_quote.id).await?;
    let mut melt_change = melt_response.change.unwrap();
    melt_change.sort_by(|a, b| a.amount.cmp(&b.amount));

    let mut check = check.change.unwrap();
    check.sort_by(|a, b| a.amount.cmp(&b.amount));

<<<<<<< HEAD
    let mut melt_response_change = melt_response.change.unwrap();
    let mut check_change = check.change.unwrap();

    melt_response_change.sort_by(|a, b| a.amount.cmp(&b.amount));

    check_change.sort_by(|a, b| a.amount.cmp(&b.amount));

    assert_eq!(melt_response_change, check_change);
=======
    assert_eq!(melt_change, check);
>>>>>>> 3db25640
    Ok(())
}<|MERGE_RESOLUTION|>--- conflicted
+++ resolved
@@ -368,23 +368,13 @@
     assert!(melt_response.change.is_some());
 
     let check = wallet.melt_quote_status(&melt_quote.id).await?;
-    let mut melt_change = melt_response.change.unwrap();
-    melt_change.sort_by(|a, b| a.amount.cmp(&b.amount));
-
-    let mut check = check.change.unwrap();
-    check.sort_by(|a, b| a.amount.cmp(&b.amount));
-
-<<<<<<< HEAD
+    let mut check_change = check.change.unwrap();
+
     let mut melt_response_change = melt_response.change.unwrap();
-    let mut check_change = check.change.unwrap();
-
     melt_response_change.sort_by(|a, b| a.amount.cmp(&b.amount));
 
     check_change.sort_by(|a, b| a.amount.cmp(&b.amount));
 
     assert_eq!(melt_response_change, check_change);
-=======
-    assert_eq!(melt_change, check);
->>>>>>> 3db25640
     Ok(())
 }