--- conflicted
+++ resolved
@@ -28,16 +28,13 @@
 futures = { version = "0.3.28", default-features = false, features = ["executor"] }
 once_cell = "1.19.0"
 uuid = { version = "1", features = ["v4"] }
-<<<<<<< HEAD
-tower-service = "0.3.3"
-serde_json = "1.0.128"
-=======
 # ln-regtest-rs = { path = "../../../../ln-regtest-rs" }
 ln-regtest-rs = { git = "https://github.com/thesimplekid/ln-regtest-rs", rev = "1d88d3d0b" }
 lightning-invoice = { version = "0.32.0", features = ["serde", "std"] }
 tracing = { version = "0.1", default-features = false, features = ["attributes", "log"] }
 tracing-subscriber = { version = "0.3.18", features = ["env-filter"] }
->>>>>>> 97479640
+tower-service = "0.3.3"
+serde_json = "1.0.128"
 
 [target.'cfg(not(target_arch = "wasm32"))'.dependencies]
 tokio = { version = "1", features = [
