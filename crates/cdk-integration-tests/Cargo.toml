[package]
name = "cdk-integration-tests"
version.workspace = true
edition.workspace = true
authors.workspace = true
description = "Core Cashu Development Kit library implementing the Cashu protocol"
license.workspace = true
homepage.workspace = true
repository.workspace = true
rust-version = "1.63.0" # MSRV


[features]


[dependencies]
axum = "0.6.20"
rand = "0.8.5"
bip39 = { version = "2.0", features = ["rand"] }
anyhow = "1"
<<<<<<< HEAD
cdk = { path = "../cdk", features = ["mint", "wallet"] }
=======
cdk = { path = "../cdk", version = "0.4.0", features = ["mint", "wallet"] }
cdk-cln = { path = "../cdk-cln", version = "0.4.0" }
>>>>>>> c0967d80
cdk-axum = { path = "../cdk-axum"}
cdk-sqlite = { path = "../cdk-sqlite"}
cdk-redb = { path = "../cdk-redb"}
cdk-fake-wallet = { path = "../cdk-fake-wallet" }
tower-http = { version = "0.4.4", features = ["cors"] }
futures = { version = "0.3.28", default-features = false, features = ["executor"] }
once_cell = "1.19.0"
uuid = { version = "1", features = ["v4"] }
serde = "1"
serde_json = "1"
# ln-regtest-rs = { path = "../../../../ln-regtest-rs" }
ln-regtest-rs = { git = "https://github.com/thesimplekid/ln-regtest-rs", rev = "1d88d3d0b" }
lightning-invoice = { version = "0.32.0", features = ["serde", "std"] }
tracing = { version = "0.1", default-features = false, features = ["attributes", "log"] }
tracing-subscriber = { version = "0.3.18", features = ["env-filter"] }

[target.'cfg(not(target_arch = "wasm32"))'.dependencies]
tokio = { version = "1", features = [
    "rt-multi-thread",
    "time",
    "macros",
    "sync",
] }

[target.'cfg(target_arch = "wasm32")'.dependencies]
tokio = { version = "1", features = ["rt", "macros", "sync", "time"] }
getrandom = { version = "0.2", features = ["js"] }
instant = { version = "0.1", features = ["wasm-bindgen", "inaccurate"] }

[dev-dependencies]
rand = "0.8.5"
bip39 = { version= "2.0", features = ["rand"] }
anyhow = "1"
cdk = { path = "../cdk", features = ["mint", "wallet"] }
cdk-axum = { path = "../cdk-axum" }
cdk-fake-wallet = { path = "../cdk-fake-wallet" }
tower-http = { version = "0.4.4", features = ["cors"] }<|MERGE_RESOLUTION|>--- conflicted
+++ resolved
@@ -18,12 +18,8 @@
 rand = "0.8.5"
 bip39 = { version = "2.0", features = ["rand"] }
 anyhow = "1"
-<<<<<<< HEAD
 cdk = { path = "../cdk", features = ["mint", "wallet"] }
-=======
-cdk = { path = "../cdk", version = "0.4.0", features = ["mint", "wallet"] }
-cdk-cln = { path = "../cdk-cln", version = "0.4.0" }
->>>>>>> c0967d80
+cdk-cln = { path = "../cdk-cln" }
 cdk-axum = { path = "../cdk-axum"}
 cdk-sqlite = { path = "../cdk-sqlite"}
 cdk-redb = { path = "../cdk-redb"}
