use std::{
    collections::{HashMap, HashSet},
    sync::Arc,
};

use anyhow::Result;
use axum::Router;
use cdk::{
    cdk_database::{self, MintDatabase},
    cdk_lightning::MintLightning,
    mint::FeeReserve,
    nuts::{CurrencyUnit, MeltMethodSettings, MintMethodSettings},
    types::LnKey,
};
use cdk_fake_wallet::FakeWallet;
use tokio::sync::Notify;
use tower_http::cors::CorsLayer;
use tracing_subscriber::EnvFilter;

use crate::init_regtest::create_mint;

pub async fn start_fake_mint<D>(addr: &str, port: u16, database: D) -> Result<()>
where
    D: MintDatabase<Err = cdk_database::Error> + Send + Sync + 'static,
{
    let default_filter = "debug";

    let sqlx_filter = "sqlx=warn";
    let hyper_filter = "hyper=warn";

    let env_filter = EnvFilter::new(format!(
        "{},{},{}",
        default_filter, sqlx_filter, hyper_filter
    ));

    // Parse input
    tracing_subscriber::fmt().with_env_filter(env_filter).init();

    let mut ln_backends: HashMap<
        LnKey,
        Arc<dyn MintLightning<Err = cdk::cdk_lightning::Error> + Sync + Send>,
    > = HashMap::new();

    let fee_reserve = FeeReserve {
        min_fee_reserve: 1.into(),
        percent_fee_reserve: 1.0,
    };

    let fake_wallet = FakeWallet::new(
        fee_reserve,
        MintMethodSettings::default(),
        MeltMethodSettings::default(),
        HashMap::default(),
        HashSet::default(),
        0,
    );

    ln_backends.insert(
        LnKey::new(CurrencyUnit::Sat, cdk::nuts::PaymentMethod::Bolt11),
        Arc::new(fake_wallet),
    );

<<<<<<< HEAD
    let quote_ttl = 100000;
    let cache_ttl = 3600;
    let cache_tti = 3600;
    let mint_arc = Arc::new(mint);

    let v1_service = cdk_axum::create_mint_router(
        &format!("http://{}:{}", addr, port),
        Arc::clone(&mint_arc),
        ln_backends.clone(),
        quote_ttl,
        cache_ttl,
        cache_tti,
    )
    .await
    .unwrap();
=======
    let mint = create_mint(database, ln_backends.clone()).await?;

    let mint_arc = Arc::new(mint);

    let v1_service = cdk_axum::create_mint_router(Arc::clone(&mint_arc))
        .await
        .unwrap();
>>>>>>> b23b48c3

    let mint_service = Router::new()
        .merge(v1_service)
        .layer(CorsLayer::permissive());

    let mint = Arc::clone(&mint_arc);

    let shutdown = Arc::new(Notify::new());

    tokio::spawn({
        let shutdown = Arc::clone(&shutdown);
        async move { mint.wait_for_paid_invoices(shutdown).await }
    });

    println!("Staring Axum server");
    axum::Server::bind(&format!("{}:{}", addr, port).as_str().parse().unwrap())
        .serve(mint_service.into_make_service())
        .await?;

    Ok(())
}<|MERGE_RESOLUTION|>--- conflicted
+++ resolved
@@ -60,31 +60,18 @@
         Arc::new(fake_wallet),
     );
 
-<<<<<<< HEAD
-    let quote_ttl = 100000;
+    let mint = create_mint(database, ln_backends.clone()).await?;
     let cache_ttl = 3600;
     let cache_tti = 3600;
     let mint_arc = Arc::new(mint);
 
     let v1_service = cdk_axum::create_mint_router(
-        &format!("http://{}:{}", addr, port),
         Arc::clone(&mint_arc),
-        ln_backends.clone(),
-        quote_ttl,
         cache_ttl,
         cache_tti,
     )
     .await
     .unwrap();
-=======
-    let mint = create_mint(database, ln_backends.clone()).await?;
-
-    let mint_arc = Arc::new(mint);
-
-    let v1_service = cdk_axum::create_mint_router(Arc::clone(&mint_arc))
-        .await
-        .unwrap();
->>>>>>> b23b48c3
 
     let mint_service = Router::new()
         .merge(v1_service)
