--- conflicted
+++ resolved
@@ -554,15 +554,8 @@
             tracing::info!("Using Spark backend: {:?}", spark_settings);
 
             let spark = spark_settings
-<<<<<<< HEAD
-                .setup(settings, CurrencyUnit::Sat, _runtime, work_dir, None)
-                .await?;
-            #[cfg(feature = "prometheus")]
-            let spark = MetricsMintPayment::new(spark);
-=======
                 .setup(settings, CurrencyUnit::Sat, None, work_dir, _kv_store)
                 .await?;
->>>>>>> 21e603ce
 
             mint_builder = configure_backend_for_unit(
                 settings,
