//! CDK Mint Server

#![warn(missing_docs)]
#![warn(rustdoc::bare_urls)]

use std::collections::HashMap;
use std::path::PathBuf;
use std::str::FromStr;
use std::sync::Arc;

use anyhow::{anyhow, bail, Result};
use axum::Router;
use bip39::Mnemonic;
use cdk::cdk_database::{self, MintDatabase};
use cdk::cdk_lightning;
use cdk::cdk_lightning::MintLightning;
use cdk::mint::{MeltQuote, Mint};
use cdk::mint::{MintBuilder, MintMeltLimits};
use cdk::nuts::{ContactInfo, CurrencyUnit, MeltQuoteState, MintVersion, PaymentMethod};
use cdk::types::LnKey;
use cdk_mintd::setup::LnBackendSetup;
use cdk_redb::MintRedbDatabase;
use cdk_sqlite::MintSqliteDatabase;
use clap::Parser;
use tokio::sync::Notify;
use tower_http::cors::CorsLayer;
use tracing_subscriber::EnvFilter;
#[cfg(feature = "swagger")]
use utoipa::OpenApi;

use cdk_mintd::cli::CLIArgs;
use cdk_mintd::config::{self, DatabaseEngine, LnBackend};

const CARGO_PKG_VERSION: Option<&'static str> = option_env!("CARGO_PKG_VERSION");
const DEFAULT_QUOTE_TTL_SECS: u64 = 1800;
const DEFAULT_CACHE_TTL_SECS: u64 = 1800;
const DEFAULT_CACHE_TTI_SECS: u64 = 1800;

#[tokio::main]
async fn main() -> anyhow::Result<()> {
    let default_filter = "debug";

    let sqlx_filter = "sqlx=warn";
    let hyper_filter = "hyper=warn";

    let env_filter = EnvFilter::new(format!(
        "{},{},{}",
        default_filter, sqlx_filter, hyper_filter
    ));

    tracing_subscriber::fmt().with_env_filter(env_filter).init();

    let args = CLIArgs::parse();

    let work_dir = match args.work_dir {
        Some(w) => w,
        None => work_dir()?,
    };

    // get config file name from args
    let config_file_arg = match args.config {
        Some(c) => c,
        None => work_dir.join("config.toml"),
    };

    let mut mint_builder = MintBuilder::new();

    let settings = config::Settings::new(&Some(config_file_arg));

    let localstore: Arc<dyn MintDatabase<Err = cdk_database::Error> + Send + Sync> =
        match settings.database.engine {
            DatabaseEngine::Sqlite => {
                let sql_db_path = work_dir.join("cdk-mintd.sqlite");
                let sqlite_db = MintSqliteDatabase::new(&sql_db_path).await?;

                sqlite_db.migrate().await;

                Arc::new(sqlite_db)
            }
            DatabaseEngine::Redb => {
                let redb_path = work_dir.join("cdk-mintd.redb");
                Arc::new(MintRedbDatabase::new(&redb_path)?)
            }
        };

    mint_builder = mint_builder.with_localstore(localstore);

    let mut contact_info: Option<Vec<ContactInfo>> = None;

    if let Some(nostr_contact) = &settings.mint_info.contact_nostr_public_key {
        let nostr_contact = ContactInfo::new("nostr".to_string(), nostr_contact.to_string());

        contact_info = match contact_info {
            Some(mut vec) => {
                vec.push(nostr_contact);
                Some(vec)
            }
            None => Some(vec![nostr_contact]),
        };
    }

    if let Some(email_contact) = &settings.mint_info.contact_email {
        let email_contact = ContactInfo::new("email".to_string(), email_contact.to_string());

        contact_info = match contact_info {
            Some(mut vec) => {
                vec.push(email_contact);
                Some(vec)
            }
            None => Some(vec![email_contact]),
        };
    }

    let mint_version = MintVersion::new(
        "cdk-mintd".to_string(),
        CARGO_PKG_VERSION.unwrap_or("Unknown").to_string(),
    );

    let mut ln_backends: HashMap<
        LnKey,
        Arc<dyn MintLightning<Err = cdk_lightning::Error> + Send + Sync>,
    > = HashMap::new();
    let mut ln_routers = vec![];

    let mint_melt_limits = MintMeltLimits {
        mint_min: settings.ln.min_mint,
        mint_max: settings.ln.max_mint,
        melt_min: settings.ln.min_melt,
        melt_max: settings.ln.max_melt,
    };

    match settings.ln.ln_backend {
        LnBackend::Cln => {
            let cln_settings = settings
                .cln
                .clone()
                .expect("Config checked at load that cln is some");

            let cln = cln_settings
                .setup(&mut ln_routers, &settings, CurrencyUnit::Msat)
                .await?;
            let cln = Arc::new(cln);
            let ln_key = LnKey {
                unit: CurrencyUnit::Sat,
                method: PaymentMethod::Bolt11,
            };
            ln_backends.insert(ln_key, cln.clone());

            mint_builder = mint_builder.add_ln_backend(
                CurrencyUnit::Sat,
                PaymentMethod::Bolt11,
                mint_melt_limits,
                cln.clone(),
            );
        }
        LnBackend::Strike => {
            let strike_settings = settings.clone().strike.expect("Checked on config load");

            for unit in strike_settings
                .clone()
                .supported_units
                .unwrap_or(vec![CurrencyUnit::Sat])
            {
                let strike = strike_settings
                    .setup(&mut ln_routers, &settings, unit.clone())
                    .await?;

                mint_builder = mint_builder.add_ln_backend(
                    unit,
                    PaymentMethod::Bolt11,
                    mint_melt_limits,
                    Arc::new(strike),
                );
            }
        }
        LnBackend::LNbits => {
            let lnbits_settings = settings.clone().lnbits.expect("Checked on config load");
            let lnbits = lnbits_settings
                .setup(&mut ln_routers, &settings, CurrencyUnit::Sat)
                .await?;

            mint_builder = mint_builder.add_ln_backend(
                CurrencyUnit::Sat,
                PaymentMethod::Bolt11,
                mint_melt_limits,
                Arc::new(lnbits),
            );
        }
        LnBackend::Phoenixd => {
            let phd_settings = settings.clone().phoenixd.expect("Checked at config load");
            let phd = phd_settings
                .setup(&mut ln_routers, &settings, CurrencyUnit::Sat)
                .await?;

            mint_builder = mint_builder.add_ln_backend(
                CurrencyUnit::Sat,
                PaymentMethod::Bolt11,
                mint_melt_limits,
                Arc::new(phd),
            );
        }
        LnBackend::Lnd => {
            let lnd_settings = settings.clone().lnd.expect("Checked at config load");
            let lnd = lnd_settings
                .setup(&mut ln_routers, &settings, CurrencyUnit::Msat)
                .await?;

            mint_builder = mint_builder.add_ln_backend(
                CurrencyUnit::Sat,
                PaymentMethod::Bolt11,
                mint_melt_limits,
                Arc::new(lnd),
            );
        }
        LnBackend::FakeWallet => {
            let fake_wallet = settings.clone().fake_wallet.expect("Fake wallet defined");

            for unit in fake_wallet.clone().supported_units {
                let fake = fake_wallet
                    .setup(&mut ln_routers, &settings, CurrencyUnit::Sat)
                    .await?;

                let fake = Arc::new(fake);

                mint_builder = mint_builder.add_ln_backend(
                    unit.clone(),
                    PaymentMethod::Bolt11,
                    mint_melt_limits,
                    fake.clone(),
                );
            }
        }
    };

    if let Some(long_description) = &settings.mint_info.description_long {
        mint_builder = mint_builder.with_long_description(long_description.to_string());
    }

    if let Some(contact_info) = contact_info {
        for info in contact_info {
            mint_builder = mint_builder.add_contact_info(info);
        }
    }

    if let Some(pubkey) = settings.mint_info.pubkey {
        mint_builder = mint_builder.with_pubkey(pubkey);
    }

    if let Some(icon_url) = &settings.mint_info.icon_url {
        mint_builder = mint_builder.with_icon_url(icon_url.to_string());
    }

    if let Some(motd) = settings.mint_info.motd {
        mint_builder = mint_builder.with_motd(motd);
    }

    let mnemonic = Mnemonic::from_str(&settings.info.mnemonic)?;

    mint_builder = mint_builder
        .with_name(settings.mint_info.name)
        .with_mint_url(settings.info.url)
        .with_version(mint_version)
        .with_description(settings.mint_info.description)
        .with_quote_ttl(10000, 10000)
        .with_seed(mnemonic.to_seed_normalized("").to_vec());

    let mint = mint_builder.build().await?;

    let mint = Arc::new(mint);

    // Check the status of any mint quotes that are pending
    // In the event that the mint server is down but the ln node is not
    // it is possible that a mint quote was paid but the mint has not been updated
    // this will check and update the mint state of those quotes
    for ln in ln_backends.values() {
        check_pending_mint_quotes(Arc::clone(&mint), Arc::clone(ln)).await?;
    }

    // Checks the status of all pending melt quotes
    // Pending melt quotes where the payment has gone through inputs are burnt
    // Pending melt quotes where the payment has **failed** inputs are reset to unspent
    check_pending_melt_quotes(Arc::clone(&mint), &ln_backends).await?;

    let listen_addr = settings.info.listen_host;
    let listen_port = settings.info.listen_port;
    let _quote_ttl = settings
        .info
        .seconds_quote_is_valid_for
        .unwrap_or(DEFAULT_QUOTE_TTL_SECS);
    let cache_ttl = settings
        .info
        .seconds_to_cache_requests_for
        .unwrap_or(DEFAULT_CACHE_TTL_SECS);
    let cache_tti = settings
        .info
        .seconds_to_extend_cache_by
        .unwrap_or(DEFAULT_CACHE_TTI_SECS);

    let v1_service = cdk_axum::create_mint_router(Arc::clone(&mint), cache_ttl, cache_tti).await?;

    let mut mint_service = Router::new()
        .merge(v1_service)
        .layer(CorsLayer::permissive());

    #[cfg(feature = "swagger")]
    {
        if settings.info.enable_swagger_ui.unwrap_or(false) {
            mint_service = mint_service.merge(
                utoipa_swagger_ui::SwaggerUi::new("/swagger-ui")
                    .url("/api-docs/openapi.json", cdk_axum::ApiDocV1::openapi()),
            );
        }
    }

    for router in ln_routers {
        mint_service = mint_service.merge(router);
    }

    let shutdown = Arc::new(Notify::new());

    tokio::spawn({
        let shutdown = Arc::clone(&shutdown);
        async move { mint.wait_for_paid_invoices(shutdown).await }
    });

    let axum_result = axum::Server::bind(
        &format!("{}:{}", listen_addr, listen_port)
            .as_str()
            .parse()?,
    )
    .serve(mint_service.into_make_service())
    .await;

    shutdown.notify_waiters();

    match axum_result {
        Ok(_) => {
            tracing::info!("Axum server stopped with okay status");
        }
        Err(err) => {
            tracing::warn!("Axum server stopped with error");
            tracing::error!("{}", err);

            bail!("Axum exited with error")
        }
    }

    Ok(())
}

/// Used on mint start up to check status of all pending mint quotes
async fn check_pending_mint_quotes(
    mint: Arc<Mint>,
    ln: Arc<dyn MintLightning<Err = cdk_lightning::Error> + Send + Sync>,
) -> Result<()> {
    let mut pending_quotes = mint.get_pending_mint_quotes().await?;
    tracing::info!("There are {} pending mint quotes.", pending_quotes.len());
    let mut unpaid_quotes = mint.get_unpaid_mint_quotes().await?;
    tracing::info!("There are {} unpaid mint quotes.", unpaid_quotes.len());

    unpaid_quotes.append(&mut pending_quotes);

    for quote in unpaid_quotes {
<<<<<<< HEAD
        tracing::trace!("Checking status of mint quote: {}", quote.id);
        let lookup_id = quote.request_lookup_id.as_str();
        match ln.check_incoming_invoice_status(lookup_id).await {
=======
        tracing::debug!("Checking status of mint quote: {}", quote.id);
        let lookup_id = quote.request_lookup_id;
        match ln.check_incoming_invoice_status(&lookup_id).await {
>>>>>>> 479b4e78
            Ok(state) => {
                if state != quote.state {
                    tracing::trace!("Mint quote status changed: {}", quote.id);
                    mint.localstore
                        .update_mint_quote_state(&quote.id, state)
                        .await?;
                    mint.pubsub_manager.mint_quote_bolt11_status(quote, state);
                }
            }

            Err(err) => {
                tracing::warn!("Could not check state of pending invoice: {}", lookup_id);
                tracing::error!("{}", err);
            }
        }
    }

    Ok(())
}

async fn check_pending_melt_quotes(
    mint: Arc<Mint>,
    ln_backends: &HashMap<LnKey, Arc<dyn MintLightning<Err = cdk_lightning::Error> + Send + Sync>>,
) -> Result<()> {
    let melt_quotes = mint.localstore.get_melt_quotes().await?;
    let pending_quotes: Vec<MeltQuote> = melt_quotes
        .into_iter()
        .filter(|q| q.state == MeltQuoteState::Pending || q.state == MeltQuoteState::Unknown)
        .collect();
    tracing::info!("There are {} pending melt quotes.", pending_quotes.len());

    for pending_quote in pending_quotes {
        tracing::debug!("Checking status for melt quote {}.", pending_quote.id);
        let melt_request_ln_key = mint.localstore.get_melt_request(&pending_quote.id).await?;

        let (melt_request, ln_key) = match melt_request_ln_key {
            None => (
                None,
                LnKey {
                    unit: pending_quote.unit,
                    method: PaymentMethod::Bolt11,
                },
            ),
            Some((melt_request, ln_key)) => (Some(melt_request), ln_key),
        };

        let ln_backend = match ln_backends.get(&ln_key) {
            Some(ln_backend) => ln_backend,
            None => {
                tracing::warn!("No backend for ln key: {:?}", ln_key);
                continue;
            }
        };

        let pay_invoice_response = ln_backend
            .check_outgoing_payment(&pending_quote.request_lookup_id)
            .await?;

        match melt_request {
            Some(melt_request) => {
                match pay_invoice_response.status {
                    MeltQuoteState::Paid => {
                        if let Err(err) = mint
                            .process_melt_request(
                                &melt_request,
                                pay_invoice_response.payment_preimage,
                                pay_invoice_response.total_spent,
                            )
                            .await
                        {
                            tracing::error!(
                                "Could not process melt request for pending quote: {}",
                                melt_request.quote
                            );
                            tracing::error!("{}", err);
                        }
                    }
                    MeltQuoteState::Unpaid | MeltQuoteState::Unknown | MeltQuoteState::Failed => {
                        // Payment has not been made we want to unset
                        tracing::info!("Lightning payment for quote {} failed.", pending_quote.id);
                        if let Err(err) = mint.process_unpaid_melt(&melt_request).await {
                            tracing::error!("Could not reset melt quote state: {}", err);
                        }
                    }
                    MeltQuoteState::Pending => {
                        tracing::warn!(
                            "LN payment pending, proofs are stuck as pending for quote: {}",
                            melt_request.quote
                        );
                        // Quote is still pending we do not want to do anything
                        // continue to check next quote
                    }
                }
            }
            None => {
                tracing::warn!(
                    "There is no stored melt request for pending melt quote: {}",
                    pending_quote.id
                );

                mint.localstore
                    .update_melt_quote_state(&pending_quote.id, pay_invoice_response.status)
                    .await?;
            }
        };
    }
    Ok(())
}

fn work_dir() -> Result<PathBuf> {
    let home_dir = home::home_dir().ok_or(anyhow!("Unknown home dir"))?;

    Ok(home_dir.join(".cdk-mintd"))
}<|MERGE_RESOLUTION|>--- conflicted
+++ resolved
@@ -361,15 +361,9 @@
     unpaid_quotes.append(&mut pending_quotes);
 
     for quote in unpaid_quotes {
-<<<<<<< HEAD
-        tracing::trace!("Checking status of mint quote: {}", quote.id);
+        tracing::debug!("Checking status of mint quote: {}", quote.id);
         let lookup_id = quote.request_lookup_id.as_str();
         match ln.check_incoming_invoice_status(lookup_id).await {
-=======
-        tracing::debug!("Checking status of mint quote: {}", quote.id);
-        let lookup_id = quote.request_lookup_id;
-        match ln.check_incoming_invoice_status(&lookup_id).await {
->>>>>>> 479b4e78
             Ok(state) => {
                 if state != quote.state {
                     tracing::trace!("Mint quote status changed: {}", quote.id);
