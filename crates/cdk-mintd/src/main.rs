//! CDK MINTD
#![warn(missing_docs)]
#![warn(rustdoc::bare_urls)]

// std
#[cfg(feature = "auth")]
use std::collections::HashMap;
use std::env;
use std::net::SocketAddr;
use std::path::{Path, PathBuf};
use std::str::FromStr;
use std::sync::Arc;

// external crates
use anyhow::{anyhow, bail, Result};
use axum::Router;
use bip39::Mnemonic;
// internal crate modules
use cdk::cdk_database::{self, MintDatabase, MintKeysDatabase};
use cdk::cdk_payment;
use cdk::cdk_payment::MintPayment;
use cdk::mint::{Mint, MintBuilder, MintMeltLimits};
#[cfg(any(
    feature = "cln",
    feature = "lnbits",
    feature = "lnd",
    feature = "fakewallet",
    feature = "grpc-processor"
))]
use cdk::nuts::nut17::SupportedMethods;
use cdk::nuts::nut19::{CachedEndpoint, Method as NUT19Method, Path as NUT19Path};
#[cfg(any(
    feature = "cln",
    feature = "lnbits",
    feature = "lnd",
    feature = "fakewallet"
))]
use cdk::nuts::CurrencyUnit;
#[cfg(feature = "auth")]
use cdk::nuts::{AuthRequired, Method, ProtectedEndpoint, RoutePath};
use cdk::nuts::{ContactInfo, MintVersion, PaymentMethod};
use cdk::types::QuoteTTL;
use cdk_axum::cache::HttpCache;
use cdk_mintd::cli::CLIArgs;
use cdk_mintd::config::{self, DatabaseEngine, LnBackend};
use cdk_mintd::env_vars::ENV_WORK_DIR;
use cdk_mintd::setup::LnBackendSetup;
<<<<<<< HEAD
#[cfg(feature = "prometheus")]
use cdk_prometheus;
=======
#[cfg(feature = "auth")]
>>>>>>> e346ab63
use cdk_sqlite::mint::MintSqliteAuthDatabase;
use cdk_sqlite::MintSqliteDatabase;
use clap::Parser;
use tower::ServiceBuilder;
use tower_http::compression::CompressionLayer;
use tower_http::decompression::RequestDecompressionLayer;
use tower_http::trace::TraceLayer;
use tracing_subscriber::EnvFilter;
#[cfg(feature = "swagger")]
use utoipa::OpenApi;

const CARGO_PKG_VERSION: Option<&'static str> = option_env!("CARGO_PKG_VERSION");

// Ensure at least one lightning backend is enabled at compile time
#[cfg(not(any(
    feature = "cln",
    feature = "lnbits",
    feature = "lnd",
    feature = "fakewallet",
    feature = "grpc-processor"
)))]
compile_error!(
    "At least one lightning backend feature must be enabled: cln, lnbits, lnd, fakewallet, or grpc-processor"
);

/// The main entry point for the application.
///
/// This asynchronous function performs the following steps:
/// 1. Executes the initial setup, including loading configurations and initializing the database.
/// 2. Configures a `MintBuilder` instance with the local store and keystore based on the database.
/// 3. Applies additional custom configurations and authentication setup for the `MintBuilder`.
/// 4. Constructs a `Mint` instance from the configured `MintBuilder`.
/// 5. Checks and resolves the status of any pending mint and melt quotes.
#[tokio::main]
async fn main() -> Result<()> {
    let (work_dir, settings, localstore, keystore) = initial_setup().await?;

    let mint_builder = MintBuilder::new(localstore);

    let (mint_builder, ln_routers) = configure_mint_builder(&settings, mint_builder).await?;
    #[cfg(feature = "auth")]
    let mint_builder = setup_authentication(&settings, &work_dir, mint_builder).await?;

    let mint = build_mint(&settings, keystore, mint_builder).await?;

    tracing::debug!("Mint built from builder.");

    let mint = Arc::new(mint);

    // Checks the status of all pending melt quotes
    // Pending melt quotes where the payment has gone through inputs are burnt
    // Pending melt quotes where the payment has **failed** inputs are reset to unspent
    mint.check_pending_melt_quotes().await?;

    start_services(
        mint.clone(),
        &settings,
        ln_routers,
        &work_dir,
        mint.mint_info().await?,
    )
    .await?;

    Ok(())
}

/// Performs the initial setup for the application, including configuring tracing,
/// parsing CLI arguments, setting up the working directory, loading settings,
/// and initializing the database connection.
async fn initial_setup() -> Result<(
    PathBuf,
    config::Settings,
    Arc<dyn MintDatabase<cdk_database::Error> + Send + Sync>,
    Arc<dyn MintKeysDatabase<Err = cdk_database::Error> + Send + Sync>,
)> {
    setup_tracing();
    let args = CLIArgs::parse();
    let work_dir = get_work_directory(&args).await?;

    let settings = load_settings(&work_dir, args.config)?;
    let (localstore, keystore) = setup_database(&settings, &work_dir).await?;
    Ok((work_dir, settings, localstore, keystore))
}

/// Sets up and initializes a tracing subscriber with custom log filtering.
fn setup_tracing() {
    let default_filter = "debug";
    let sqlx_filter = "sqlx=warn";
    let hyper_filter = "hyper=warn";
    let h2_filter = "h2=warn";
    let tower_http = "tower_http=warn";

    let env_filter = EnvFilter::new(format!(
        "{default_filter},{sqlx_filter},{hyper_filter},{h2_filter},{tower_http}"
    ));

    tracing_subscriber::fmt().with_env_filter(env_filter).init();
}

/// Retrieves the work directory based on command-line arguments, environment variables, or system defaults.
async fn get_work_directory(args: &CLIArgs) -> Result<PathBuf> {
    let work_dir = if let Some(work_dir) = &args.work_dir {
        tracing::info!("Using work dir from cmd arg");
        work_dir.clone()
    } else if let Ok(env_work_dir) = env::var(ENV_WORK_DIR) {
        tracing::info!("Using work dir from env var");
        env_work_dir.into()
    } else {
        work_dir()?
    };
    tracing::info!("Using work dir: {}", work_dir.display());
    Ok(work_dir)
}

/// Loads the application settings based on a configuration file and environment variables.
fn load_settings(work_dir: &Path, config_path: Option<PathBuf>) -> Result<config::Settings> {
    // get config file name from args
    let config_file_arg = match config_path {
        Some(c) => c,
        None => work_dir.join("config.toml"),
    };

    let mut settings = if config_file_arg.exists() {
        config::Settings::new(Some(config_file_arg))
    } else {
        tracing::info!("Config file does not exist. Attempting to read env vars");
        config::Settings::default()
    };

    // This check for any settings defined in ENV VARs
    // ENV VARS will take **priority** over those in the config
    settings.from_env()
}

async fn setup_database(
    settings: &config::Settings,
    work_dir: &Path,
) -> Result<(
    Arc<dyn MintDatabase<cdk_database::Error> + Send + Sync>,
    Arc<dyn MintKeysDatabase<Err = cdk_database::Error> + Send + Sync>,
)> {
    match settings.database.engine {
        DatabaseEngine::Sqlite => {
            #[cfg(feature = "sqlcipher")]
            let password = CLIArgs::parse().password;
            #[cfg(not(feature = "sqlcipher"))]
            let password = String::new();
            let db = setup_sqlite_database(work_dir, Some(password)).await?;
            let localstore: Arc<dyn MintDatabase<cdk_database::Error> + Send + Sync> = db.clone();
            let keystore: Arc<dyn MintKeysDatabase<Err = cdk_database::Error> + Send + Sync> = db;
            Ok((localstore, keystore))
        }
    }
}

async fn setup_sqlite_database(
    work_dir: &Path,
    _password: Option<String>,
) -> Result<Arc<MintSqliteDatabase>> {
    let sql_db_path = work_dir.join("cdk-mintd.sqlite");
    #[cfg(not(feature = "sqlcipher"))]
    let db = MintSqliteDatabase::new(&sql_db_path).await?;
    #[cfg(feature = "sqlcipher")]
    let db = {
        // Get password from command line arguments for sqlcipher
        MintSqliteDatabase::new(&sql_db_path, _password.unwrap()).await?
    };
    Ok(Arc::new(db))
}

<<<<<<< HEAD
    #[cfg(feature = "prometheus")]
    let metrics = Arc::new(cdk_prometheus::CdkMetrics::new()?);

    let mut contact_info: Option<Vec<ContactInfo>> = None;
=======
/**
 * Configures a `MintBuilder` instance with provided settings and initializes
 * routers for Lightning Network backends.
 */
async fn configure_mint_builder(
    settings: &config::Settings,
    mint_builder: MintBuilder,
) -> Result<(MintBuilder, Vec<Router>)> {
    let mut ln_routers = vec![];
>>>>>>> e346ab63

    // Configure basic mint information
    let mint_builder = configure_basic_info(settings, mint_builder);

    // Configure lightning backend
    let mint_builder = configure_lightning_backend(settings, mint_builder, &mut ln_routers).await?;

    // Configure caching
    let mint_builder = configure_cache(settings, mint_builder);

    Ok((mint_builder, ln_routers))
}

/// Configures basic mint information (name, contact info, descriptions, etc.)
fn configure_basic_info(settings: &config::Settings, mint_builder: MintBuilder) -> MintBuilder {
    // Add contact information
    let mut contacts = Vec::new();
    if let Some(nostr_key) = &settings.mint_info.contact_nostr_public_key {
        contacts.push(ContactInfo::new("nostr".to_string(), nostr_key.to_string()));
    }
    if let Some(email) = &settings.mint_info.contact_email {
        contacts.push(ContactInfo::new("email".to_string(), email.to_string()));
    }

    // Add version information
    let mint_version = MintVersion::new(
        "cdk-mintd".to_string(),
        CARGO_PKG_VERSION.unwrap_or("Unknown").to_string(),
    );

    // Configure mint builder with basic info
    let mut builder = mint_builder
        .with_name(settings.mint_info.name.clone())
        .with_version(mint_version)
        .with_description(settings.mint_info.description.clone());

    // Add optional information
    if let Some(long_description) = &settings.mint_info.description_long {
        builder = builder.with_long_description(long_description.to_string());
    }

    for contact in contacts {
        builder = builder.with_contact_info(contact);
    }

    if let Some(pubkey) = settings.mint_info.pubkey {
        builder = builder.with_pubkey(pubkey);
    }

    if let Some(icon_url) = &settings.mint_info.icon_url {
        builder = builder.with_icon_url(icon_url.to_string());
    }

    if let Some(motd) = &settings.mint_info.motd {
        builder = builder.with_motd(motd.to_string());
    }

    if let Some(tos_url) = &settings.mint_info.tos_url {
        builder = builder.with_tos_url(tos_url.to_string());
    }

    builder
}
/// Configures Lightning Network backend based on the specified backend type
async fn configure_lightning_backend(
    settings: &config::Settings,
    mut mint_builder: MintBuilder,
    ln_routers: &mut Vec<Router>,
) -> Result<MintBuilder> {
    let mint_melt_limits = MintMeltLimits {
        mint_min: settings.ln.min_mint,
        mint_max: settings.ln.max_mint,
        melt_min: settings.ln.min_melt,
        melt_max: settings.ln.max_melt,
    };

    tracing::debug!("Ln backend: {:?}", settings.ln.ln_backend);

    match settings.ln.ln_backend {
        #[cfg(feature = "cln")]
        LnBackend::Cln => {
            let cln_settings = settings
                .cln
                .clone()
                .expect("Config checked at load that cln is some");
            let cln = cln_settings
                .setup(ln_routers, settings, CurrencyUnit::Msat)
                .await?;

            mint_builder = configure_backend_for_unit(
                settings,
                mint_builder,
                CurrencyUnit::Sat,
                mint_melt_limits,
                Arc::new(cln),
            )
            .await?;
        }
        #[cfg(feature = "lnbits")]
        LnBackend::LNbits => {
            let lnbits_settings = settings.clone().lnbits.expect("Checked on config load");
            let lnbits = lnbits_settings
                .setup(ln_routers, settings, CurrencyUnit::Sat)
                .await?;

            mint_builder = configure_backend_for_unit(
                settings,
                mint_builder,
                CurrencyUnit::Sat,
                mint_melt_limits,
                Arc::new(lnbits),
            )
            .await?;
        }
        #[cfg(feature = "lnd")]
        LnBackend::Lnd => {
            let lnd_settings = settings.clone().lnd.expect("Checked at config load");
            let lnd = lnd_settings
                .setup(ln_routers, settings, CurrencyUnit::Msat)
                .await?;

            mint_builder = configure_backend_for_unit(
                settings,
                mint_builder,
                CurrencyUnit::Sat,
                mint_melt_limits,
                Arc::new(lnd),
            )
            .await?;
        }
        #[cfg(feature = "fakewallet")]
        LnBackend::FakeWallet => {
            let fake_wallet = settings.clone().fake_wallet.expect("Fake wallet defined");
            tracing::info!("Using fake wallet: {:?}", fake_wallet);

            for unit in fake_wallet.clone().supported_units {
                let fake = fake_wallet
                    .setup(ln_routers, settings, CurrencyUnit::Sat)
                    .await?;

                mint_builder = configure_backend_for_unit(
                    settings,
                    mint_builder,
                    unit.clone(),
                    mint_melt_limits,
                    Arc::new(fake),
                )
                .await?;
            }
        }
        #[cfg(feature = "grpc-processor")]
        LnBackend::GrpcProcessor => {
            let grpc_processor = settings
                .clone()
                .grpc_processor
                .expect("grpc processor config defined");

            tracing::info!(
                "Attempting to start with gRPC payment processor at {}:{}.",
                grpc_processor.addr,
                grpc_processor.port
            );

            for unit in grpc_processor.clone().supported_units {
                tracing::debug!("Adding unit: {:?}", unit);
                let processor = grpc_processor
                    .setup(ln_routers, settings, unit.clone())
                    .await?;

                mint_builder = configure_backend_for_unit(
                    settings,
                    mint_builder,
                    unit.clone(),
                    mint_melt_limits,
                    Arc::new(processor),
                )
                .await?;
            }
        }
        LnBackend::None => {
            tracing::error!(
                "Payment backend was not set or feature disabled. {:?}",
                settings.ln.ln_backend
            );
            bail!("Lightning backend must be configured");
        }
    };

    Ok(mint_builder)
}

/// Helper function to configure a mint builder with a lightning backend for a specific currency unit
async fn configure_backend_for_unit(
    settings: &config::Settings,
    mut mint_builder: MintBuilder,
    unit: cdk::nuts::CurrencyUnit,
    mint_melt_limits: MintMeltLimits,
    backend: Arc<dyn MintPayment<Err = cdk_payment::Error> + Send + Sync>,
) -> Result<MintBuilder> {
    let payment_settings = backend.get_settings().await?;

    if let Some(bolt12) = payment_settings.get("bolt12") {
        if bolt12.as_bool().unwrap_or_default() {
            mint_builder
                .add_payment_processor(
                    unit.clone(),
                    PaymentMethod::Bolt12,
                    mint_melt_limits,
                    Arc::clone(&backend),
                )
                .await?;
        }
    }

    mint_builder
        .add_payment_processor(
            unit.clone(),
            PaymentMethod::Bolt11,
            mint_melt_limits,
            backend,
        )
        .await?;

    if let Some(input_fee) = settings.info.input_fee_ppk {
        mint_builder.set_unit_fee(&unit, input_fee)?;
    }

    let nut17_supported = SupportedMethods::default_bolt11(unit);
    mint_builder = mint_builder.with_supported_websockets(nut17_supported);

    Ok(mint_builder)
}

/// Configures cache settings
fn configure_cache(settings: &config::Settings, mint_builder: MintBuilder) -> MintBuilder {
    let cached_endpoints = vec![
        CachedEndpoint::new(NUT19Method::Post, NUT19Path::MintBolt11),
        CachedEndpoint::new(NUT19Method::Post, NUT19Path::MeltBolt11),
        CachedEndpoint::new(NUT19Method::Post, NUT19Path::Swap),
    ];

    let cache: HttpCache = settings.info.http_cache.clone().into();
    mint_builder.with_cache(Some(cache.ttl.as_secs()), cached_endpoints)
}

#[cfg(feature = "auth")]
async fn setup_authentication(
    settings: &config::Settings,
    work_dir: &Path,
    mut mint_builder: MintBuilder,
) -> Result<MintBuilder> {
    if let Some(auth_settings) = settings.auth.clone() {
        tracing::info!("Auth settings are defined. {:?}", auth_settings);
        let auth_localstore: Arc<
            dyn cdk_database::MintAuthDatabase<Err = cdk_database::Error> + Send + Sync,
        > = match settings.database.engine {
            DatabaseEngine::Sqlite => {
                let sql_db_path = work_dir.join("cdk-mintd-auth.sqlite");
                #[cfg(feature = "sqlcipher")]
                let password = CLIArgs::parse().password;
                #[cfg(feature = "sqlcipher")]
                let sqlite_db = MintSqliteAuthDatabase::new(&sql_db_path, password).await?;
                #[cfg(not(feature = "sqlcipher"))]
                let sqlite_db = MintSqliteAuthDatabase::new(&sql_db_path).await?;
                Arc::new(sqlite_db)
            }
        };

        let mint_blind_auth_endpoint =
            ProtectedEndpoint::new(Method::Post, RoutePath::MintBlindAuth);

        let mut protected_endpoints = HashMap::new();

        protected_endpoints.insert(mint_blind_auth_endpoint, AuthRequired::Clear);

        let mut blind_auth_endpoints = vec![];
        let mut unprotected_endpoints = vec![];

        {
            let mint_quote_protected_endpoint =
                ProtectedEndpoint::new(Method::Post, RoutePath::MintQuoteBolt11);
            let mint_protected_endpoint =
                ProtectedEndpoint::new(Method::Post, RoutePath::MintBolt11);
            if auth_settings.enabled_mint {
                protected_endpoints.insert(mint_quote_protected_endpoint, AuthRequired::Blind);

                protected_endpoints.insert(mint_protected_endpoint, AuthRequired::Blind);

                blind_auth_endpoints.push(mint_quote_protected_endpoint);
                blind_auth_endpoints.push(mint_protected_endpoint);
            } else {
                unprotected_endpoints.push(mint_protected_endpoint);
                unprotected_endpoints.push(mint_quote_protected_endpoint);
            }
        }

        {
            let melt_quote_protected_endpoint =
                ProtectedEndpoint::new(Method::Post, RoutePath::MeltQuoteBolt11);
            let melt_protected_endpoint =
                ProtectedEndpoint::new(Method::Post, RoutePath::MeltBolt11);

            if auth_settings.enabled_melt {
                protected_endpoints.insert(melt_quote_protected_endpoint, AuthRequired::Blind);
                protected_endpoints.insert(melt_protected_endpoint, AuthRequired::Blind);

                blind_auth_endpoints.push(melt_quote_protected_endpoint);
                blind_auth_endpoints.push(melt_protected_endpoint);
            } else {
                unprotected_endpoints.push(melt_quote_protected_endpoint);
                unprotected_endpoints.push(melt_protected_endpoint);
            }
        }

        {
            let swap_protected_endpoint = ProtectedEndpoint::new(Method::Post, RoutePath::Swap);

            if auth_settings.enabled_swap {
                protected_endpoints.insert(swap_protected_endpoint, AuthRequired::Blind);
                blind_auth_endpoints.push(swap_protected_endpoint);
            } else {
                unprotected_endpoints.push(swap_protected_endpoint);
            }
        }

        {
            let check_mint_protected_endpoint =
                ProtectedEndpoint::new(Method::Get, RoutePath::MintQuoteBolt11);

            if auth_settings.enabled_check_mint_quote {
                protected_endpoints.insert(check_mint_protected_endpoint, AuthRequired::Blind);
                blind_auth_endpoints.push(check_mint_protected_endpoint);
            } else {
                unprotected_endpoints.push(check_mint_protected_endpoint);
            }
        }

        {
            let check_melt_protected_endpoint =
                ProtectedEndpoint::new(Method::Get, RoutePath::MeltQuoteBolt11);

            if auth_settings.enabled_check_melt_quote {
                protected_endpoints.insert(check_melt_protected_endpoint, AuthRequired::Blind);
                blind_auth_endpoints.push(check_melt_protected_endpoint);
            } else {
                unprotected_endpoints.push(check_melt_protected_endpoint);
            }
        }

        {
            let restore_protected_endpoint =
                ProtectedEndpoint::new(Method::Post, RoutePath::Restore);

            if auth_settings.enabled_restore {
                protected_endpoints.insert(restore_protected_endpoint, AuthRequired::Blind);
                blind_auth_endpoints.push(restore_protected_endpoint);
            } else {
                unprotected_endpoints.push(restore_protected_endpoint);
            }
        }

        {
            let state_protected_endpoint =
                ProtectedEndpoint::new(Method::Post, RoutePath::Checkstate);

            if auth_settings.enabled_check_proof_state {
                protected_endpoints.insert(state_protected_endpoint, AuthRequired::Blind);
                blind_auth_endpoints.push(state_protected_endpoint);
            } else {
                unprotected_endpoints.push(state_protected_endpoint);
            }
        }

        mint_builder = mint_builder.with_auth(
            auth_localstore.clone(),
            auth_settings.openid_discovery,
            auth_settings.openid_client_id,
            vec![mint_blind_auth_endpoint],
        );
        mint_builder =
            mint_builder.with_blind_auth(auth_settings.mint_max_bat, blind_auth_endpoints);

        let mut tx = auth_localstore.begin_transaction().await?;

        tx.remove_protected_endpoints(unprotected_endpoints).await?;
        tx.add_protected_endpoints(protected_endpoints).await?;
        tx.commit().await?;
    }
    Ok(mint_builder)
}

<<<<<<< HEAD
    let mint = {
        #[cfg(feature = "prometheus")]
        {
            mint_builder = mint_builder.with_prometheus_metrics(metrics.clone());
        }

        mint_builder.build().await?
    };

    tracing::debug!("Mint built from builder.");

    let mint = Arc::new(mint);

    // Checks the status of all pending melt quotes
    // Pending melt quotes where the payment has gone through inputs are burnt
    // Pending melt quotes where the payment has **failed** inputs are reset to unspent
    mint.check_pending_melt_quotes().await?;

    let listen_addr = settings.info.listen_host;
    let listen_port = settings.info.listen_port;

    let v1_service =
        cdk_axum::create_mint_router_with_custom_cache(Arc::clone(&mint), cache).await?;

    let mut mint_service = Router::new()
        .merge(v1_service)
        .layer(
            ServiceBuilder::new()
                .layer(RequestDecompressionLayer::new())
                .layer(CompressionLayer::new()),
        )
        .layer(TraceLayer::new_for_http());
=======
/// Build mints with the configured the signing method (remote signatory or local seed)
async fn build_mint(
    settings: &config::Settings,
    keystore: Arc<dyn MintKeysDatabase<Err = cdk_database::Error> + Send + Sync>,
    mint_builder: MintBuilder,
) -> Result<Mint> {
    if let Some(signatory_url) = settings.info.signatory_url.clone() {
        tracing::info!(
            "Connecting to remote signatory to {} with certs {:?}",
            signatory_url,
            settings.info.signatory_certs.clone()
        );
>>>>>>> e346ab63

        Ok(mint_builder
            .build_with_signatory(Arc::new(
                cdk_signatory::SignatoryRpcClient::new(
                    signatory_url,
                    settings.info.signatory_certs.clone(),
                )
                .await?,
            ))
            .await?)
    } else if let Some(mnemonic) = settings
        .info
        .mnemonic
        .clone()
        .map(|s| Mnemonic::from_str(&s))
        .transpose()?
    {
<<<<<<< HEAD
        if settings.info.enable_swagger_ui.unwrap_or(false) {
            mint_service = mint_service.merge(
                utoipa_swagger_ui::SwaggerUi::new("/swagger-ui")
                    .url("/api-docs/openapi.json", cdk_axum::ApiDocV1::openapi()),
            );
        }
    }

    #[cfg(feature = "prometheus")]
    {
        if let Some(prometheus_settings) = &settings.prometheus {
            if prometheus_settings.enabled {
                let addr = prometheus_settings
                    .address
                    .clone()
                    .unwrap_or("127.0.0.1".to_string());
                let port = prometheus_settings.port.unwrap_or(9000);

                let address = format!("{}:{}", addr, port)
                    .parse()
                    .expect("Invalid prometheus address");

                let server = cdk_prometheus::PrometheusBuilder::new()
                    .bind_address(address)
                    .build_with_cdk_metrics(&metrics)?;

                tokio::spawn(async move {
                    if let Err(e) = server.start().await {
                        tracing::error!("Failed to start prometheus server: {}", e);
                    }
                });
            }
        }
    }

    for router in ln_routers {
        mint_service = mint_service.merge(router);
=======
        Ok(mint_builder
            .build_with_seed(keystore, &mnemonic.to_seed_normalized(""))
            .await?)
    } else {
        bail!("No seed nor remote signatory set");
>>>>>>> e346ab63
    }
}

async fn start_services(
    mint: Arc<cdk::mint::Mint>,
    settings: &config::Settings,
    ln_routers: Vec<Router>,
    _work_dir: &Path,
    mint_builder_info: cdk::nuts::MintInfo,
) -> Result<()> {
    let listen_addr = settings.info.listen_host.clone();
    let listen_port = settings.info.listen_port;
    let cache: HttpCache = settings.info.http_cache.clone().into();

    #[cfg(feature = "management-rpc")]
    let mut rpc_enabled = false;
    #[cfg(not(feature = "management-rpc"))]
    let rpc_enabled = false;

    #[cfg(feature = "management-rpc")]
    let mut rpc_server: Option<cdk_mint_rpc::MintRPCServer> = None;

    #[cfg(feature = "management-rpc")]
    {
        if let Some(rpc_settings) = settings.mint_management_rpc.clone() {
            if rpc_settings.enabled {
                let addr = rpc_settings.address.unwrap_or("127.0.0.1".to_string());
                let port = rpc_settings.port.unwrap_or(8086);
                let mut mint_rpc = cdk_mint_rpc::MintRPCServer::new(&addr, port, mint.clone())?;

                let tls_dir = rpc_settings.tls_dir_path.unwrap_or(_work_dir.join("tls"));

                if !tls_dir.exists() {
                    tracing::error!("TLS directory does not exist: {}", tls_dir.display());
                    bail!("Cannot start RPC server: TLS directory does not exist");
                }

                mint_rpc.start(Some(tls_dir)).await?;

                rpc_server = Some(mint_rpc);

                rpc_enabled = true;
            }
        }
    }

    if rpc_enabled {
        if mint.mint_info().await.is_err() {
            tracing::info!("Mint info not set on mint, setting.");
            mint.set_mint_info(mint_builder_info).await?;
            mint.set_quote_ttl(QuoteTTL::new(10_000, 10_000)).await?;
        } else {
            if mint.localstore().get_quote_ttl().await.is_err() {
                mint.set_quote_ttl(QuoteTTL::new(10_000, 10_000)).await?;
            }
            // Add version information
            let mint_version = MintVersion::new(
                "cdk-mintd".to_string(),
                CARGO_PKG_VERSION.unwrap_or("Unknown").to_string(),
            );
            let mut stored_mint_info = mint.mint_info().await?;
            stored_mint_info.version = Some(mint_version);
            mint.set_mint_info(stored_mint_info).await?;

            tracing::info!("Mint info already set, not using config file settings.");
        }
    } else {
        tracing::warn!("RPC not enabled, using mint info from config.");
        mint.set_mint_info(mint_builder_info).await?;
        mint.set_quote_ttl(QuoteTTL::new(10_000, 10_000)).await?;
    }

    let mint_info = mint.mint_info().await?;
    let nut04_methods = mint_info.nuts.nut04.supported_methods();
    let nut05_methods = mint_info.nuts.nut05.supported_methods();

    let bolt12_supported = nut04_methods.contains(&&PaymentMethod::Bolt12)
        || nut05_methods.contains(&&PaymentMethod::Bolt12);

    let v1_service =
        cdk_axum::create_mint_router_with_custom_cache(Arc::clone(&mint), cache, bolt12_supported)
            .await?;

    let mut mint_service = Router::new()
        .merge(v1_service)
        .layer(
            ServiceBuilder::new()
                .layer(RequestDecompressionLayer::new())
                .layer(CompressionLayer::new()),
        )
        .layer(TraceLayer::new_for_http());

    #[cfg(feature = "swagger")]
    {
        if settings.info.enable_swagger_ui.unwrap_or(false) {
            mint_service = mint_service.merge(
                utoipa_swagger_ui::SwaggerUi::new("/swagger-ui")
                    .url("/api-docs/openapi.json", cdk_axum::ApiDocV1::openapi()),
            );
        }
    }

    for router in ln_routers {
        mint_service = mint_service.merge(router);
    }

    mint.start().await?;

    let socket_addr = SocketAddr::from_str(&format!("{listen_addr}:{listen_port}"))?;

    let listener = tokio::net::TcpListener::bind(socket_addr).await?;

    tracing::debug!("listening on {}", listener.local_addr().unwrap());

    // Wait for axum server to complete
    let axum_result = axum::serve(listener, mint_service).with_graceful_shutdown(shutdown_signal());

    match axum_result.await {
        Ok(_) => {
            tracing::info!("Axum server stopped with okay status");
        }
        Err(err) => {
            tracing::warn!("Axum server stopped with error");
            tracing::error!("{}", err);
            bail!("Axum exited with error")
        }
    }

    mint.stop().await?;

    #[cfg(feature = "management-rpc")]
    {
        if let Some(rpc_server) = rpc_server {
            rpc_server.stop().await?;
        }
    }

    Ok(())
}

async fn shutdown_signal() {
    tokio::signal::ctrl_c()
        .await
        .expect("failed to install CTRL+C handler");
    tracing::info!("Shutdown signal received");
}

fn work_dir() -> Result<PathBuf> {
    let home_dir = home::home_dir().ok_or(anyhow!("Unknown home dir"))?;
    let dir = home_dir.join(".cdk-mintd");

    std::fs::create_dir_all(&dir)?;

    Ok(dir)
}<|MERGE_RESOLUTION|>--- conflicted
+++ resolved
@@ -45,12 +45,9 @@
 use cdk_mintd::config::{self, DatabaseEngine, LnBackend};
 use cdk_mintd::env_vars::ENV_WORK_DIR;
 use cdk_mintd::setup::LnBackendSetup;
-<<<<<<< HEAD
 #[cfg(feature = "prometheus")]
 use cdk_prometheus;
-=======
 #[cfg(feature = "auth")]
->>>>>>> e346ab63
 use cdk_sqlite::mint::MintSqliteAuthDatabase;
 use cdk_sqlite::MintSqliteDatabase;
 use clap::Parser;
@@ -61,6 +58,8 @@
 use tracing_subscriber::EnvFilter;
 #[cfg(feature = "swagger")]
 use utoipa::OpenApi;
+use cdk_prometheus::metrics;
+use cdk_prometheus::prometheus::proto::Metric;
 
 const CARGO_PKG_VERSION: Option<&'static str> = option_env!("CARGO_PKG_VERSION");
 
@@ -94,6 +93,10 @@
     #[cfg(feature = "auth")]
     let mint_builder = setup_authentication(&settings, &work_dir, mint_builder).await?;
 
+    let metrics = Arc::new(cdk_prometheus::CdkMetrics::new()?);
+    #[cfg(feature = "prometheus")]
+    let mint_builder = mint_builder.with_prometheus_metrics(metrics.clone());
+    
     let mint = build_mint(&settings, keystore, mint_builder).await?;
 
     tracing::debug!("Mint built from builder.");
@@ -111,6 +114,7 @@
         ln_routers,
         &work_dir,
         mint.mint_info().await?,
+        metrics,
     )
     .await?;
 
@@ -221,12 +225,6 @@
     Ok(Arc::new(db))
 }
 
-<<<<<<< HEAD
-    #[cfg(feature = "prometheus")]
-    let metrics = Arc::new(cdk_prometheus::CdkMetrics::new()?);
-
-    let mut contact_info: Option<Vec<ContactInfo>> = None;
-=======
 /**
  * Configures a `MintBuilder` instance with provided settings and initializes
  * routers for Lightning Network backends.
@@ -236,7 +234,6 @@
     mint_builder: MintBuilder,
 ) -> Result<(MintBuilder, Vec<Router>)> {
     let mut ln_routers = vec![];
->>>>>>> e346ab63
 
     // Configure basic mint information
     let mint_builder = configure_basic_info(settings, mint_builder);
@@ -625,43 +622,10 @@
         tx.add_protected_endpoints(protected_endpoints).await?;
         tx.commit().await?;
     }
+
     Ok(mint_builder)
 }
 
-<<<<<<< HEAD
-    let mint = {
-        #[cfg(feature = "prometheus")]
-        {
-            mint_builder = mint_builder.with_prometheus_metrics(metrics.clone());
-        }
-
-        mint_builder.build().await?
-    };
-
-    tracing::debug!("Mint built from builder.");
-
-    let mint = Arc::new(mint);
-
-    // Checks the status of all pending melt quotes
-    // Pending melt quotes where the payment has gone through inputs are burnt
-    // Pending melt quotes where the payment has **failed** inputs are reset to unspent
-    mint.check_pending_melt_quotes().await?;
-
-    let listen_addr = settings.info.listen_host;
-    let listen_port = settings.info.listen_port;
-
-    let v1_service =
-        cdk_axum::create_mint_router_with_custom_cache(Arc::clone(&mint), cache).await?;
-
-    let mut mint_service = Router::new()
-        .merge(v1_service)
-        .layer(
-            ServiceBuilder::new()
-                .layer(RequestDecompressionLayer::new())
-                .layer(CompressionLayer::new()),
-        )
-        .layer(TraceLayer::new_for_http());
-=======
 /// Build mints with the configured the signing method (remote signatory or local seed)
 async fn build_mint(
     settings: &config::Settings,
@@ -674,7 +638,6 @@
             signatory_url,
             settings.info.signatory_certs.clone()
         );
->>>>>>> e346ab63
 
         Ok(mint_builder
             .build_with_signatory(Arc::new(
@@ -692,51 +655,11 @@
         .map(|s| Mnemonic::from_str(&s))
         .transpose()?
     {
-<<<<<<< HEAD
-        if settings.info.enable_swagger_ui.unwrap_or(false) {
-            mint_service = mint_service.merge(
-                utoipa_swagger_ui::SwaggerUi::new("/swagger-ui")
-                    .url("/api-docs/openapi.json", cdk_axum::ApiDocV1::openapi()),
-            );
-        }
-    }
-
-    #[cfg(feature = "prometheus")]
-    {
-        if let Some(prometheus_settings) = &settings.prometheus {
-            if prometheus_settings.enabled {
-                let addr = prometheus_settings
-                    .address
-                    .clone()
-                    .unwrap_or("127.0.0.1".to_string());
-                let port = prometheus_settings.port.unwrap_or(9000);
-
-                let address = format!("{}:{}", addr, port)
-                    .parse()
-                    .expect("Invalid prometheus address");
-
-                let server = cdk_prometheus::PrometheusBuilder::new()
-                    .bind_address(address)
-                    .build_with_cdk_metrics(&metrics)?;
-
-                tokio::spawn(async move {
-                    if let Err(e) = server.start().await {
-                        tracing::error!("Failed to start prometheus server: {}", e);
-                    }
-                });
-            }
-        }
-    }
-
-    for router in ln_routers {
-        mint_service = mint_service.merge(router);
-=======
         Ok(mint_builder
             .build_with_seed(keystore, &mnemonic.to_seed_normalized(""))
             .await?)
     } else {
         bail!("No seed nor remote signatory set");
->>>>>>> e346ab63
     }
 }
 
@@ -746,6 +669,7 @@
     ln_routers: Vec<Router>,
     _work_dir: &Path,
     mint_builder_info: cdk::nuts::MintInfo,
+    metrics: Arc<metrics::CdkMetrics>,
 ) -> Result<()> {
     let listen_addr = settings.info.listen_host.clone();
     let listen_port = settings.info.listen_port;
@@ -838,6 +762,33 @@
             );
         }
     }
+    #[cfg(feature = "prometheus")]
+    {
+        if let Some(prometheus_settings) = &settings.prometheus {
+
+            if prometheus_settings.enabled {
+                let addr = prometheus_settings
+                    .address
+                    .clone()
+                    .unwrap_or("127.0.0.1".to_string());
+                let port = prometheus_settings.port.unwrap_or(9000);
+
+                let address = format!("{}:{}", addr, port)
+                    .parse()
+                    .expect("Invalid prometheus address");
+
+                let server = cdk_prometheus::PrometheusBuilder::new()
+                    .bind_address(address)
+                    .build_with_cdk_metrics(&metrics)?;
+
+                tokio::spawn(async move {
+                    if let Err(e) = server.start().await {
+                        tracing::error!("Failed to start prometheus server: {}", e);
+                    }
+                });
+            }
+        }
+    }
 
     for router in ln_routers {
         mint_service = mint_service.merge(router);
