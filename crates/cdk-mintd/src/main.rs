--- conflicted
+++ resolved
@@ -174,41 +174,11 @@
             for unit in strike_settings
                 .clone()
                 .supported_units
-<<<<<<< HEAD
                 .unwrap_or(vec![CurrencyUnit::Sat])
             {
                 let strike = strike_settings
-                    .setup(&mut ln_routers, &settings, unit)
+                    .setup(&mut ln_routers, &settings, unit.clone())
                     .await?;
-=======
-                .unwrap_or(vec![CurrencyUnit::Sat]);
-
-            let mut routers = vec![];
-
-            for unit in units {
-                // Channel used for strike web hook
-                let (sender, receiver) = tokio::sync::mpsc::channel(8);
-                let webhook_endpoint = format!("/webhook/{}/invoice", unit);
-
-                let webhook_url = mint_url.join(&webhook_endpoint)?;
-
-                let strike = Strike::new(
-                    api_key.clone(),
-                    MintMethodSettings::default(),
-                    MeltMethodSettings::default(),
-                    unit.clone(),
-                    Arc::new(Mutex::new(Some(receiver))),
-                    webhook_url.to_string(),
-                )
-                .await?;
-
-                let router = strike
-                    .create_invoice_webhook(&webhook_endpoint, sender)
-                    .await?;
-                routers.push(router);
-
-                let ln_key = LnKey::new(unit.clone(), PaymentMethod::Bolt11);
->>>>>>> 3db25640
 
                 mint_builder = mint_builder.add_ln_backend(
                     unit,
@@ -224,23 +194,12 @@
                 .setup(&mut ln_routers, &settings, CurrencyUnit::Sat)
                 .await?;
 
-<<<<<<< HEAD
             mint_builder = mint_builder.add_ln_backend(
                 CurrencyUnit::Sat,
                 PaymentMethod::Bolt11,
                 mint_melt_limits,
                 Arc::new(lnbits),
             );
-=======
-            let unit = CurrencyUnit::Sat;
-
-            let ln_key = LnKey::new(unit.clone(), PaymentMethod::Bolt11);
-
-            ln_backends.insert(ln_key, Arc::new(lnbits));
-
-            supported_units.insert(unit, (input_fee_ppk, 64));
-            vec![router]
->>>>>>> 3db25640
         }
         LnBackend::Phoenixd => {
             let phd_settings = settings.clone().phoenixd.expect("Checked at config load");
@@ -271,20 +230,15 @@
         LnBackend::FakeWallet => {
             let fake_wallet = settings.clone().fake_wallet.expect("Fake wallet defined");
 
-<<<<<<< HEAD
             for unit in fake_wallet.clone().supported_units {
                 let fake = fake_wallet
                     .setup(&mut ln_routers, &settings, CurrencyUnit::Sat)
                     .await?;
-=======
-            for unit in units {
-                let ln_key = LnKey::new(unit.clone(), PaymentMethod::Bolt11);
->>>>>>> 3db25640
 
                 let fake = Arc::new(fake);
 
                 mint_builder = mint_builder.add_ln_backend(
-                    unit,
+                    unit.clone(),
                     PaymentMethod::Bolt11,
                     mint_melt_limits,
                     fake.clone(),
@@ -300,54 +254,10 @@
         }
     };
 
-<<<<<<< HEAD
     let support_bolt12_mint = ln_backends.iter().any(|(_k, ln)| {
         let settings = ln.get_settings();
         settings.bolt12_mint
     });
-=======
-    let (nut04_settings, nut05_settings, mpp_settings): (
-        nut04::Settings,
-        nut05::Settings,
-        Vec<MppMethodSettings>,
-    ) = ln_backends.iter().fold(
-        (
-            nut04::Settings::new(vec![], false),
-            nut05::Settings::new(vec![], false),
-            Vec::new(),
-        ),
-        |(mut nut_04, mut nut_05, mut mpp), (key, ln)| {
-            let settings = ln.get_settings();
-
-            let m = MppMethodSettings {
-                method: key.method,
-                unit: key.unit.clone(),
-                mpp: settings.mpp,
-            };
-
-            let n4 = MintMethodSettings {
-                method: key.method,
-                unit: key.unit.clone(),
-                min_amount: settings.mint_settings.min_amount,
-                max_amount: settings.mint_settings.max_amount,
-                description: settings.invoice_description,
-            };
-
-            let n5 = MeltMethodSettings {
-                method: key.method,
-                unit: key.unit.clone(),
-                min_amount: settings.melt_settings.min_amount,
-                max_amount: settings.melt_settings.max_amount,
-            };
-
-            nut_04.methods.push(n4);
-            nut_05.methods.push(n5);
-            mpp.push(m);
-
-            (nut_04, nut_05, mpp)
-        },
-    );
->>>>>>> 3db25640
 
     let support_bolt12_melt = ln_backends.iter().any(|(_k, ln)| {
         let settings = ln.get_settings();
@@ -386,21 +296,7 @@
         .with_quote_ttl(10000, 10000)
         .with_seed(mnemonic.to_seed_normalized("").to_vec());
 
-<<<<<<< HEAD
     let mint = mint_builder.build().await?;
-=======
-    let mint = Mint::new(
-        &settings.info.url,
-        &mnemonic.to_seed_normalized(""),
-        mint_info,
-        quote_ttl,
-        localstore,
-        ln_backends.clone(),
-        supported_units,
-        HashMap::new(),
-    )
-    .await?;
->>>>>>> 3db25640
 
     let mint = Arc::new(mint);
 
