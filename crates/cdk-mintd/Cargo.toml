[package]
name = "cdk-mintd"
version.workspace = true
edition.workspace = true
authors = ["CDK Developers"]
license.workspace = true
homepage = "https://github.com/cashubtc/cdk"
repository = "https://github.com/cashubtc/cdk.git"
description = "CDK mint binary"
rust-version.workspace = true
readme = "README.md"

[features]
default = ["management-rpc", "cln", "lnd", "lnbits", "fakewallet", "grpc-processor", "auth"]
# Ensure at least one lightning backend is enabled
management-rpc = ["cdk-mint-rpc"]
cln = ["dep:cdk-cln"]
lnd = ["dep:cdk-lnd"]
lnbits = ["dep:cdk-lnbits"]
fakewallet = ["dep:cdk-fake-wallet"]
grpc-processor = ["dep:cdk-payment-processor", "cdk-signatory/grpc"]
sqlcipher = ["cdk-sqlite/sqlcipher"]
# MSRV is not committed to with swagger enabled
swagger = ["cdk-axum/swagger", "dep:utoipa", "dep:utoipa-swagger-ui"]
redis = ["cdk-axum/redis"]
auth = ["cdk/auth", "cdk-sqlite/auth"]
prometheus = ["cdk/prometheus", "dep:cdk-prometheus"]

[dependencies]
anyhow.workspace = true
async-trait.workspace = true
axum.workspace = true
cdk = { workspace = true, features = [
    "mint",
] }
cdk-sqlite = { workspace = true, features = [
    "mint", "prometheus"
] }
<<<<<<< HEAD

=======
cdk-postgres = { workspace = true, features = ["mint"]}
>>>>>>> 5c5075af
cdk-cln = { workspace = true, optional = true }
cdk-lnbits = { workspace = true, optional = true }
cdk-lnd = { workspace = true, optional = true }
cdk-fake-wallet = { workspace = true, optional = true }
cdk-axum = {workspace = true, features = ["prometheus"]}
cdk-signatory.workspace = true
cdk-mint-rpc = { workspace = true, optional = true }
cdk-payment-processor = { workspace = true, optional = true }
cdk-prometheus = { workspace = true, optional = true ,features = ["system-metrics"]}

config = { version = "0.15.11", features = ["toml"] }
clap.workspace = true
bitcoin.workspace = true
tokio = { workspace = true, default-features = false, features = ["signal"] }
tracing.workspace = true
tracing-subscriber.workspace = true
<<<<<<< HEAD
=======
tracing-appender.workspace = true
futures.workspace = true
>>>>>>> 5c5075af
serde.workspace = true
bip39.workspace = true
tower-http = { workspace = true, features = ["compression-full", "decompression-full"] }
tower = "0.5.2"
home.workspace = true
utoipa = { workspace = true, optional = true }
utoipa-swagger-ui = { version = "9.0.0", features = ["axum"], optional = true }

[build-dependencies]<|MERGE_RESOLUTION|>--- conflicted
+++ resolved
@@ -36,11 +36,7 @@
 cdk-sqlite = { workspace = true, features = [
     "mint", "prometheus"
 ] }
-<<<<<<< HEAD
-
-=======
 cdk-postgres = { workspace = true, features = ["mint"]}
->>>>>>> 5c5075af
 cdk-cln = { workspace = true, optional = true }
 cdk-lnbits = { workspace = true, optional = true }
 cdk-lnd = { workspace = true, optional = true }
@@ -57,11 +53,8 @@
 tokio = { workspace = true, default-features = false, features = ["signal"] }
 tracing.workspace = true
 tracing-subscriber.workspace = true
-<<<<<<< HEAD
-=======
 tracing-appender.workspace = true
 futures.workspace = true
->>>>>>> 5c5075af
 serde.workspace = true
 bip39.workspace = true
 tower-http = { workspace = true, features = ["compression-full", "decompression-full"] }
