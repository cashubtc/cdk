--- conflicted
+++ resolved
@@ -173,8 +173,6 @@
         tracing::debug!("Dropping mint rpc server");
         self.shutdown.notify_one();
     }
-<<<<<<< HEAD
-=======
 }
 
 #[tonic::async_trait]
@@ -756,5 +754,4 @@
             input_fee_ppk: keyset_info.input_fee_ppk,
         }))
     }
->>>>>>> 13523bfe
 }