//! Axum server for Mint

#![warn(missing_docs)]
#![warn(rustdoc::bare_urls)]

use std::sync::Arc;
use std::time::Duration;

use anyhow::Result;
use axum::routing::{get, post};
use axum::Router;
use cdk::mint::Mint;
use moka::future::Cache;
use router_handlers::*;

mod router_handlers;
mod ws;

#[cfg(feature = "swagger")]
mod swagger_imports {
    pub use cdk::amount::Amount;
    pub use cdk::error::{ErrorCode, ErrorResponse};
    pub use cdk::nuts::nut00::{
        BlindSignature, BlindedMessage, CurrencyUnit, PaymentMethod, Proof, Witness,
    };
    pub use cdk::nuts::nut01::{Keys, KeysResponse, PublicKey, SecretKey};
    pub use cdk::nuts::nut02::{Id, KeySet, KeySetInfo, KeySetVersion, KeysetResponse};
    pub use cdk::nuts::nut03::{SwapRequest, SwapResponse};
    pub use cdk::nuts::nut04;
    pub use cdk::nuts::nut04::{
        MintBolt11Request, MintBolt11Response, MintMethodSettings, MintQuoteBolt11Request,
        MintQuoteBolt11Response,
    };
    pub use cdk::nuts::nut05;
    pub use cdk::nuts::nut05::{
        MeltBolt11Request, MeltMethodSettings, MeltQuoteBolt11Request, MeltQuoteBolt11Response,
    };
    pub use cdk::nuts::nut06::{ContactInfo, MintInfo, MintVersion, Nuts, SupportedSettings};
    pub use cdk::nuts::nut07::{CheckStateRequest, CheckStateResponse, ProofState, State};
    pub use cdk::nuts::nut09::{RestoreRequest, RestoreResponse};
    pub use cdk::nuts::nut11::P2PKWitness;
    pub use cdk::nuts::nut12::{BlindSignatureDleq, ProofDleq};
    pub use cdk::nuts::nut14::HTLCWitness;
    pub use cdk::nuts::nut15;
    pub use cdk::nuts::nut15::{Mpp, MppMethodSettings};
    pub use cdk::nuts::{MeltQuoteState, MintQuoteState};
}

#[cfg(feature = "swagger")]
use swagger_imports::*;

/// CDK Mint State
#[derive(Clone)]
pub struct MintState {
    mint: Arc<Mint>,
    cache: Cache<String, String>,
}

#[cfg(feature = "swagger")]
#[derive(utoipa::OpenApi)]
#[openapi(
    components(schemas(
        Amount,
        BlindedMessage,
        BlindSignature,
        BlindSignatureDleq,
        CheckStateRequest,
        CheckStateResponse,
        ContactInfo,
        CurrencyUnit,
        ErrorCode,
        ErrorResponse,
        HTLCWitness,
        Id,
        Keys,
        KeysResponse,
        KeysetResponse,
        KeySet,
        KeySetInfo,
        KeySetVersion,
        MeltBolt11Request,
        MeltQuoteBolt11Request,
        MeltQuoteBolt11Response,
        MeltQuoteState,
        MeltMethodSettings,
        MintBolt11Request,
        MintBolt11Response,
        MintInfo,
        MintQuoteBolt11Request,
        MintQuoteBolt11Response,
        MintQuoteState,
        MintMethodSettings,
        MintVersion,
        Mpp,
        MppMethodSettings,
        Nuts,
        P2PKWitness,
        PaymentMethod,
        Proof,
        ProofDleq,
        ProofState,
        PublicKey,
        RestoreRequest,
        RestoreResponse,
        SecretKey,
        State,
        SupportedSettings,
        SwapRequest,
        SwapResponse,
        Witness,
        nut04::Settings,
        nut05::Settings,
        nut15::Settings
    )),
    info(description = "Cashu CDK mint APIs", title = "cdk-mintd",),
    paths(
        get_keys,
        get_keyset_pubkeys,
        get_keysets,
        get_mint_info,
        post_mint_bolt11_quote,
        get_check_mint_bolt11_quote,
        post_mint_bolt11,
        post_melt_bolt11_quote,
        get_check_melt_bolt11_quote,
        post_melt_bolt11,
        post_swap,
        post_check,
        post_restore
    )
)]
/// OpenAPI spec for the mint's v1 APIs
pub struct ApiDocV1;

/// Create mint [`Router`] with required endpoints for cashu mint
pub async fn create_mint_router(mint: Arc<Mint>, cache_ttl: u64, cache_tti: u64) -> Result<Router> {
    let state = MintState {
        mint,
        cache: Cache::builder()
            .max_capacity(10_000)
            .time_to_live(Duration::from_secs(cache_ttl))
            .time_to_idle(Duration::from_secs(cache_tti))
            .build(),
    };

    let v1_router = Router::new()
        .route("/keys", get(get_keys))
        .route("/keysets", get(get_keysets))
        .route("/keys/:keyset_id", get(get_keyset_pubkeys))
        .route("/swap", post(cache_post_swap))
        .route("/mint/quote/bolt11", post(post_mint_bolt11_quote))
        .route(
            "/mint/quote/bolt11/:quote_id",
            get(get_check_mint_bolt11_quote),
        )
        .route("/mint/bolt11", post(cache_post_mint_bolt11))
<<<<<<< HEAD
        .route("/melt/quote/bolt11", post(get_melt_bolt11_quote))
        .route("/ws", get(ws_handler))
=======
        .route("/melt/quote/bolt11", post(post_melt_bolt11_quote))
>>>>>>> 0164a880
        .route(
            "/melt/quote/bolt11/:quote_id",
            get(get_check_melt_bolt11_quote),
        )
        .route("/melt/bolt11", post(cache_post_melt_bolt11))
        .route("/checkstate", post(post_check))
        .route("/info", get(get_mint_info))
        .route("/restore", post(post_restore));

    let mint_router = Router::new().nest("/v1", v1_router).with_state(state);

    Ok(mint_router)
}<|MERGE_RESOLUTION|>--- conflicted
+++ resolved
@@ -154,12 +154,7 @@
             get(get_check_mint_bolt11_quote),
         )
         .route("/mint/bolt11", post(cache_post_mint_bolt11))
-<<<<<<< HEAD
-        .route("/melt/quote/bolt11", post(get_melt_bolt11_quote))
         .route("/ws", get(ws_handler))
-=======
-        .route("/melt/quote/bolt11", post(post_melt_bolt11_quote))
->>>>>>> 0164a880
         .route(
             "/melt/quote/bolt11/:quote_id",
             get(get_check_melt_bolt11_quote),
