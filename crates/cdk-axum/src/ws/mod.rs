--- conflicted
+++ resolved
@@ -1,11 +1,7 @@
 use std::collections::HashMap;
 
-<<<<<<< HEAD
-use axum::extract::ws::{Message, WebSocket};
-=======
 use axum::extract::ws::{CloseFrame, Message, WebSocket};
 use cdk::mint::QuoteId;
->>>>>>> ce599a9e
 use cdk::nuts::nut17::NotificationPayload;
 use cdk::pub_sub::SubId;
 use cdk::ws::{
@@ -14,7 +10,6 @@
 };
 use futures::StreamExt;
 use tokio::sync::mpsc;
-use uuid::Uuid;
 
 use crate::MintState;
 
@@ -42,7 +37,7 @@
 pub struct WsContext {
     state: MintState,
     subscriptions: HashMap<SubId, tokio::task::JoinHandle<()>>,
-    publisher: mpsc::Sender<(SubId, NotificationPayload<Uuid>)>,
+    publisher: mpsc::Sender<(SubId, NotificationPayload<QuoteId>)>,
 }
 
 /// Main function for websocket connections
