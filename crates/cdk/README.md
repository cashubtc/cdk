--- conflicted
+++ resolved
@@ -64,13 +64,9 @@
 
 #[tokio::main]
 async fn main() {
-<<<<<<< HEAD
-    let seed = random::<[u8; 32]>();
-=======
     #[cfg(feature = "wallet")]
     {
-        let seed = rand::thread_rng().gen::<[u8; 32]>();
->>>>>>> 7b495104
+        let seed = random::<[u8; 32]>();
 
         let mint_url = "https://testnut.cashu.space";
         let unit = CurrencyUnit::Sat;
@@ -78,11 +74,7 @@
 
         let localstore = memory::empty().await.unwrap();
 
-<<<<<<< HEAD
-    let wallet = Wallet::new(mint_url, unit, Arc::new(localstore), &seed, None);
-=======
         let wallet = Wallet::new(mint_url, unit, Arc::new(localstore), &seed, None).unwrap();
->>>>>>> 7b495104
 
         let quote = wallet.mint_quote(amount, None).await.unwrap();
 
