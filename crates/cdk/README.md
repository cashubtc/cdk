
# Cashu Development Kit

**ALPHA** This library is in early development, the api will change and should be used with caution.

CDK is the core crate implementing the cashu protocol for both the Wallet and Mint.

## Crate Feature Flags

The following crate feature flags are available:

| Feature     | Default | Description                        |
|-------------|:-------:|------------------------------------|
| `wallet`    |   Yes   | Enable cashu wallet features       |
| `mint`      |   Yes   | Enable cashu mint wallet features  |

## Implemented [NUTs](https://github.com/cashubtc/nuts/):

See <https://github.com/cashubtc/cdk/blob/main/README.md>

## Examples

```rust
//! Wallet example with memory store

use std::sync::Arc;
use std::time::Duration;

use cdk::amount::SplitTarget;
use cdk_sqlite::wallet::memory;
use cdk::nuts::{CurrencyUnit, MintQuoteState};
use cdk::wallet::Wallet;
use cdk::Amount;
use rand::random;
use tokio::time::sleep;

#[tokio::main]
async fn main() {
    let seed = random::<[u8; 32]>();

    let mint_url = "https://testnut.cashu.space";
    let unit = CurrencyUnit::Sat;
    let amount = Amount::from(10);

    let localstore = memory::empty().await.unwrap();

<<<<<<< HEAD
    let wallet = Wallet::new(mint_url, unit, Arc::new(localstore), seed);
=======
    let wallet = Wallet::new(mint_url, unit, Arc::new(localstore), &seed, None, None);
>>>>>>> b3ae76d6

    let quote = wallet.mint_quote(amount).await.unwrap();

    println!("Pay request: {}", quote.request);

    loop {
        let status = wallet.mint_quote_state(&quote.id).await.unwrap();

        if status.state == MintQuoteState::Paid {
            break;
        }

        println!("Quote state: {}", status.state);

        sleep(Duration::from_secs(5)).await;
    }

    let receive_amount = wallet
        .mint(&quote.id, SplitTarget::default(), None)
        .await
        .unwrap();

    println!("Minted {}", receive_amount);

    let token = wallet
        .send(amount, None, None, &SplitTarget::None)
        .await
        .unwrap();

    println!("{}", token);
}

```

See more examples in the [examples](./examples) folder.

## Minimum Supported Rust Version (MSRV)

The `cdk` library should always compile with any combination of features on Rust **1.63.0**.

To build and test with the MSRV you will need to pin the below dependency versions:

```shell
cargo update -p half --precise 2.2.1
cargo update -p tokio --precise 1.38.1
cargo update -p reqwest --precise 0.12.4
cargo update -p serde_with --precise 3.1.0
cargo update -p regex --precise 1.9.6
cargo update -p backtrace --precise 0.3.58
# For wasm32-unknown-unknown target
cargo update -p bumpalo --precise 3.12.0
```


## License

This project is distributed under the MIT software license - see the [LICENSE](../../LICENSE) file for details<|MERGE_RESOLUTION|>--- conflicted
+++ resolved
@@ -44,11 +44,7 @@
 
     let localstore = memory::empty().await.unwrap();
 
-<<<<<<< HEAD
-    let wallet = Wallet::new(mint_url, unit, Arc::new(localstore), seed);
-=======
-    let wallet = Wallet::new(mint_url, unit, Arc::new(localstore), &seed, None, None);
->>>>>>> b3ae76d6
+    let wallet = Wallet::new(mint_url, unit, Arc::new(localstore), &seed, None);
 
     let quote = wallet.mint_quote(amount).await.unwrap();
 
