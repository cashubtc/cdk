--- conflicted
+++ resolved
@@ -253,14 +253,13 @@
     NUT18(#[from] crate::nuts::nut18::Error),
     /// NUT19 Error
     #[error(transparent)]
-<<<<<<< HEAD
-    NUT19(#[from] crate::nuts::nut20::Error),
+    NUT19(#[from] crate::nuts::nut19::Error),
+    /// NUT20 Error
+    #[error(transparent)]
+    NUT20(#[from] crate::nuts::nut20::Error),
     /// NUT18 Error
     #[error(transparent)]
-    NUT20(#[from] crate::nuts::nut21::Error),
-=======
-    NUT19(#[from] crate::nuts::nut19::Error),
->>>>>>> 311aa237
+    NUT21(#[from] crate::nuts::nut21::Error),
     /// Database Error
     #[cfg(any(feature = "wallet", feature = "mint"))]
     #[error(transparent)]
