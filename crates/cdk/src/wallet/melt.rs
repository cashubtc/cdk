--- conflicted
+++ resolved
@@ -5,22 +5,12 @@
 use tracing::instrument;
 
 use super::MeltQuote;
+use crate::amount::amount_for_offer;
 use crate::dhke::construct_proofs;
 use crate::nuts::nut00::ProofsMethods;
-<<<<<<< HEAD
-use crate::nuts::{MeltBolt11Request, MeltQuoteBolt11Request, Mpp};
-use crate::{
-    amount::amount_for_offer,
-    dhke::construct_proofs,
-    nuts::{CurrencyUnit, MeltQuoteBolt11Response, PaymentMethod, PreMintSecrets, Proofs, State},
-    types::{Melted, ProofInfo},
-    util::unix_time,
-    Amount, Error, Wallet,
-=======
 use crate::nuts::{
     CurrencyUnit, MeltBolt11Request, MeltQuoteBolt11Request, MeltQuoteBolt11Response, Mpp,
-    PreMintSecrets, Proofs, State,
->>>>>>> 4e7f55e5
+    PaymentMethod, PreMintSecrets, Proofs, State,
 };
 use crate::types::{Melted, ProofInfo};
 use crate::util::unix_time;
