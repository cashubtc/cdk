--- conflicted
+++ resolved
@@ -81,9 +81,8 @@
             id: quote_res.quote,
             amount,
             request,
-<<<<<<< HEAD
             payment_method: PaymentMethod::Bolt11,
-            unit: self.unit,
+            unit: self.unit.clone(),
             fee_reserve: quote_res.fee_reserve,
             state: quote_res.state,
             expiry: quote_res.expiry,
@@ -113,7 +112,7 @@
             .client
             .post_melt_bolt12_quote(
                 self.mint_url.clone(),
-                self.unit,
+                self.unit.clone(),
                 request.to_string(),
                 Some(amount),
             )
@@ -129,10 +128,7 @@
             amount,
             request,
             payment_method: PaymentMethod::Bolt12,
-            unit: self.unit,
-=======
             unit: self.unit.clone(),
->>>>>>> 3db25640
             fee_reserve: quote_res.fee_reserve,
             state: quote_res.state,
             expiry: quote_res.expiry,
@@ -208,17 +204,14 @@
             proofs_total - quote_info.amount,
         )?;
 
-<<<<<<< HEAD
         let melt_response = match quote_info.payment_method {
             PaymentMethod::Bolt11 => {
-                self.client
-                    .post_melt(
-                        self.mint_url.clone(),
-                        quote_id.to_string(),
-                        proofs.clone(),
-                        Some(premint_secrets.blinded_messages()),
-                    )
-                    .await
+                let request = MeltBolt11Request {
+                    quote: quote_id.to_string(),
+                    inputs: proofs.clone(),
+                    outputs: Some(premint_secrets.blinded_messages()),
+                };
+                self.client.post_melt(self.mint_url.clone(), request).await
             }
             PaymentMethod::Bolt12 => {
                 self.client
@@ -231,15 +224,6 @@
                     .await
             }
         };
-=======
-        let request = MeltBolt11Request {
-            quote: quote_id.to_string(),
-            inputs: proofs.clone(),
-            outputs: Some(premint_secrets.blinded_messages()),
-        };
-
-        let melt_response = self.client.post_melt(self.mint_url.clone(), request).await;
->>>>>>> 3db25640
 
         let melt_response = match melt_response {
             Ok(melt_response) => melt_response,
