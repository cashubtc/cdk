--- conflicted
+++ resolved
@@ -5,13 +5,8 @@
 use crate::dhke::construct_proofs;
 use crate::nuts::nut00::ProofsMethods;
 use crate::nuts::{
-<<<<<<< HEAD
     nut12, MintBolt11Request, MintQuoteBolt11Request, MintQuoteBolt11Response, PaymentMethod,
-    PreMintSecrets, SpendingConditions, State,
-=======
-    nut12, MintBolt11Request, MintQuoteBolt11Request, MintQuoteBolt11Response, PreMintSecrets,
-    PublicKey, SecretKey, SpendingConditions, State,
->>>>>>> 311aa237
+    PreMintSecrets, PublicKey, SecretKey, SpendingConditions, State,
 };
 use crate::types::ProofInfo;
 use crate::util::unix_time;
@@ -92,12 +87,9 @@
             request: quote_res.request,
             state: quote_res.state,
             expiry: quote_res.expiry.unwrap_or(0),
-<<<<<<< HEAD
             amount_minted: Amount::ZERO,
             amount_paid: Amount::ZERO,
-=======
             pubkey,
->>>>>>> 311aa237
         };
 
         self.localstore.add_mint_quote(quote.clone()).await?;
