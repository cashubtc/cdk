--- conflicted
+++ resolved
@@ -138,13 +138,8 @@
     ///
     /// use cdk_sqlite::wallet::memory;
     /// use cdk::nuts::CurrencyUnit;
-<<<<<<< HEAD
-    /// use cdk::wallet::Wallet;
-    /// use rand::{random, Rng};
-=======
     /// use cdk::wallet::{Wallet, WalletBuilder};
-    /// use rand::Rng;
->>>>>>> b3ae76d6
+    /// use rand::random;
     ///
     /// async fn test() -> anyhow::Result<()> {
     ///     let seed = random::<[u8; 32]>();
@@ -168,10 +163,6 @@
         seed: &[u8],
         target_proof_count: Option<usize>,
     ) -> Result<Self, Error> {
-<<<<<<< HEAD
-        let xpriv = Xpriv::new_master(Network::Bitcoin, seed).expect("Could not create xpriv");
-=======
->>>>>>> b3ae76d6
         let mint_url = MintUrl::from_str(mint_url)?;
 
         WalletBuilder::new()
