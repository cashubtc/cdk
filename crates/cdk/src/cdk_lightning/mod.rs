--- conflicted
+++ resolved
@@ -50,10 +50,7 @@
     async fn create_invoice(
         &self,
         amount: Amount,
-<<<<<<< HEAD
-=======
         unit: &CurrencyUnit,
->>>>>>> 4b3eca23
         description: String,
         unix_expiry: u64,
     ) -> Result<CreateInvoiceResponse, Self::Err>;
@@ -70,11 +67,7 @@
         &self,
         melt_quote: mint::MeltQuote,
         partial_amount: Option<Amount>,
-<<<<<<< HEAD
-        max_fee: Option<Amount>,
-=======
         max_fee_amount: Option<Amount>,
->>>>>>> 4b3eca23
     ) -> Result<PayInvoiceResponse, Self::Err>;
 
     /// Listen for invoices to be paid to the mint
@@ -110,11 +103,7 @@
     pub payment_preimage: Option<String>,
     /// Status
     pub status: MeltQuoteState,
-<<<<<<< HEAD
-    /// Total Amount Spent
-=======
     /// Totoal Amount Spent
->>>>>>> 4b3eca23
     pub total_spent: Amount,
 }
 
