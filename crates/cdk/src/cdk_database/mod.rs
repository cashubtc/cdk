//! CDK Database

#[cfg(any(feature = "wallet", feature = "mint"))]
use std::collections::HashMap;
use std::fmt::Debug;

#[cfg(any(feature = "wallet", feature = "mint"))]
use async_trait::async_trait;
use thiserror::Error;

#[cfg(feature = "mint")]
use crate::mint;
#[cfg(feature = "mint")]
use crate::mint::MintKeySetInfo;
#[cfg(feature = "mint")]
use crate::mint::MintQuote as MintMintQuote;
#[cfg(feature = "wallet")]
use crate::nuts::State;
#[cfg(feature = "mint")]
use crate::nuts::{BlindSignature, MeltQuoteState, MintQuoteState, Proof};
#[cfg(any(feature = "wallet", feature = "mint"))]
use crate::nuts::{CurrencyUnit, Id, Proofs, PublicKey};
#[cfg(feature = "wallet")]
use crate::nuts::{KeySetInfo, Keys, MintInfo, SpendingConditions};
#[cfg(feature = "mint")]
use crate::secret::Secret;
#[cfg(feature = "wallet")]
use crate::types::ProofInfo;
#[cfg(feature = "wallet")]
use crate::url::UncheckedUrl;
#[cfg(feature = "wallet")]
use crate::wallet;
#[cfg(feature = "wallet")]
use crate::wallet::MintQuote as WalletMintQuote;

#[cfg(feature = "mint")]
pub mod mint_memory;
#[cfg(feature = "wallet")]
pub mod wallet_memory;

#[cfg(feature = "wallet")]
pub use wallet_memory::WalletMemoryDatabase;

/// CDK_database error
#[derive(Debug, Error)]
pub enum Error {
    /// Database Error
    #[error(transparent)]
    Database(Box<dyn std::error::Error + Send + Sync>),
    /// CDK Error
    #[error(transparent)]
    Cdk(#[from] crate::error::Error),
    /// NUT01 Error
    #[error(transparent)]
    NUT01(#[from] crate::nuts::nut00::Error),
    /// Unknown Quote
    #[error("Unknown Quote")]
    UnknownQuote,
}

/// Wallet Database trait
#[cfg(feature = "wallet")]
#[cfg_attr(target_arch = "wasm32", async_trait(?Send))]
#[cfg_attr(not(target_arch = "wasm32"), async_trait)]
pub trait WalletDatabase: Debug {
    /// Wallet Database Error
    type Err: Into<Error> + From<Error>;

    /// Add Mint to storage
    async fn add_mint(
        &self,
        mint_url: UncheckedUrl,
        mint_info: Option<MintInfo>,
    ) -> Result<(), Self::Err>;
    /// Remove Mint from storage
    async fn remove_mint(&self, mint_url: UncheckedUrl) -> Result<(), Self::Err>;
    /// Get mint from storage
    async fn get_mint(&self, mint_url: UncheckedUrl) -> Result<Option<MintInfo>, Self::Err>;
    /// Get all mints from storage
    async fn get_mints(&self) -> Result<HashMap<UncheckedUrl, Option<MintInfo>>, Self::Err>;
    /// Update mint url
    async fn update_mint_url(
        &self,
        old_mint_url: UncheckedUrl,
        new_mint_url: UncheckedUrl,
    ) -> Result<(), Self::Err>;

    /// Add mint keyset to storage
    async fn add_mint_keysets(
        &self,
        mint_url: UncheckedUrl,
        keysets: Vec<KeySetInfo>,
    ) -> Result<(), Self::Err>;
    /// Get mint keysets for mint url
    async fn get_mint_keysets(
        &self,
        mint_url: UncheckedUrl,
    ) -> Result<Option<Vec<KeySetInfo>>, Self::Err>;
    /// Get mint keyset by id
    async fn get_keyset_by_id(&self, keyset_id: &Id) -> Result<Option<KeySetInfo>, Self::Err>;

    /// Add mint quote to storage
    async fn add_mint_quote(&self, quote: WalletMintQuote) -> Result<(), Self::Err>;
    /// Get mint quote from storage
    async fn get_mint_quote(&self, quote_id: &str) -> Result<Option<WalletMintQuote>, Self::Err>;
    /// Get mint quotes from storage
    async fn get_mint_quotes(&self) -> Result<Vec<WalletMintQuote>, Self::Err>;
    /// Remove mint quote from storage
    async fn remove_mint_quote(&self, quote_id: &str) -> Result<(), Self::Err>;

    /// Add melt quote to storage
    async fn add_melt_quote(&self, quote: wallet::MeltQuote) -> Result<(), Self::Err>;
    /// Get melt quote from storage
    async fn get_melt_quote(&self, quote_id: &str) -> Result<Option<wallet::MeltQuote>, Self::Err>;
    /// Remove melt quote from storage
    async fn remove_melt_quote(&self, quote_id: &str) -> Result<(), Self::Err>;

    /// Add [`Keys`] to storage
    async fn add_keys(&self, keys: Keys) -> Result<(), Self::Err>;
    /// Get [`Keys`] from storage
    async fn get_keys(&self, id: &Id) -> Result<Option<Keys>, Self::Err>;
    /// Remove [`Keys`] from storage
    async fn remove_keys(&self, id: &Id) -> Result<(), Self::Err>;

    /// Add [`Proofs`] to storage
    async fn add_proofs(&self, proof_info: Vec<ProofInfo>) -> Result<(), Self::Err>;
    /// Get proofs from storage
    async fn get_proofs(
        &self,
        mint_url: Option<UncheckedUrl>,
        unit: Option<CurrencyUnit>,
        state: Option<Vec<State>>,
        spending_conditions: Option<Vec<SpendingConditions>>,
    ) -> Result<Option<Vec<ProofInfo>>, Self::Err>;
    /// Remove proofs from storage
    async fn remove_proofs(&self, proofs: &Proofs) -> Result<(), Self::Err>;

    /// Set Proof state
    async fn set_proof_state(&self, y: PublicKey, state: State) -> Result<(), Self::Err>;

    /// Increment Keyset counter
    async fn increment_keyset_counter(&self, keyset_id: &Id, count: u32) -> Result<(), Self::Err>;
    /// Get current Keyset counter
    async fn get_keyset_counter(&self, keyset_id: &Id) -> Result<Option<u32>, Self::Err>;

    /// Get when nostr key was last checked
    async fn get_nostr_last_checked(
        &self,
        verifying_key: &PublicKey,
    ) -> Result<Option<u32>, Self::Err>;
    /// Update last checked time
    async fn add_nostr_last_checked(
        &self,
        verifying_key: PublicKey,
        last_checked: u32,
    ) -> Result<(), Self::Err>;
}

/// Mint Database trait
#[cfg(feature = "mint")]
#[async_trait]
pub trait MintDatabase {
    /// Mint Database Error
    type Err: Into<Error> + From<Error>;

    /// Add Active Keyset
    async fn add_active_keyset(&self, unit: CurrencyUnit, id: Id) -> Result<(), Self::Err>;
    /// Get Active Keyset
    async fn get_active_keyset_id(&self, unit: &CurrencyUnit) -> Result<Option<Id>, Self::Err>;
    /// Get all Active Keyset
    async fn get_active_keysets(&self) -> Result<HashMap<CurrencyUnit, Id>, Self::Err>;

<<<<<<< HEAD
    /// Add [`MintQuote`]
    async fn add_mint_quote(&self, quote: MintQuote) -> Result<(), Self::Err>;
    /// Get [`MintQuote`]
    async fn get_mint_quote(&self, quote_id: &str) -> Result<Option<MintQuote>, Self::Err>;
    /// Get [`MintQuote`] by request
    async fn get_mint_quote_by_request(
        &self,
        request: &str,
    ) -> Result<Option<MintQuote>, Self::Err>;
    /// Update state of [`MintQuote`]
=======
    /// Add [`MintMintQuote`]
    async fn add_mint_quote(&self, quote: MintMintQuote) -> Result<(), Self::Err>;
    /// Get [`MintMintQuote`]
    async fn get_mint_quote(&self, quote_id: &str) -> Result<Option<MintMintQuote>, Self::Err>;
    /// Update state of [`MintMintQuote`]
>>>>>>> 658d85c1
    async fn update_mint_quote_state(
        &self,
        quote_id: &str,
        state: MintQuoteState,
    ) -> Result<MintQuoteState, Self::Err>;
    /// Get all [`MintMintQuote`]s
    async fn get_mint_quote_by_request(
        &self,
        request: &str,
    ) -> Result<Option<MintMintQuote>, Self::Err>;
    /// Get all [`MintMintQuote`]s
    async fn get_mint_quote_by_request_lookup_id(
        &self,
        request_lookup_id: &str,
    ) -> Result<Option<MintMintQuote>, Self::Err>;
    /// Get Mint Quotes
    async fn get_mint_quotes(&self) -> Result<Vec<MintMintQuote>, Self::Err>;
    /// Remove [`MintMintQuote`]
    async fn remove_mint_quote(&self, quote_id: &str) -> Result<(), Self::Err>;

    /// Add [`mint::MeltQuote`]
    async fn add_melt_quote(&self, quote: mint::MeltQuote) -> Result<(), Self::Err>;
    /// Get [`mint::MeltQuote`]
    async fn get_melt_quote(&self, quote_id: &str) -> Result<Option<mint::MeltQuote>, Self::Err>;
    /// Update [`mint::MeltQuote`] state
    async fn update_melt_quote_state(
        &self,
        quote_id: &str,
        state: MeltQuoteState,
    ) -> Result<MeltQuoteState, Self::Err>;
    /// Get all [`mint::MeltQuote`]s
    async fn get_melt_quotes(&self) -> Result<Vec<mint::MeltQuote>, Self::Err>;
    /// Remove [`mint::MeltQuote`]
    async fn remove_melt_quote(&self, quote_id: &str) -> Result<(), Self::Err>;

    /// Add [`MintKeySetInfo`]
    async fn add_keyset_info(&self, keyset: MintKeySetInfo) -> Result<(), Self::Err>;
    /// Get [`MintKeySetInfo`]
    async fn get_keyset_info(&self, id: &Id) -> Result<Option<MintKeySetInfo>, Self::Err>;
    /// Get [`MintKeySetInfo`]s
    async fn get_keyset_infos(&self) -> Result<Vec<MintKeySetInfo>, Self::Err>;

    /// Add spent [`Proofs`]
    async fn add_spent_proofs(&self, proof: Proofs) -> Result<(), Self::Err>;
    /// Get spent [`Proof`] by secret
    async fn get_spent_proof_by_secret(&self, secret: &Secret) -> Result<Option<Proof>, Self::Err>;
    /// Get spent [`Proof`] by y
    async fn get_spent_proof_by_y(&self, y: &PublicKey) -> Result<Option<Proof>, Self::Err>;

    /// Add pending [`Proofs`]
    async fn add_pending_proofs(&self, proof: Proofs) -> Result<(), Self::Err>;
    /// Get pending [`Proof`] by secret
    async fn get_pending_proof_by_secret(
        &self,
        secret: &Secret,
    ) -> Result<Option<Proof>, Self::Err>;
    /// Get pending [`Proof`] by y
    async fn get_pending_proof_by_y(&self, y: &PublicKey) -> Result<Option<Proof>, Self::Err>;
    /// Remove pending [`Proofs`]
    async fn remove_pending_proofs(&self, secret: Vec<&Secret>) -> Result<(), Self::Err>;

    /// Add [`BlindSignature`]
    async fn add_blinded_signature(
        &self,
        blinded_message: PublicKey,
        blinded_signature: BlindSignature,
    ) -> Result<(), Self::Err>;
    /// Get [`BlindSignature`]
    async fn get_blinded_signature(
        &self,
        blinded_message: &PublicKey,
    ) -> Result<Option<BlindSignature>, Self::Err>;
    /// Get [`BlindSignature`]s
    async fn get_blinded_signatures(
        &self,
        blinded_messages: Vec<PublicKey>,
    ) -> Result<Vec<Option<BlindSignature>>, Self::Err>;
}<|MERGE_RESOLUTION|>--- conflicted
+++ resolved
@@ -170,24 +170,11 @@
     /// Get all Active Keyset
     async fn get_active_keysets(&self) -> Result<HashMap<CurrencyUnit, Id>, Self::Err>;
 
-<<<<<<< HEAD
-    /// Add [`MintQuote`]
-    async fn add_mint_quote(&self, quote: MintQuote) -> Result<(), Self::Err>;
-    /// Get [`MintQuote`]
-    async fn get_mint_quote(&self, quote_id: &str) -> Result<Option<MintQuote>, Self::Err>;
-    /// Get [`MintQuote`] by request
-    async fn get_mint_quote_by_request(
-        &self,
-        request: &str,
-    ) -> Result<Option<MintQuote>, Self::Err>;
-    /// Update state of [`MintQuote`]
-=======
     /// Add [`MintMintQuote`]
     async fn add_mint_quote(&self, quote: MintMintQuote) -> Result<(), Self::Err>;
     /// Get [`MintMintQuote`]
     async fn get_mint_quote(&self, quote_id: &str) -> Result<Option<MintMintQuote>, Self::Err>;
     /// Update state of [`MintMintQuote`]
->>>>>>> 658d85c1
     async fn update_mint_quote_state(
         &self,
         quote_id: &str,
