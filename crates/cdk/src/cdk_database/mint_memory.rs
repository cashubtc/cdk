--- conflicted
+++ resolved
@@ -109,7 +109,6 @@
         Ok(self.mint_quotes.read().await.get(quote_id).cloned())
     }
 
-<<<<<<< HEAD
     async fn get_mint_quote_by_request(
         &self,
         request: &str,
@@ -124,7 +123,8 @@
             .cloned();
 
         Ok(quote)
-=======
+    }
+
     async fn update_mint_quote_state(
         &self,
         quote_id: &str,
@@ -144,7 +144,6 @@
         mint_quotes.insert(quote_id.to_string(), quote.clone());
 
         Ok(current_state)
->>>>>>> fa093be8
     }
 
     async fn get_mint_quotes(&self) -> Result<Vec<MintQuote>, Self::Err> {
