use cdk_signatory::signatory::RotateKeyArguments;
use tracing::instrument;

use super::{
    CurrencyUnit, Id, KeySet, KeySetInfo, KeysResponse, KeysetResponse, Mint, MintKeySetInfo,
};
use crate::Error;

#[cfg(feature = "auth")]
mod auth;

impl Mint {
<<<<<<< HEAD
    /// Initialize keysets and returns a [`Result`] with a tuple of the following:
    /// * a [`HashMap`] mapping each active keyset `Id` to `MintKeySet`
    /// * a [`Vec`] of `CurrencyUnit` containing active keysets units
    pub async fn init_keysets(
        xpriv: Xpriv,
        secp_ctx: &Secp256k1<All>,
        localstore: &Arc<dyn MintDatabase<database::Error> + Send + Sync>,
        supported_units: &HashMap<CurrencyUnit, (u64, u8)>,
        custom_paths: &HashMap<CurrencyUnit, DerivationPath>,
    ) -> Result<(HashMap<Id, MintKeySet>, Vec<CurrencyUnit>), Error> {
        let mut active_keysets: HashMap<Id, MintKeySet> = HashMap::new();
        let mut active_keyset_units: Vec<CurrencyUnit> = vec![];

        // Get keysets info from DB
        let keysets_infos = localstore.get_keyset_infos().await?;

        if !keysets_infos.is_empty() {
            tracing::debug!("Setting all saved keysets to inactive");
            for keyset in keysets_infos.clone() {
                // Set all to in active
                let mut keyset = keyset;
                keyset.active = false;
                localstore.add_keyset_info(keyset).await?;
            }

            let keysets_by_unit: HashMap<CurrencyUnit, Vec<MintKeySetInfo>> =
                keysets_infos.iter().fold(HashMap::new(), |mut acc, ks| {
                    acc.entry(ks.unit.clone()).or_default().push(ks.clone());
                    acc
                });

            for (unit, keysets) in keysets_by_unit {
                let mut keysets = keysets;
                keysets.sort_by(|a, b| b.derivation_path_index.cmp(&a.derivation_path_index));

                // Get the keyset with the highest counter
                let highest_index_keyset = keysets
                    .first()
                    .cloned()
                    .expect("unit will not be added to hashmap if empty");

                let keysets: Vec<MintKeySetInfo> = keysets
                    .into_iter()
                    .filter(|ks| ks.derivation_path_index.is_some())
                    .collect();

                if let Some((input_fee_ppk, max_order)) = supported_units.get(&unit) {
                    if !keysets.is_empty()
                        && &highest_index_keyset.input_fee_ppk == input_fee_ppk
                        && &highest_index_keyset.max_order == max_order
                    {
                        tracing::debug!("Current highest index keyset matches expect fee and max order. Setting active");
                        let id: Id = highest_index_keyset.id;
                        let keyset = MintKeySet::generate_from_xpriv(
                            secp_ctx,
                            xpriv,
                            highest_index_keyset.max_order,
                            highest_index_keyset.unit.clone(),
                            highest_index_keyset.derivation_path.clone(),
                            None,
                            id.get_version(),
                        );
                        active_keysets.insert(id, keyset);
                        let mut keyset_info = highest_index_keyset;
                        keyset_info.active = true;
                        localstore.add_keyset_info(keyset_info).await?;
                        active_keyset_units.push(unit.clone());
                        localstore.set_active_keyset(unit, id).await?;
                    } else {
                        // Check to see if there are not keysets by this unit
                        let derivation_path_index = if keysets.is_empty() {
                            1
                        } else {
                            highest_index_keyset.derivation_path_index.unwrap_or(0) + 1
                        };

                        let derivation_path = match custom_paths.get(&unit) {
                            Some(path) => path.clone(),
                            None => derivation_path_from_unit(unit.clone(), derivation_path_index)
                                .ok_or(Error::UnsupportedUnit)?,
                        };

                        let (keyset, keyset_info) = create_new_keyset(
                            secp_ctx,
                            xpriv,
                            derivation_path,
                            Some(derivation_path_index),
                            unit.clone(),
                            *max_order,
                            *input_fee_ppk,
                            None,
                        );

                        let id = keyset_info.id;
                        localstore.add_keyset_info(keyset_info).await?;
                        localstore.set_active_keyset(unit.clone(), id).await?;
                        active_keysets.insert(id, keyset);
                        active_keyset_units.push(unit.clone());
                    };
                }
            }
        }

        Ok((active_keysets, active_keyset_units))
    }

=======
>>>>>>> 8c361e7d
    /// Retrieve the public keys of the active keyset for distribution to wallet
    /// clients
    #[instrument(skip(self))]
    pub fn keyset_pubkeys(&self, keyset_id: &Id) -> Result<KeysResponse, Error> {
        self.keysets
            .load()
            .iter()
            .find(|keyset| &keyset.id == keyset_id)
            .ok_or(Error::UnknownKeySet)
            .map(|key| KeysResponse {
                keysets: vec![key.into()],
            })
    }

    /// Retrieve the public keys of the active keyset for distribution to wallet
    /// clients
    #[instrument(skip_all)]
    pub fn pubkeys(&self) -> KeysResponse {
        KeysResponse {
            keysets: self
                .keysets
                .load()
                .iter()
                .filter(|keyset| keyset.active && keyset.unit != CurrencyUnit::Auth)
                .map(|key| key.into())
                .collect::<Vec<_>>(),
        }
    }

    /// Return a list of all supported keysets
    #[instrument(skip_all)]
<<<<<<< HEAD
    pub async fn keysets(&self) -> Result<KeysetResponse, Error> {
        let keysets = self.localstore.get_keyset_infos().await?;
        let active_keysets: HashSet<Id> = self
            .localstore
            .get_active_keysets()
            .await?
            .values()
            .cloned()
            .collect();

        let keysets = keysets
            .into_iter()
            .filter(|k| k.unit != CurrencyUnit::Auth)
            .map(|k| KeySetInfo {
                id: k.id,
                unit: k.unit,
                active: active_keysets.contains(&k.id),
                input_fee_ppk: k.input_fee_ppk,
                final_expiry: k.final_expiry,
            })
            .collect();

        Ok(KeysetResponse { keysets })
=======
    pub fn keysets(&self) -> KeysetResponse {
        KeysetResponse {
            keysets: self
                .keysets
                .load()
                .iter()
                .filter(|k| k.unit != CurrencyUnit::Auth)
                .map(|k| KeySetInfo {
                    id: k.id,
                    unit: k.unit.clone(),
                    active: k.active,
                    input_fee_ppk: k.input_fee_ppk,
                })
                .collect(),
        }
>>>>>>> 8c361e7d
    }

    /// Get keysets
    #[instrument(skip(self))]
    pub fn keyset(&self, id: &Id) -> Option<KeySet> {
        self.keysets
            .load()
            .iter()
            .find(|key| &key.id == id)
            .map(|x| x.into())
    }

    /// Add current keyset to inactive keysets
    /// Generate new keyset
<<<<<<< HEAD
    #[instrument(skip(self, custom_paths))]
    pub async fn rotate_keyset(
        &self,
        unit: CurrencyUnit,
        derivation_path_index: u32,
        max_order: u8,
        input_fee_ppk: u64,
        custom_paths: &HashMap<CurrencyUnit, DerivationPath>,
    ) -> Result<MintKeySetInfo, Error> {
        let derivation_path = match custom_paths.get(&unit) {
            Some(path) => path.clone(),
            None => derivation_path_from_unit(unit.clone(), derivation_path_index)
                .ok_or(Error::UnsupportedUnit)?,
        };

        let (keyset, keyset_info) = create_new_keyset(
            &self.secp_ctx,
            self.xpriv,
            derivation_path,
            Some(derivation_path_index),
            unit.clone(),
            max_order,
            input_fee_ppk,
            None,
        );
        let id = keyset_info.id;
        self.localstore.add_keyset_info(keyset_info.clone()).await?;
        self.localstore.set_active_keyset(unit.clone(), id).await?;

        let mut keysets = self.keysets.write().await;
        keysets.insert(id, keyset);

        tracing::info!("Rotated to new keyset {} for {}", id, unit);

        Ok(keyset_info)
    }

    /// Rotate to next keyset for unit
=======
>>>>>>> 8c361e7d
    #[instrument(skip(self))]
    pub async fn rotate_keyset(
        &self,
        unit: CurrencyUnit,
        max_order: u8,
        input_fee_ppk: u64,
    ) -> Result<MintKeySetInfo, Error> {
        let result = self
            .signatory
            .rotate_keyset(RotateKeyArguments {
                unit,
                max_order,
                input_fee_ppk,
            })
            .await?;

        let new_keyset = self.signatory.keysets().await?;
        self.keysets.store(new_keyset.keysets.into());

<<<<<<< HEAD
        Ok(())
    }

    /// Generate [`MintKeySet`] from [`MintKeySetInfo`]
    #[instrument(skip_all)]
    pub fn generate_keyset(&self, keyset_info: MintKeySetInfo) -> MintKeySet {
        MintKeySet::generate_from_xpriv(
            &self.secp_ctx,
            self.xpriv,
            keyset_info.max_order,
            keyset_info.unit,
            keyset_info.derivation_path,
            keyset_info.final_expiry,
            keyset_info.id.get_version(),
        )
=======
        Ok(result.into())
>>>>>>> 8c361e7d
    }
}<|MERGE_RESOLUTION|>--- conflicted
+++ resolved
@@ -10,115 +10,6 @@
 mod auth;
 
 impl Mint {
-<<<<<<< HEAD
-    /// Initialize keysets and returns a [`Result`] with a tuple of the following:
-    /// * a [`HashMap`] mapping each active keyset `Id` to `MintKeySet`
-    /// * a [`Vec`] of `CurrencyUnit` containing active keysets units
-    pub async fn init_keysets(
-        xpriv: Xpriv,
-        secp_ctx: &Secp256k1<All>,
-        localstore: &Arc<dyn MintDatabase<database::Error> + Send + Sync>,
-        supported_units: &HashMap<CurrencyUnit, (u64, u8)>,
-        custom_paths: &HashMap<CurrencyUnit, DerivationPath>,
-    ) -> Result<(HashMap<Id, MintKeySet>, Vec<CurrencyUnit>), Error> {
-        let mut active_keysets: HashMap<Id, MintKeySet> = HashMap::new();
-        let mut active_keyset_units: Vec<CurrencyUnit> = vec![];
-
-        // Get keysets info from DB
-        let keysets_infos = localstore.get_keyset_infos().await?;
-
-        if !keysets_infos.is_empty() {
-            tracing::debug!("Setting all saved keysets to inactive");
-            for keyset in keysets_infos.clone() {
-                // Set all to in active
-                let mut keyset = keyset;
-                keyset.active = false;
-                localstore.add_keyset_info(keyset).await?;
-            }
-
-            let keysets_by_unit: HashMap<CurrencyUnit, Vec<MintKeySetInfo>> =
-                keysets_infos.iter().fold(HashMap::new(), |mut acc, ks| {
-                    acc.entry(ks.unit.clone()).or_default().push(ks.clone());
-                    acc
-                });
-
-            for (unit, keysets) in keysets_by_unit {
-                let mut keysets = keysets;
-                keysets.sort_by(|a, b| b.derivation_path_index.cmp(&a.derivation_path_index));
-
-                // Get the keyset with the highest counter
-                let highest_index_keyset = keysets
-                    .first()
-                    .cloned()
-                    .expect("unit will not be added to hashmap if empty");
-
-                let keysets: Vec<MintKeySetInfo> = keysets
-                    .into_iter()
-                    .filter(|ks| ks.derivation_path_index.is_some())
-                    .collect();
-
-                if let Some((input_fee_ppk, max_order)) = supported_units.get(&unit) {
-                    if !keysets.is_empty()
-                        && &highest_index_keyset.input_fee_ppk == input_fee_ppk
-                        && &highest_index_keyset.max_order == max_order
-                    {
-                        tracing::debug!("Current highest index keyset matches expect fee and max order. Setting active");
-                        let id: Id = highest_index_keyset.id;
-                        let keyset = MintKeySet::generate_from_xpriv(
-                            secp_ctx,
-                            xpriv,
-                            highest_index_keyset.max_order,
-                            highest_index_keyset.unit.clone(),
-                            highest_index_keyset.derivation_path.clone(),
-                            None,
-                            id.get_version(),
-                        );
-                        active_keysets.insert(id, keyset);
-                        let mut keyset_info = highest_index_keyset;
-                        keyset_info.active = true;
-                        localstore.add_keyset_info(keyset_info).await?;
-                        active_keyset_units.push(unit.clone());
-                        localstore.set_active_keyset(unit, id).await?;
-                    } else {
-                        // Check to see if there are not keysets by this unit
-                        let derivation_path_index = if keysets.is_empty() {
-                            1
-                        } else {
-                            highest_index_keyset.derivation_path_index.unwrap_or(0) + 1
-                        };
-
-                        let derivation_path = match custom_paths.get(&unit) {
-                            Some(path) => path.clone(),
-                            None => derivation_path_from_unit(unit.clone(), derivation_path_index)
-                                .ok_or(Error::UnsupportedUnit)?,
-                        };
-
-                        let (keyset, keyset_info) = create_new_keyset(
-                            secp_ctx,
-                            xpriv,
-                            derivation_path,
-                            Some(derivation_path_index),
-                            unit.clone(),
-                            *max_order,
-                            *input_fee_ppk,
-                            None,
-                        );
-
-                        let id = keyset_info.id;
-                        localstore.add_keyset_info(keyset_info).await?;
-                        localstore.set_active_keyset(unit.clone(), id).await?;
-                        active_keysets.insert(id, keyset);
-                        active_keyset_units.push(unit.clone());
-                    };
-                }
-            }
-        }
-
-        Ok((active_keysets, active_keyset_units))
-    }
-
-=======
->>>>>>> 8c361e7d
     /// Retrieve the public keys of the active keyset for distribution to wallet
     /// clients
     #[instrument(skip(self))]
@@ -150,31 +41,6 @@
 
     /// Return a list of all supported keysets
     #[instrument(skip_all)]
-<<<<<<< HEAD
-    pub async fn keysets(&self) -> Result<KeysetResponse, Error> {
-        let keysets = self.localstore.get_keyset_infos().await?;
-        let active_keysets: HashSet<Id> = self
-            .localstore
-            .get_active_keysets()
-            .await?
-            .values()
-            .cloned()
-            .collect();
-
-        let keysets = keysets
-            .into_iter()
-            .filter(|k| k.unit != CurrencyUnit::Auth)
-            .map(|k| KeySetInfo {
-                id: k.id,
-                unit: k.unit,
-                active: active_keysets.contains(&k.id),
-                input_fee_ppk: k.input_fee_ppk,
-                final_expiry: k.final_expiry,
-            })
-            .collect();
-
-        Ok(KeysetResponse { keysets })
-=======
     pub fn keysets(&self) -> KeysetResponse {
         KeysetResponse {
             keysets: self
@@ -187,10 +53,10 @@
                     unit: k.unit.clone(),
                     active: k.active,
                     input_fee_ppk: k.input_fee_ppk,
+                    final_expiry: k.final_expiry,
                 })
                 .collect(),
         }
->>>>>>> 8c361e7d
     }
 
     /// Get keysets
@@ -205,47 +71,6 @@
 
     /// Add current keyset to inactive keysets
     /// Generate new keyset
-<<<<<<< HEAD
-    #[instrument(skip(self, custom_paths))]
-    pub async fn rotate_keyset(
-        &self,
-        unit: CurrencyUnit,
-        derivation_path_index: u32,
-        max_order: u8,
-        input_fee_ppk: u64,
-        custom_paths: &HashMap<CurrencyUnit, DerivationPath>,
-    ) -> Result<MintKeySetInfo, Error> {
-        let derivation_path = match custom_paths.get(&unit) {
-            Some(path) => path.clone(),
-            None => derivation_path_from_unit(unit.clone(), derivation_path_index)
-                .ok_or(Error::UnsupportedUnit)?,
-        };
-
-        let (keyset, keyset_info) = create_new_keyset(
-            &self.secp_ctx,
-            self.xpriv,
-            derivation_path,
-            Some(derivation_path_index),
-            unit.clone(),
-            max_order,
-            input_fee_ppk,
-            None,
-        );
-        let id = keyset_info.id;
-        self.localstore.add_keyset_info(keyset_info.clone()).await?;
-        self.localstore.set_active_keyset(unit.clone(), id).await?;
-
-        let mut keysets = self.keysets.write().await;
-        keysets.insert(id, keyset);
-
-        tracing::info!("Rotated to new keyset {} for {}", id, unit);
-
-        Ok(keyset_info)
-    }
-
-    /// Rotate to next keyset for unit
-=======
->>>>>>> 8c361e7d
     #[instrument(skip(self))]
     pub async fn rotate_keyset(
         &self,
@@ -265,24 +90,6 @@
         let new_keyset = self.signatory.keysets().await?;
         self.keysets.store(new_keyset.keysets.into());
 
-<<<<<<< HEAD
-        Ok(())
-    }
-
-    /// Generate [`MintKeySet`] from [`MintKeySetInfo`]
-    #[instrument(skip_all)]
-    pub fn generate_keyset(&self, keyset_info: MintKeySetInfo) -> MintKeySet {
-        MintKeySet::generate_from_xpriv(
-            &self.secp_ctx,
-            self.xpriv,
-            keyset_info.max_order,
-            keyset_info.unit,
-            keyset_info.derivation_path,
-            keyset_info.final_expiry,
-            keyset_info.id.get_version(),
-        )
-=======
         Ok(result.into())
->>>>>>> 8c361e7d
     }
 }