--- conflicted
+++ resolved
@@ -106,7 +106,7 @@
 
         let quote = MeltQuote::new(
             request,
-            *unit,
+            unit.clone(),
             payment_quote.amount,
             payment_quote.fee,
             unix_time() + self.quote_ttl.melt_ttl,
@@ -145,11 +145,11 @@
             None => amount_for_offer(&offer, unit).map_err(|_| Error::UnsupportedUnit)?,
         };
 
-        self.check_melt_request_acceptable(amount, *unit, PaymentMethod::Bolt12)?;
+        self.check_melt_request_acceptable(amount, unit.clone(), PaymentMethod::Bolt12)?;
 
         let ln = self
             .bolt12_backends
-            .get(&LnKey::new(*unit, PaymentMethod::Bolt12))
+            .get(&LnKey::new(unit.clone(), PaymentMethod::Bolt12))
             .ok_or_else(|| {
                 tracing::info!("Could not get ln backend for {}, bolt11 ", unit);
 
@@ -177,13 +177,8 @@
         };
 
         let quote = MeltQuote::new(
-<<<<<<< HEAD
             payment_request,
-            *unit,
-=======
-            request.to_string(),
             unit.clone(),
->>>>>>> 3db25640
             payment_quote.amount,
             payment_quote.fee,
             unix_time() + self.quote_ttl.melt_ttl,
@@ -547,15 +542,10 @@
                     }
                     _ => None,
                 };
-<<<<<<< HEAD
-
-                let ln = match self.ln.get(&LnKey::new(quote.unit, PaymentMethod::Bolt11)) {
-=======
                 let ln = match self
                     .ln
                     .get(&LnKey::new(quote.unit.clone(), PaymentMethod::Bolt11))
                 {
->>>>>>> 3db25640
                     Some(ln) => ln,
                     None => {
                         tracing::info!("Could not get ln backend for {}, bolt11 ", quote.unit);
@@ -569,12 +559,15 @@
 
                 let attempt_to_pay = match melt_request.get_payment_method() {
                     PaymentMethod::Bolt11 => {
-                        let ln = match self.ln.get(&LnKey::new(quote.unit, PaymentMethod::Bolt11)) {
+                        let ln = match self
+                            .ln
+                            .get(&LnKey::new(quote.unit.clone(), PaymentMethod::Bolt11))
+                        {
                             Some(ln) => ln,
                             None => {
                                 tracing::info!(
                                     "Could not get ln backend for {}, bolt11 ",
-                                    quote.unit
+                                    quote.unit.clone()
                                 );
                                 if let Err(err) = self.process_unpaid_melt(melt_request).await {
                                     tracing::error!("Could not reset melt quote state: {}", err);
@@ -589,7 +582,7 @@
                     PaymentMethod::Bolt12 => {
                         let ln = match self
                             .bolt12_backends
-                            .get(&LnKey::new(quote.unit, PaymentMethod::Bolt12))
+                            .get(&LnKey::new(quote.unit.clone(), PaymentMethod::Bolt12))
                         {
                             Some(ln) => ln,
                             None => {
