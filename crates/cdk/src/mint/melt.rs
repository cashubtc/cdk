--- conflicted
+++ resolved
@@ -6,7 +6,6 @@
 use lightning::offers::offer::Offer;
 use tracing::instrument;
 
-<<<<<<< HEAD
 use crate::amount::amount_for_offer;
 use crate::cdk_lightning;
 use crate::cdk_lightning::MintLightning;
@@ -20,23 +19,17 @@
 };
 
 use super::nut05::MeltRequestTrait;
+use super::types::PaymentRequest;
 use super::BlindSignature;
+use super::CurrencyUnit;
+use super::MeltQuote;
+use super::MeltQuoteBolt11Request;
+use super::MeltQuoteBolt11Response;
 use super::MeltQuoteBolt12Request;
-=======
->>>>>>> 4e7f55e5
-use super::{
-    CurrencyUnit, MeltQuote, MeltQuoteBolt11Request, MeltQuoteBolt11Response, Mint, PaymentMethod,
-    PaymentRequest, PublicKey, State,
-};
-use crate::amount::to_unit;
-use crate::cdk_lightning::{MintLightning, PayInvoiceResponse};
-use crate::mint::SigFlag;
-use crate::nuts::nut00::ProofsMethods;
-use crate::nuts::nut11::{enforce_sig_flag, EnforceSigFlag};
-use crate::nuts::{Id, MeltQuoteState};
-use crate::types::LnKey;
-use crate::util::unix_time;
-use crate::{cdk_lightning, Amount, Error};
+use super::Mint;
+use super::PaymentMethod;
+use super::State;
+use crate::nuts::PublicKey;
 
 impl Mint {
     fn check_melt_request_acceptable(
@@ -112,7 +105,7 @@
             Error::UnitUnsupported
         })?;
 
-        let request = PaymentRequest::Bolt11 {
+        let request = crate::mint::types::PaymentRequest::Bolt11 {
             bolt11: request.clone(),
         };
 
