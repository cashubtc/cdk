--- conflicted
+++ resolved
@@ -861,14 +861,9 @@
         payment_preimage: Option<String>,
         total_spent: Amount,
     ) -> Result<MeltQuoteBolt11Response<Uuid>, Error> {
-<<<<<<< HEAD
         #[cfg(feature = "prometheus")]
         METRICS.inc_in_flight_requests("process_melt_request");
 
-        tracing::debug!("Processing melt quote: {}", melt_request.quote());
-
-=======
->>>>>>> 5c5075af
         let input_ys = melt_request.inputs().ys()?;
 
         let update_proof_states_result = proof_writer
@@ -981,10 +976,6 @@
             change.clone(),
             MeltQuoteState::Paid,
         );
-
-<<<<<<< HEAD
-        let response = MeltQuoteBolt11Response {
-=======
         tracing::debug!(
             "Melt for quote {} completed total spent {}, total inputs: {}, change given: {}",
             quote.id,
@@ -996,9 +987,7 @@
                     .expect("Change cannot overflow"))
                 .unwrap_or_default()
         );
-
-        Ok(MeltQuoteBolt11Response {
->>>>>>> 5c5075af
+        let response = MeltQuoteBolt11Response {
             amount: quote.amount,
             paid: Some(true),
             payment_preimage,
