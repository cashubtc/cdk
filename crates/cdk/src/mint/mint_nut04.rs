--- conflicted
+++ resolved
@@ -103,14 +103,11 @@
             Some(amount),
             create_invoice_response.expiry.unwrap_or(0),
             create_invoice_response.request_lookup_id.clone(),
-<<<<<<< HEAD
             Amount::ZERO,
             Amount::ZERO,
             true,
             vec![],
-=======
             pubkey,
->>>>>>> 311aa237
         );
 
         tracing::debug!(
@@ -279,6 +276,7 @@
                 amount_issued: quote.amount_issued,
                 single_use: quote.single_use,
                 payment_ids,
+                pubkey: quote.pubkey,
             };
 
             tracing::debug!(
@@ -329,7 +327,7 @@
 
         // If the there is a public key provoided in mint quote request
         // verify the signature is provided for the mint request
-        if let Some(pubkey) = mint_quote.pubkey {
+        if let Some(pubkey) = quote.pubkey {
             mint_request.verify_witness(pubkey)?;
         }
 
@@ -401,6 +399,7 @@
             request_lookup_id: quote.request_lookup_id,
             single_use: quote.single_use,
             payment_ids: quote.payment_ids,
+            pubkey: quote.pubkey,
         };
 
         self.localstore.add_mint_quote(mint_quote.clone()).await?;
