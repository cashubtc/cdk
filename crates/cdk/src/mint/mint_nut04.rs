use tracing::instrument;

<<<<<<< HEAD
use crate::{
    cdk_lightning::WaitInvoiceResponse, nuts::MintQuoteState, types::LnKey, util::unix_time,
    Amount, Error,
};

=======
>>>>>>> 4e7f55e5
use super::{
    nut04, CurrencyUnit, Mint, MintQuote, MintQuoteBolt11Request, MintQuoteBolt11Response,
    NotificationPayload, PaymentMethod, PublicKey,
};
use crate::nuts::MintQuoteState;
use crate::types::LnKey;
use crate::util::unix_time;
use crate::{Amount, Error};

impl Mint {
    /// Checks that minting is enabled, request is supported unit and within range
    fn check_mint_request_acceptable(
        &self,
        amount: Amount,
        unit: &CurrencyUnit,
    ) -> Result<(), Error> {
        let nut04 = &self.mint_info.nuts.nut04;

        if nut04.disabled {
            return Err(Error::MintingDisabled);
        }

        match nut04.get_settings(unit, &PaymentMethod::Bolt11) {
            Some(settings) => {
                if settings
                    .max_amount
                    .map_or(false, |max_amount| amount > max_amount)
                {
                    return Err(Error::AmountOutofLimitRange(
                        settings.min_amount.unwrap_or_default(),
                        settings.max_amount.unwrap_or_default(),
                        amount,
                    ));
                }

                if settings
                    .min_amount
                    .map_or(false, |min_amount| amount < min_amount)
                {
                    return Err(Error::AmountOutofLimitRange(
                        settings.min_amount.unwrap_or_default(),
                        settings.max_amount.unwrap_or_default(),
                        amount,
                    ));
                }
            }
            None => {
                return Err(Error::UnitUnsupported);
            }
        }

        Ok(())
    }

    /// Create new mint bolt11 quote
    #[instrument(skip_all)]
    pub async fn get_mint_bolt11_quote(
        &self,
        mint_quote_request: MintQuoteBolt11Request,
    ) -> Result<MintQuoteBolt11Response, Error> {
        let MintQuoteBolt11Request {
            amount,
            unit,
            description,
        } = mint_quote_request;

        self.check_mint_request_acceptable(amount, &unit)?;

        let ln = self
            .ln
            .get(&LnKey::new(unit.clone(), PaymentMethod::Bolt11))
            .ok_or_else(|| {
                tracing::info!("Bolt11 mint request for unsupported unit");

                Error::UnitUnsupported
            })?;

        let quote_expiry = unix_time() + self.quote_ttl.mint_ttl;

        if description.is_some() && !ln.get_settings().invoice_description {
            tracing::error!("Backend does not support invoice description");
            return Err(Error::InvoiceDescriptionUnsupported);
        }

        let create_invoice_response = ln
            .create_invoice(
                amount,
                &unit,
                description.unwrap_or("".to_string()),
                quote_expiry,
            )
            .await
            .map_err(|err| {
                tracing::error!("Could not create invoice: {}", err);
                Error::InvalidPaymentRequest
            })?;

        let quote = MintQuote::new(
            self.mint_url.clone(),
            create_invoice_response.request.to_string(),
            PaymentMethod::Bolt11,
            unit.clone(),
            Some(amount),
            create_invoice_response.expiry.unwrap_or(0),
            create_invoice_response.request_lookup_id.clone(),
            Amount::ZERO,
            Amount::ZERO,
            true,
            vec![],
        );

        tracing::debug!(
            "New bolt11 mint quote {} for {} {} with request id {}",
            quote.id,
            amount,
            unit,
            create_invoice_response.request_lookup_id,
        );

        self.localstore.add_mint_quote(quote.clone()).await?;

        let quote: MintQuoteBolt11Response = quote.into();

        self.pubsub_manager
            .broadcast(NotificationPayload::MintQuoteBolt11Response(quote.clone()));

        Ok(quote)
    }

    /// Check mint quote
    #[instrument(skip(self))]
    pub async fn check_mint_quote(&self, quote_id: &str) -> Result<MintQuoteBolt11Response, Error> {
        let quote = self
            .localstore
            .get_mint_quote(quote_id)
            .await?
            .ok_or(Error::UnknownQuote)?;

        // Since the pending state is not part of the NUT it should not be part of the
        // response. In practice the wallet should not be checking the state of
        // a quote while waiting for the mint response.
        let state = match quote.state {
            MintQuoteState::Pending => MintQuoteState::Paid,
            s => s,
        };

        Ok(MintQuoteBolt11Response {
            quote: quote.id,
            request: quote.request,
            state,
            expiry: Some(quote.expiry),
        })
    }

    /// Update mint quote
    #[instrument(skip_all)]
    pub async fn update_mint_quote(&self, quote: MintQuote) -> Result<(), Error> {
        self.localstore.add_mint_quote(quote).await?;
        Ok(())
    }

    /// Get mint quotes
    #[instrument(skip_all)]
    pub async fn mint_quotes(&self) -> Result<Vec<MintQuote>, Error> {
        let quotes = self.localstore.get_mint_quotes().await?;
        Ok(quotes)
    }

    /// Get pending mint quotes
    #[instrument(skip_all)]
    pub async fn get_pending_mint_quotes(&self) -> Result<Vec<MintQuote>, Error> {
        let mint_quotes = self.localstore.get_mint_quotes().await?;

        Ok(mint_quotes
            .into_iter()
            .filter(|p| p.state == MintQuoteState::Pending)
            .collect())
    }

    /// Get pending mint quotes
    #[instrument(skip_all)]
    pub async fn get_unpaid_mint_quotes(&self) -> Result<Vec<MintQuote>, Error> {
        let mint_quotes = self.localstore.get_mint_quotes().await?;

        Ok(mint_quotes
            .into_iter()
            .filter(|p| p.state == MintQuoteState::Unpaid)
            .collect())
    }

    /// Remove mint quote
    #[instrument(skip_all)]
    pub async fn remove_mint_quote(&self, quote_id: &str) -> Result<(), Error> {
        self.localstore.remove_mint_quote(quote_id).await?;

        Ok(())
    }

    /// Flag mint quote as paid
    #[instrument(skip_all)]
    pub async fn pay_mint_quote_for_request_id(
        &self,
        wait_invoice_response: WaitInvoiceResponse,
    ) -> Result<(), Error> {
        let WaitInvoiceResponse {
            request_lookup_id,
            payment_amount,
            unit,
            payment_id,
        } = wait_invoice_response;
        if let Ok(Some(mint_quote)) = self
            .localstore
            .get_mint_quote_by_request_lookup_id(&request_lookup_id)
            .await
        {
            tracing::debug!(
                "Quote {} with lookup id {} paid by {}",
                mint_quote.id,
                request_lookup_id,
                payment_id
            );

            if (mint_quote.single_use || mint_quote.payment_method == PaymentMethod::Bolt11)
                && mint_quote.state == MintQuoteState::Issued
            {
                tracing::info!(
                    "Payment notification for quote {} already issued.",
                    mint_quote.id
                );
                return Err(Error::IssuedQuote);
            }

            self.localstore
                .update_mint_quote_state(&mint_quote.id, MintQuoteState::Paid)
                .await?;

            let quote = self
                .localstore
                .get_mint_quote(&mint_quote.id)
                .await?
                .unwrap();

            assert!(unit == quote.unit);

            let mut payment_ids = quote.payment_ids;

            // We check if this payment has already been seen for this mint quote
            // If it is we do not want to continue and add it to the paid balance of the quote
            if payment_ids.contains(&payment_id) {
                tracing::info!(
                    "Received update for payment {} already seen for quote {}",
                    payment_id,
                    mint_quote.id
                );
                return Err(Error::PaymentAlreadySeen);
            }

            let amount_paid = quote.amount_paid + payment_amount;

            payment_ids.push(payment_id);

            let quote = MintQuote {
                id: quote.id,
                mint_url: quote.mint_url,
                amount: quote.amount,
                payment_method: quote.payment_method,
                unit: quote.unit,
                request: quote.request,
                state: MintQuoteState::Paid,
                expiry: quote.expiry,
                request_lookup_id: quote.request_lookup_id,
                amount_paid,
                amount_issued: quote.amount_issued,
                single_use: quote.single_use,
                payment_ids,
            };

            tracing::debug!(
                "Quote: {}, Amount paid: {}, amount issued: {}",
                quote.id,
                amount_paid,
                quote.amount_issued
            );

            self.pubsub_manager
                .mint_quote_bolt11_status(mint_quote, MintQuoteState::Paid);
        }
        Ok(())
    }

    /// Process mint request
    #[instrument(skip_all)]
    pub async fn process_mint_request(
        &self,
        mint_request: nut04::MintBolt11Request,
    ) -> Result<nut04::MintBolt11Response, Error> {
        let quote =
            if let Some(mint_quote) = self.localstore.get_mint_quote(&mint_request.quote).await? {
                mint_quote
            } else {
                return Err(Error::UnknownQuote);
            };

        let state = self
            .localstore
            .update_mint_quote_state(&mint_request.quote, MintQuoteState::Pending)
            .await?;

        match state {
            MintQuoteState::Unpaid => {
                return Err(Error::UnpaidQuote);
            }
            MintQuoteState::Pending => {
                return Err(Error::PendingQuote);
            }
            MintQuoteState::Issued => {
                if quote.amount_issued >= quote.amount_paid {
                    return Err(Error::IssuedQuote);
                }
            }
            MintQuoteState::Paid => (),
        }

        let blinded_messages: Vec<PublicKey> = mint_request
            .outputs
            .iter()
            .map(|b| b.blinded_secret)
            .collect();

        if self
            .localstore
            .get_blind_signatures(&blinded_messages)
            .await?
            .iter()
            .flatten()
            .next()
            .is_some()
        {
            tracing::info!("Output has already been signed",);
            tracing::info!(
                "Mint {} did not succeed returning quote to Paid state",
                mint_request.quote
            );

            self.localstore
                .update_mint_quote_state(&mint_request.quote, MintQuoteState::Paid)
                .await?;

            return Err(Error::BlindedMessageAlreadySigned);
        }

        let mut blind_signatures = Vec::with_capacity(mint_request.outputs.len());

        for blinded_message in mint_request.outputs.iter() {
            let blind_signature = self.blind_sign(blinded_message).await?;
            blind_signatures.push(blind_signature);
        }

        self.localstore
            .add_blind_signatures(
                &mint_request
                    .outputs
                    .iter()
                    .map(|p| p.blinded_secret)
                    .collect::<Vec<PublicKey>>(),
                &blind_signatures,
                Some(mint_request.quote.clone()),
            )
            .await?;

        self.localstore
            .update_mint_quote_state(&mint_request.quote, MintQuoteState::Issued)
            .await?;

        let mint_quote = MintQuote {
            id: quote.id,
            mint_url: quote.mint_url,
            payment_method: quote.payment_method,
            amount: quote.amount,
            unit: quote.unit,
            request: quote.request,
            state: MintQuoteState::Issued,
            expiry: quote.expiry,
            amount_paid: quote.amount_paid,
            amount_issued: quote.amount_issued
                + mint_request
                    .total_amount()
                    .map_err(|_| Error::AmountOverflow)?,
            request_lookup_id: quote.request_lookup_id,
            single_use: quote.single_use,
            payment_ids: quote.payment_ids,
        };

        self.localstore.add_mint_quote(mint_quote.clone()).await?;

        self.pubsub_manager
            .mint_quote_bolt11_status(mint_quote, MintQuoteState::Issued);

        Ok(nut04::MintBolt11Response {
            signatures: blind_signatures,
        })
    }
}<|MERGE_RESOLUTION|>--- conflicted
+++ resolved
@@ -1,17 +1,10 @@
 use tracing::instrument;
 
-<<<<<<< HEAD
-use crate::{
-    cdk_lightning::WaitInvoiceResponse, nuts::MintQuoteState, types::LnKey, util::unix_time,
-    Amount, Error,
-};
-
-=======
->>>>>>> 4e7f55e5
 use super::{
     nut04, CurrencyUnit, Mint, MintQuote, MintQuoteBolt11Request, MintQuoteBolt11Response,
     NotificationPayload, PaymentMethod, PublicKey,
 };
+use crate::cdk_lightning::WaitInvoiceResponse;
 use crate::nuts::MintQuoteState;
 use crate::types::LnKey;
 use crate::util::unix_time;
