//! Mint Types

use lightning::offers::offer::Offer;
use lightning_invoice::Bolt11Invoice;
use serde::{Deserialize, Serialize};
use uuid::Uuid;

<<<<<<< HEAD
use super::{CurrencyUnit, PaymentMethod};
=======
use super::{CurrencyUnit, PublicKey};
>>>>>>> 311aa237
use crate::mint_url::MintUrl;
use crate::nuts::{MeltQuoteState, MintQuoteState};
use crate::Amount;

/// Mint Quote Info
#[derive(Debug, Clone, Hash, PartialEq, Eq, Serialize, Deserialize)]
pub struct MintQuote {
    /// Quote id
    pub id: String,
    /// Mint Url
    pub mint_url: MintUrl,
    /// Amount of quote
    pub amount: Option<Amount>,
    /// Payment Method
    #[serde(default)]
    pub payment_method: PaymentMethod,
    /// Unit of quote
    pub unit: CurrencyUnit,
    /// Quote payment request e.g. bolt11
    pub request: String,
    /// Quote state
    pub state: MintQuoteState,
    /// Expiration time of quote
    pub expiry: u64,
    /// Value used by ln backend to look up state of request
    pub request_lookup_id: String,
<<<<<<< HEAD
    /// Amount paid
    #[serde(default)]
    pub amount_paid: Amount,
    /// Amount issued
    #[serde(default)]
    pub amount_issued: Amount,
    /// Single use
    #[serde(default)]
    pub single_use: bool,
    /// Payment of payment(s) that filled quote
    #[serde(default)]
    pub payment_ids: Vec<String>,
=======
    /// Pubkey
    pub pubkey: Option<PublicKey>,
>>>>>>> 311aa237
}

impl MintQuote {
    /// Create new [`MintQuote`]
    #[allow(clippy::too_many_arguments)]
    pub fn new(
        mint_url: MintUrl,
        request: String,
        payment_method: PaymentMethod,
        unit: CurrencyUnit,
        amount: Option<Amount>,
        expiry: u64,
        request_lookup_id: String,
<<<<<<< HEAD
        amount_paid: Amount,
        amount_issued: Amount,
        single_use: bool,
        payment_ids: Vec<String>,
=======
        pubkey: Option<PublicKey>,
>>>>>>> 311aa237
    ) -> Self {
        let id = Uuid::new_v4();

        Self {
            mint_url,
            id: id.to_string(),
            amount,
            payment_method,
            unit,
            request,
            state: MintQuoteState::Unpaid,
            expiry,
            request_lookup_id,
<<<<<<< HEAD
            amount_paid,
            amount_issued,
            single_use,
            payment_ids,
=======
            pubkey,
>>>>>>> 311aa237
        }
    }
}

/// Melt Quote Info
#[derive(Debug, Clone, Hash, PartialEq, Eq, Serialize, Deserialize)]
pub struct MeltQuote {
    /// Quote id
    pub id: String,
    /// Quote unit
    pub unit: CurrencyUnit,
    /// Quote amount
    pub amount: Amount,
    /// Quote Payment request e.g. bolt11
    pub request: PaymentRequest,
    /// Quote fee reserve
    pub fee_reserve: Amount,
    /// Quote state
    pub state: MeltQuoteState,
    /// Expiration time of quote
    pub expiry: u64,
    /// Payment preimage
    pub payment_preimage: Option<String>,
    /// Value used by ln backend to look up state of request
    pub request_lookup_id: String,
}

impl MeltQuote {
    /// Create new [`MeltQuote`]
    pub fn new(
        request: PaymentRequest,
        unit: CurrencyUnit,
        amount: Amount,
        fee_reserve: Amount,
        expiry: u64,
        request_lookup_id: String,
    ) -> Self {
        let id = Uuid::new_v4();

        Self {
            id: id.to_string(),
            amount,
            unit,
            request,
            fee_reserve,
            state: MeltQuoteState::Unpaid,
            expiry,
            payment_preimage: None,
            request_lookup_id,
        }
    }
}

/// Payment request
#[derive(Debug, Clone, Hash, PartialEq, Eq, Serialize, Deserialize)]
pub enum PaymentRequest {
    /// Bolt11 Payment
    Bolt11 {
        /// Bolt11 invoice
        bolt11: Bolt11Invoice,
    },
    /// Bolt12 Payment
    Bolt12 {
        /// Offer
        #[serde(with = "offer_serde")]
        offer: Box<Offer>,
        /// Invoice
        invoice: Option<String>,
    },
}

mod offer_serde {
    use std::str::FromStr;

    use serde::{self, Deserialize, Deserializer, Serializer};

    use super::Offer;

    pub fn serialize<S>(offer: &Offer, serializer: S) -> Result<S::Ok, S::Error>
    where
        S: Serializer,
    {
        let s = offer.to_string();
        serializer.serialize_str(&s)
    }

    pub fn deserialize<'de, D>(deserializer: D) -> Result<Box<Offer>, D::Error>
    where
        D: Deserializer<'de>,
    {
        let s = String::deserialize(deserializer)?;
        Ok(Box::new(Offer::from_str(&s).map_err(|_| {
            serde::de::Error::custom("Invalid Bolt12 Offer")
        })?))
    }
}<|MERGE_RESOLUTION|>--- conflicted
+++ resolved
@@ -5,11 +5,7 @@
 use serde::{Deserialize, Serialize};
 use uuid::Uuid;
 
-<<<<<<< HEAD
-use super::{CurrencyUnit, PaymentMethod};
-=======
-use super::{CurrencyUnit, PublicKey};
->>>>>>> 311aa237
+use super::{CurrencyUnit, PaymentMethod, PublicKey};
 use crate::mint_url::MintUrl;
 use crate::nuts::{MeltQuoteState, MintQuoteState};
 use crate::Amount;
@@ -36,7 +32,6 @@
     pub expiry: u64,
     /// Value used by ln backend to look up state of request
     pub request_lookup_id: String,
-<<<<<<< HEAD
     /// Amount paid
     #[serde(default)]
     pub amount_paid: Amount,
@@ -49,10 +44,8 @@
     /// Payment of payment(s) that filled quote
     #[serde(default)]
     pub payment_ids: Vec<String>,
-=======
     /// Pubkey
     pub pubkey: Option<PublicKey>,
->>>>>>> 311aa237
 }
 
 impl MintQuote {
@@ -66,14 +59,11 @@
         amount: Option<Amount>,
         expiry: u64,
         request_lookup_id: String,
-<<<<<<< HEAD
         amount_paid: Amount,
         amount_issued: Amount,
         single_use: bool,
         payment_ids: Vec<String>,
-=======
         pubkey: Option<PublicKey>,
->>>>>>> 311aa237
     ) -> Self {
         let id = Uuid::new_v4();
 
@@ -87,14 +77,11 @@
             state: MintQuoteState::Unpaid,
             expiry,
             request_lookup_id,
-<<<<<<< HEAD
             amount_paid,
             amount_issued,
             single_use,
             payment_ids,
-=======
             pubkey,
->>>>>>> 311aa237
         }
     }
 }
