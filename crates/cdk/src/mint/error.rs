--- conflicted
+++ resolved
@@ -50,12 +50,9 @@
     /// Multiple units provided
     #[error("Cannot have multiple units")]
     MultipleUnits,
-<<<<<<< HEAD
     #[error("Unit not supported")]
     UnsupportedUnit,
-=======
     /// BlindMessage is already signed
->>>>>>> fa093be8
     #[error("Blinded Message is already signed")]
     BlindedMessageAlreadySigned,
     /// Cashu Error
