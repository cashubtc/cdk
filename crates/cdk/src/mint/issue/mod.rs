use cdk_common::mint::MintQuote;
use cdk_common::payment::{
    Bolt11IncomingPaymentOptions, Bolt11Settings, Bolt12IncomingPaymentOptions,
    IncomingPaymentOptions, WaitPaymentResponse,
};
use cdk_common::quote_id::QuoteId;
use cdk_common::util::unix_time;
use cdk_common::{
    database, ensure_cdk, Amount, CurrencyUnit, Error, MintQuoteBolt11Request,
    MintQuoteBolt11Response, MintQuoteBolt12Request, MintQuoteBolt12Response, MintQuoteState,
    MintRequest, MintResponse, NotificationPayload, PaymentMethod, PublicKey,
};
#[cfg(feature = "prometheus")]
use cdk_prometheus::METRICS;
use tracing::instrument;

use crate::mint::Verification;
use crate::Mint;

#[cfg(feature = "auth")]
mod auth;

/// Request for creating a mint quote
///
/// This enum represents the different types of payment requests that can be used
/// to create a mint quote.
#[derive(Debug, Clone, PartialEq, Eq)]
pub enum MintQuoteRequest {
    /// Lightning Network BOLT11 invoice request
    Bolt11(MintQuoteBolt11Request),
    /// Lightning Network BOLT12 offer request
    Bolt12(MintQuoteBolt12Request),
}

impl From<MintQuoteBolt11Request> for MintQuoteRequest {
    fn from(request: MintQuoteBolt11Request) -> Self {
        MintQuoteRequest::Bolt11(request)
    }
}

impl From<MintQuoteBolt12Request> for MintQuoteRequest {
    fn from(request: MintQuoteBolt12Request) -> Self {
        MintQuoteRequest::Bolt12(request)
    }
}

/// Response for a mint quote request
///
/// This enum represents the different types of payment responses that can be returned
/// when creating a mint quote.
#[derive(Debug, Clone, PartialEq, Eq)]
pub enum MintQuoteResponse {
    /// Lightning Network BOLT11 invoice response
    Bolt11(MintQuoteBolt11Response<QuoteId>),
    /// Lightning Network BOLT12 offer response
    Bolt12(MintQuoteBolt12Response<QuoteId>),
}

impl TryFrom<MintQuoteResponse> for MintQuoteBolt11Response<QuoteId> {
    type Error = Error;

    fn try_from(response: MintQuoteResponse) -> Result<Self, Self::Error> {
        match response {
            MintQuoteResponse::Bolt11(bolt11_response) => Ok(bolt11_response),
            _ => Err(Error::InvalidPaymentMethod),
        }
    }
}

impl TryFrom<MintQuoteResponse> for MintQuoteBolt12Response<QuoteId> {
    type Error = Error;

    fn try_from(response: MintQuoteResponse) -> Result<Self, Self::Error> {
        match response {
            MintQuoteResponse::Bolt12(bolt12_response) => Ok(bolt12_response),
            _ => Err(Error::InvalidPaymentMethod),
        }
    }
}

impl TryFrom<MintQuote> for MintQuoteResponse {
    type Error = Error;

    fn try_from(quote: MintQuote) -> Result<Self, Self::Error> {
        match quote.payment_method {
            PaymentMethod::Bolt11 => {
                let bolt11_response: MintQuoteBolt11Response<QuoteId> = quote.into();
                Ok(MintQuoteResponse::Bolt11(bolt11_response))
            }
            PaymentMethod::Bolt12 => {
                let bolt12_response = MintQuoteBolt12Response::try_from(quote)?;
                Ok(MintQuoteResponse::Bolt12(bolt12_response))
            }
            PaymentMethod::Custom(_) => Err(Error::InvalidPaymentMethod),
        }
    }
}

impl From<MintQuoteResponse> for MintQuoteBolt11Response<String> {
    fn from(response: MintQuoteResponse) -> Self {
        match response {
            MintQuoteResponse::Bolt11(bolt11_response) => MintQuoteBolt11Response {
                quote: bolt11_response.quote.to_string(),
                state: bolt11_response.state,
                request: bolt11_response.request,
                expiry: bolt11_response.expiry,
                pubkey: bolt11_response.pubkey,
                amount: bolt11_response.amount,
                unit: bolt11_response.unit,
            },
            _ => panic!("Expected Bolt11 response"),
        }
    }
}

impl Mint {
    /// Validates that a mint request meets all requirements
    ///
    /// Checks that:
    /// - Minting is enabled for the requested payment method
    /// - The currency unit is supported
    /// - The amount (if provided) is within the allowed range for the payment method
    ///
    /// # Arguments
    /// * `amount` - Optional amount to validate
    /// * `unit` - Currency unit for the request
    /// * `payment_method` - Payment method (Bolt11, Bolt12, etc.)
    ///
    /// # Returns
    /// * `Ok(())` if the request is acceptable
    /// * `Error` if any validation fails
    pub async fn check_mint_request_acceptable(
        &self,
        amount: Option<Amount>,
        unit: &CurrencyUnit,
        payment_method: &PaymentMethod,
    ) -> Result<(), Error> {
        let mint_info = self.localstore.get_mint_info().await?;

        let nut04 = &mint_info.nuts.nut04;
        ensure_cdk!(!nut04.disabled, Error::MintingDisabled);

        let disabled = nut04.disabled;

        ensure_cdk!(!disabled, Error::MintingDisabled);

        let settings = nut04
            .get_settings(unit, payment_method)
            .ok_or(Error::UnsupportedUnit)?;

        let min_amount = settings.min_amount;
        let max_amount = settings.max_amount;

        // Check amount limits if an amount is provided
        if let Some(amount) = amount {
            let is_above_max = max_amount.is_some_and(|max_amount| amount > max_amount);
            let is_below_min = min_amount.is_some_and(|min_amount| amount < min_amount);
            let is_out_of_range = is_above_max || is_below_min;

            ensure_cdk!(
                !is_out_of_range,
                Error::AmountOutofLimitRange(
                    min_amount.unwrap_or_default(),
                    max_amount.unwrap_or_default(),
                    amount,
                )
            );
        }

        Ok(())
    }

    /// Creates a new mint quote for the specified payment request
    ///
    /// Handles both Bolt11 and Bolt12 payment requests by:
    /// 1. Validating the request parameters
    /// 2. Creating an appropriate payment request via the payment processor
    /// 3. Storing the quote in the database
    /// 4. Broadcasting a notification about the new quote
    ///
    /// # Arguments
    /// * `mint_quote_request` - The request containing payment details
    ///
    /// # Returns
    /// * `MintQuoteResponse` - Response with payment details if successful
    /// * `Error` - If the request is invalid or payment creation fails
    #[instrument(skip_all)]
    pub async fn get_mint_quote(
        &self,
        mint_quote_request: MintQuoteRequest,
    ) -> Result<MintQuoteResponse, Error> {
        #[cfg(feature = "prometheus")]
        METRICS.inc_in_flight_requests("get_mint_quote");

        let result = async {
            let unit: CurrencyUnit;
            let amount;
            let pubkey;
            let payment_method;

            let create_invoice_response = match mint_quote_request {
                MintQuoteRequest::Bolt11(bolt11_request) => {
                    unit = bolt11_request.unit;
                    amount = Some(bolt11_request.amount);
                    pubkey = bolt11_request.pubkey;
                    payment_method = PaymentMethod::Bolt11;

                    self.check_mint_request_acceptable(
                        Some(bolt11_request.amount),
                        &unit,
                        &payment_method,
                    )
                    .await?;

                    let ln = self.get_payment_processor(unit.clone(), PaymentMethod::Bolt11)?;

                    let mint_ttl = self.localstore.get_quote_ttl().await?.mint_ttl;

                    let quote_expiry = unix_time() + mint_ttl;

                    let settings = ln.get_settings().await?;
                    let settings: Bolt11Settings = serde_json::from_value(settings)?;

                    let description = bolt11_request.description;

                    if description.is_some() && !settings.invoice_description {
                        tracing::error!("Backend does not support invoice description");
                        return Err(Error::InvoiceDescriptionUnsupported);
                    }

                    let bolt11_options = Bolt11IncomingPaymentOptions {
                        description,
                        amount: bolt11_request.amount,
                        unix_expiry: Some(quote_expiry),
                    };

                    let incoming_options = IncomingPaymentOptions::Bolt11(bolt11_options);

                    ln.create_incoming_payment_request(&unit, incoming_options)
                        .await
                        .map_err(|err| {
                            tracing::error!("Could not create invoice: {}", err);
                            Error::InvalidPaymentRequest
                        })?
                }
                MintQuoteRequest::Bolt12(bolt12_request) => {
                    unit = bolt12_request.unit;
                    amount = bolt12_request.amount;
                    pubkey = Some(bolt12_request.pubkey);
                    payment_method = PaymentMethod::Bolt12;

                    self.check_mint_request_acceptable(amount, &unit, &payment_method)
                        .await?;

                    let ln = self.get_payment_processor(unit.clone(), payment_method.clone())?;

                    let description = bolt12_request.description;

                    let bolt12_options = Bolt12IncomingPaymentOptions {
                        description,
                        amount,
                        unix_expiry: None,
                    };

                    let incoming_options = IncomingPaymentOptions::Bolt12(Box::new(bolt12_options));

                    ln.create_incoming_payment_request(&unit, incoming_options)
                        .await
                        .map_err(|err| {
                            tracing::error!("Could not create invoice: {}", err);
                            Error::InvalidPaymentRequest
                        })?
                }
            };

            let quote = MintQuote::new(
                None,
                create_invoice_response.request.to_string(),
                unit.clone(),
                amount,
                create_invoice_response.expiry.unwrap_or(0),
                create_invoice_response.request_lookup_id.clone(),
                pubkey,
                Amount::ZERO,
                Amount::ZERO,
                payment_method.clone(),
                unix_time(),
                vec![],
                vec![],
            );

            tracing::debug!(
                "New {} mint quote {} for {:?} {} with request id {:?}",
                payment_method,
                quote.id,
                amount,
                unit,
                create_invoice_response.request_lookup_id.to_string(),
            );

            let mut tx = self.localstore.begin_transaction().await?;
            tx.add_mint_quote(quote.clone()).await?;
            tx.commit().await?;

<<<<<<< HEAD
            match payment_method {
                PaymentMethod::Bolt11 => {
                    let res: MintQuoteBolt11Response<Uuid> = quote.clone().into();
                    self.pubsub_manager
                        .broadcast(NotificationPayload::MintQuoteBolt11Response(res));
                }
                PaymentMethod::Bolt12 => {
                    let res: MintQuoteBolt12Response<Uuid> = quote.clone().try_into()?;
                    self.pubsub_manager
                        .broadcast(NotificationPayload::MintQuoteBolt12Response(res));
                }
                PaymentMethod::Custom(_) => {}
            }

            quote.try_into()
        }
        .await;

        #[cfg(feature = "prometheus")]
        {
            METRICS.dec_in_flight_requests("get_mint_quote");
            METRICS.record_mint_operation("get_mint_quote", result.is_ok());
            if result.is_err() {
                METRICS.record_error();
=======
        match payment_method {
            PaymentMethod::Bolt11 => {
                let res: MintQuoteBolt11Response<QuoteId> = quote.clone().into();
                self.pubsub_manager
                    .broadcast(NotificationPayload::MintQuoteBolt11Response(res));
            }
            PaymentMethod::Bolt12 => {
                let res: MintQuoteBolt12Response<QuoteId> = quote.clone().try_into()?;
                self.pubsub_manager
                    .broadcast(NotificationPayload::MintQuoteBolt12Response(res));
>>>>>>> f1118b1c
            }
        }

        result
    }

    /// Retrieves all mint quotes from the database
    ///
    /// # Returns
    /// * `Vec<MintQuote>` - List of all mint quotes
    /// * `Error` if database access fails
    #[instrument(skip_all)]
    pub async fn mint_quotes(&self) -> Result<Vec<MintQuote>, Error> {
        #[cfg(feature = "prometheus")]
        METRICS.inc_in_flight_requests("mint_quotes");

        let result = async {
            let quotes = self.localstore.get_mint_quotes().await?;
            Ok(quotes)
        }
        .await;

        #[cfg(feature = "prometheus")]
        {
            METRICS.dec_in_flight_requests("mint_quotes");
            METRICS.record_mint_operation("mint_quotes", result.is_ok());
            if result.is_err() {
                METRICS.record_error();
            }
        }

        result
    }

    /// Removes a mint quote from the database
    ///
    /// # Arguments
    /// * `quote_id` - The UUID of the quote to remove
    ///
    /// # Returns
    /// * `Ok(())` if removal was successful
    /// * `Error` if the quote doesn't exist or removal fails
    #[instrument(skip_all)]
<<<<<<< HEAD
    pub async fn remove_mint_quote(&self, quote_id: &Uuid) -> Result<(), Error> {
        #[cfg(feature = "prometheus")]
        METRICS.inc_in_flight_requests("remove_mint_quote");

        let result = async {
            let mut tx = self.localstore.begin_transaction().await?;
            tx.remove_mint_quote(quote_id).await?;
            tx.commit().await?;
            Ok(())
        }
        .await;
=======
    pub async fn remove_mint_quote(&self, quote_id: &QuoteId) -> Result<(), Error> {
        let mut tx = self.localstore.begin_transaction().await?;
        tx.remove_mint_quote(quote_id).await?;
        tx.commit().await?;
>>>>>>> f1118b1c

        #[cfg(feature = "prometheus")]
        {
            METRICS.dec_in_flight_requests("remove_mint_quote");
            METRICS.record_mint_operation("remove_mint_quote", result.is_ok());
            if result.is_err() {
                METRICS.record_error();
            }
        }

        result
    }

    /// Marks a mint quote as paid based on the payment request ID
    ///
    /// Looks up the mint quote by the payment request ID and marks it as paid
    /// if found.
    ///
    /// # Arguments
    /// * `wait_payment_response` - Payment response containing payment details
    ///
    /// # Returns
    /// * `Ok(())` if the quote was found and updated
    /// * `Error` if the update fails
    #[instrument(skip_all)]
    pub async fn pay_mint_quote_for_request_id(
        &self,
        wait_payment_response: WaitPaymentResponse,
    ) -> Result<(), Error> {
        #[cfg(feature = "prometheus")]
        METRICS.inc_in_flight_requests("pay_mint_quote_for_request_id");
        let result = async {
            if wait_payment_response.payment_amount == Amount::ZERO {
                tracing::warn!(
                    "Received payment response with 0 amount with payment id {}.",
                    wait_payment_response.payment_id.to_string()
                );
                return Err(Error::AmountUndefined);
            }

            let mut tx = self.localstore.begin_transaction().await?;

            if let Ok(Some(mint_quote)) = tx
                .get_mint_quote_by_request_lookup_id(&wait_payment_response.payment_identifier)
                .await
            {
                self.pay_mint_quote(&mut tx, &mint_quote, wait_payment_response)
                    .await?;
            } else {
                tracing::warn!(
                    "Could not get request for request lookup id {:?}.",
                    wait_payment_response.payment_identifier
                );
            }

            tx.commit().await?;

            Ok(())
        }
        .await;

        #[cfg(feature = "prometheus")]
        {
            METRICS.dec_in_flight_requests("pay_mint_quote_for_request_id");
            METRICS.record_mint_operation("pay_mint_quote_for_request_id", result.is_ok());
            if result.is_err() {
                METRICS.record_error();
            }
        }

        result
    }

    /// Marks a specific mint quote as paid
    ///
    /// Updates the mint quote with payment information and broadcasts
    /// a notification about the payment status change.
    ///
    /// # Arguments
    /// * `mint_quote` - The mint quote to mark as paid
    /// * `wait_payment_response` - Payment response containing payment details
    ///
    /// # Returns
    /// * `Ok(())` if the update was successful
    /// * `Error` if the update fails
    #[instrument(skip_all)]
    pub async fn pay_mint_quote(
        &self,
        tx: &mut Box<dyn database::MintTransaction<'_, database::Error> + Send + Sync + '_>,
        mint_quote: &MintQuote,
        wait_payment_response: WaitPaymentResponse,
    ) -> Result<(), Error> {
        #[cfg(feature = "prometheus")]
        METRICS.inc_in_flight_requests("pay_mint_quote");

        let result = async {
            Self::handle_mint_quote_payment(
                tx,
                mint_quote,
                wait_payment_response,
                &self.pubsub_manager,
            )
            .await
        }
        .await;

        #[cfg(feature = "prometheus")]
        {
            METRICS.dec_in_flight_requests("pay_mint_quote");
            METRICS.record_mint_operation("pay_mint_quote", result.is_ok());
            if result.is_err() {
                METRICS.record_error();
            }
        }

        result
    }

    /// Checks the status of a mint quote and updates it if necessary
    ///
    /// If the quote is unpaid, this will check if payment has been received.
    /// Returns the current state of the quote.
    ///
    /// # Arguments
    /// * `quote_id` - The UUID of the quote to check
    ///
    /// # Returns
    /// * `MintQuoteResponse` - The current state of the quote
    /// * `Error` if the quote doesn't exist or checking fails
    #[instrument(skip(self))]
<<<<<<< HEAD
    pub async fn check_mint_quote(&self, quote_id: &Uuid) -> Result<MintQuoteResponse, Error> {
        #[cfg(feature = "prometheus")]
        METRICS.inc_in_flight_requests("check_mint_quote");
        let result = async {
            let mut quote = self
                .localstore
                .get_mint_quote(quote_id)
                .await?
                .ok_or(Error::UnknownQuote)?;

            if quote.payment_method == PaymentMethod::Bolt11 {
                self.check_mint_quote_paid(&mut quote).await?;
            }

            quote.try_into()
        }
        .await;
=======
    pub async fn check_mint_quote(&self, quote_id: &QuoteId) -> Result<MintQuoteResponse, Error> {
        let mut quote = self
            .localstore
            .get_mint_quote(quote_id)
            .await?
            .ok_or(Error::UnknownQuote)?;
>>>>>>> f1118b1c

        #[cfg(feature = "prometheus")]
        {
            METRICS.dec_in_flight_requests("check_mint_quote");
            METRICS.record_mint_operation("check_mint_quote", result.is_ok());
            if result.is_err() {
                METRICS.record_error();
            }
        }

        result
    }

    /// Processes a mint request to issue new tokens
    ///
    /// This function:
    /// 1. Verifies the mint quote exists and is paid
    /// 2. Validates the request signature if a pubkey was provided
    /// 3. Verifies the outputs match the expected amount
    /// 4. Signs the blinded messages
    /// 5. Updates the quote status
    /// 6. Broadcasts a notification about the status change
    ///
    /// # Arguments
    /// * `mint_request` - The mint request containing blinded outputs to sign
    ///
    /// # Returns
    /// * `MintBolt11Response` - Response containing blind signatures
    /// * `Error` if validation fails or signing fails
    #[instrument(skip_all)]
    pub async fn process_mint_request(
        &self,
        mint_request: MintRequest<QuoteId>,
    ) -> Result<MintResponse, Error> {
        #[cfg(feature = "prometheus")]
        METRICS.inc_in_flight_requests("process_mint_request");
        let result = async {
            let mut mint_quote = self
                .localstore
                .get_mint_quote(&mint_request.quote)
                .await?
                .ok_or(Error::UnknownQuote)?;

            if mint_quote.payment_method == PaymentMethod::Bolt11 {
                self.check_mint_quote_paid(&mut mint_quote).await?;
            }
        // get the blind signatures before having starting the db transaction, if there are any
        // rollbacks this blind_signatures will be lost, and the signature is stateless. It is not a
        // good idea to call an external service (which is really a trait, it could be anything
        // anywhere) while keeping a database transaction on-going
        let blind_signatures = self.blind_sign(mint_request.outputs.clone()).await?;

        let mut tx = self.localstore.begin_transaction().await?;

        let mint_quote = tx
            .get_mint_quote(&mint_request.quote)
            .await?
            .ok_or(Error::UnknownQuote)?;

        match mint_quote.state() {
            MintQuoteState::Unpaid => {
                return Err(Error::UnpaidQuote);
            }
            MintQuoteState::Issued => {
                if mint_quote.payment_method == PaymentMethod::Bolt12
                    && mint_quote.amount_paid() > mint_quote.amount_issued()
                {
                    tracing::warn!("Mint quote should state should have been set to issued upon new payment. Something isn't right. Stopping mint");
                }

                return Err(Error::IssuedQuote);
            }
            MintQuoteState::Paid => (),
        }

        if mint_quote.payment_method == PaymentMethod::Bolt12 && mint_quote.pubkey.is_none() {
            tracing::warn!("Bolt12 mint quote created without pubkey");
            return Err(Error::SignatureMissingOrInvalid);
        }

        let mint_amount = match mint_quote.payment_method {
            PaymentMethod::Bolt11 => mint_quote.amount.ok_or(Error::AmountUndefined)?,
            PaymentMethod::Bolt12 => {
                if mint_quote.amount_issued() > mint_quote.amount_paid() {
                    tracing::error!(
                            "Quote state should not be issued if issued {} is > paid {}.",
                            mint_quote.amount_issued(),
                            mint_quote.amount_paid()
                        );
                    return Err(Error::UnpaidQuote);
                }
                mint_quote.amount_paid() - mint_quote.amount_issued()
            }
            _ => return Err(Error::UnsupportedPaymentMethod),
        };

        // If the there is a public key provoided in mint quote request
        // verify the signature is provided for the mint request
        if let Some(pubkey) = mint_quote.pubkey {
            mint_request.verify_signature(pubkey)?;
        }

        let Verification {
            amount: outputs_amount,
            unit,
        } = match self.verify_outputs(&mut tx, &mint_request.outputs).await {
            Ok(verification) => verification,
            Err(err) => {
                tracing::debug!("Could not verify mint outputs");

                return Err(err);
            }
        };

        if mint_quote.payment_method == PaymentMethod::Bolt11 {
            // For bolt11 we enforce that mint amount == quote amount
            if outputs_amount != mint_amount {
                return Err(Error::TransactionUnbalanced(
                    mint_amount.into(),
                    mint_request.total_amount()?.into(),
                    0,
                ));
            }
        } else {
            // For other payments we just make sure outputs is not more then mint amount
            if outputs_amount > mint_amount {
                return Err(Error::TransactionUnbalanced(
                    mint_amount.into(),
                    mint_request.total_amount()?.into(),
                    0,
                ));
            }
        }

        let unit = unit.ok_or(Error::UnsupportedUnit).unwrap();
        ensure_cdk!(unit == mint_quote.unit, Error::UnsupportedUnit);

        tx.add_blind_signatures(
            &mint_request
                .outputs
                .iter()
                .map(|p| p.blinded_secret)
                .collect::<Vec<PublicKey>>(),
            &blind_signatures,
            Some(mint_request.quote.clone()),
        )
            .await?;

        let amount_issued = mint_request.total_amount()?;

        let total_issued = tx
            .increment_mint_quote_amount_issued(&mint_request.quote, amount_issued)
            .await?;

        tx.commit().await?;

        self.pubsub_manager
            .mint_quote_issue(&mint_quote, total_issued);

        Ok(MintResponse {
            signatures: blind_signatures,
        })
    }
    .await;

        #[cfg(feature = "prometheus")]
        {
            METRICS.dec_in_flight_requests("process_mint_request");
            METRICS.record_mint_operation("process_mint_request", result.is_ok());
            if result.is_err() {
                METRICS.record_error();
            }
        }
        result
    }
}<|MERGE_RESOLUTION|>--- conflicted
+++ resolved
@@ -302,15 +302,14 @@
             tx.add_mint_quote(quote.clone()).await?;
             tx.commit().await?;
 
-<<<<<<< HEAD
             match payment_method {
                 PaymentMethod::Bolt11 => {
-                    let res: MintQuoteBolt11Response<Uuid> = quote.clone().into();
+                    let res: MintQuoteBolt11Response<QuoteId> = quote.clone().into();
                     self.pubsub_manager
                         .broadcast(NotificationPayload::MintQuoteBolt11Response(res));
                 }
                 PaymentMethod::Bolt12 => {
-                    let res: MintQuoteBolt12Response<Uuid> = quote.clone().try_into()?;
+                    let res: MintQuoteBolt12Response<QuoteId> = quote.clone().try_into()?;
                     self.pubsub_manager
                         .broadcast(NotificationPayload::MintQuoteBolt12Response(res));
                 }
@@ -327,18 +326,6 @@
             METRICS.record_mint_operation("get_mint_quote", result.is_ok());
             if result.is_err() {
                 METRICS.record_error();
-=======
-        match payment_method {
-            PaymentMethod::Bolt11 => {
-                let res: MintQuoteBolt11Response<QuoteId> = quote.clone().into();
-                self.pubsub_manager
-                    .broadcast(NotificationPayload::MintQuoteBolt11Response(res));
-            }
-            PaymentMethod::Bolt12 => {
-                let res: MintQuoteBolt12Response<QuoteId> = quote.clone().try_into()?;
-                self.pubsub_manager
-                    .broadcast(NotificationPayload::MintQuoteBolt12Response(res));
->>>>>>> f1118b1c
             }
         }
 
@@ -382,8 +369,7 @@
     /// * `Ok(())` if removal was successful
     /// * `Error` if the quote doesn't exist or removal fails
     #[instrument(skip_all)]
-<<<<<<< HEAD
-    pub async fn remove_mint_quote(&self, quote_id: &Uuid) -> Result<(), Error> {
+    pub async fn remove_mint_quote(&self, quote_id: &QuoteId) -> Result<(), Error> {
         #[cfg(feature = "prometheus")]
         METRICS.inc_in_flight_requests("remove_mint_quote");
 
@@ -394,12 +380,6 @@
             Ok(())
         }
         .await;
-=======
-    pub async fn remove_mint_quote(&self, quote_id: &QuoteId) -> Result<(), Error> {
-        let mut tx = self.localstore.begin_transaction().await?;
-        tx.remove_mint_quote(quote_id).await?;
-        tx.commit().await?;
->>>>>>> f1118b1c
 
         #[cfg(feature = "prometheus")]
         {
@@ -530,8 +510,7 @@
     /// * `MintQuoteResponse` - The current state of the quote
     /// * `Error` if the quote doesn't exist or checking fails
     #[instrument(skip(self))]
-<<<<<<< HEAD
-    pub async fn check_mint_quote(&self, quote_id: &Uuid) -> Result<MintQuoteResponse, Error> {
+    pub async fn check_mint_quote(&self, quote_id: &QuoteId) -> Result<MintQuoteResponse, Error> {
         #[cfg(feature = "prometheus")]
         METRICS.inc_in_flight_requests("check_mint_quote");
         let result = async {
@@ -548,14 +527,6 @@
             quote.try_into()
         }
         .await;
-=======
-    pub async fn check_mint_quote(&self, quote_id: &QuoteId) -> Result<MintQuoteResponse, Error> {
-        let mut quote = self
-            .localstore
-            .get_mint_quote(quote_id)
-            .await?
-            .ok_or(Error::UnknownQuote)?;
->>>>>>> f1118b1c
 
         #[cfg(feature = "prometheus")]
         {
