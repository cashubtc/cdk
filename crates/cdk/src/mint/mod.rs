//! Cashu Mint

use std::collections::HashMap;
use std::sync::Arc;

use bitcoin::bip32::{ChildNumber, DerivationPath, Xpriv};
use bitcoin::secp256k1::{self, Secp256k1};
use cdk_common::common::{LnKey, QuoteTTL};
use cdk_common::database::{self, MintDatabase};
use cdk_common::mint::MintKeySetInfo;
use futures::StreamExt;
use serde::{Deserialize, Serialize};
use subscription::PubSubManager;
use tokio::sync::{Notify, RwLock};
use tokio::task::JoinSet;
use tracing::instrument;
use uuid::Uuid;

use crate::cdk_lightning::{self, MintLightning};
use crate::dhke::{sign_message, verify_message};
use crate::error::Error;
use crate::fees::calculate_fee;
use crate::nuts::*;
use crate::util::unix_time;
use crate::Amount;

mod builder;
mod check_spendable;
mod keysets;
mod ln;
mod melt;
mod mint_nut04;
mod start_up_check;
pub mod subscription;
mod swap;
mod verification;

pub use builder::{MintBuilder, MintMeltLimits};
pub use cdk_common::mint::{MeltQuote, MintQuote};

/// Cashu Mint
#[derive(Clone)]
pub struct Mint {
    /// Mint Storage backend
    pub localstore: Arc<dyn MintDatabase<Err = database::Error> + Send + Sync>,
    /// Ln backends for mint
    pub ln: HashMap<LnKey, Arc<dyn MintLightning<Err = cdk_lightning::Error> + Send + Sync>>,
    /// Subscription manager
    pub pubsub_manager: Arc<PubSubManager>,
    secp_ctx: Secp256k1<secp256k1::All>,
    xpriv: Xpriv,
    keysets: Arc<RwLock<HashMap<Id, MintKeySet>>>,
    custom_paths: HashMap<CurrencyUnit, DerivationPath>,
}

impl Mint {
    /// Create new [`Mint`]
    #[allow(clippy::too_many_arguments)]
    pub async fn new(
        seed: &[u8],
        localstore: Arc<dyn MintDatabase<Err = database::Error> + Send + Sync>,
        ln: HashMap<LnKey, Arc<dyn MintLightning<Err = cdk_lightning::Error> + Send + Sync>>,
        // Hashmap where the key is the unit and value is (input fee ppk, max_order)
        supported_units: HashMap<CurrencyUnit, (u64, u8)>,
        custom_paths: HashMap<CurrencyUnit, DerivationPath>,
    ) -> Result<Self, Error> {
        let secp_ctx = Secp256k1::new();
        let xpriv = Xpriv::new_master(bitcoin::Network::Bitcoin, seed).expect("RNG busted");

<<<<<<< HEAD
        let (mut active_keysets, active_keyset_units) = Mint::init_keysets(
            xpriv,
            &secp_ctx,
            &localstore,
            &supported_units,
            &custom_paths,
        )
        .await?;
=======
        let mut active_keysets = HashMap::new();
        let keysets_infos = localstore.get_keyset_infos().await?;

        let mut active_keyset_units = vec![];

        if !keysets_infos.is_empty() {
            tracing::debug!("Setting all saved keysets to inactive");
            for keyset in keysets_infos.clone() {
                // Set all to in active
                let mut keyset = keyset;
                keyset.active = false;
                localstore.add_keyset_info(keyset).await?;
            }

            let keysets_by_unit: HashMap<CurrencyUnit, Vec<MintKeySetInfo>> =
                keysets_infos.iter().fold(HashMap::new(), |mut acc, ks| {
                    acc.entry(ks.unit.clone()).or_default().push(ks.clone());
                    acc
                });

            for (unit, keysets) in keysets_by_unit {
                let mut keysets = keysets;
                keysets.sort_by(|a, b| b.derivation_path_index.cmp(&a.derivation_path_index));

                let highest_index_keyset = keysets
                    .first()
                    .cloned()
                    .expect("unit will not be added to hashmap if empty");

                let keysets: Vec<MintKeySetInfo> = keysets
                    .into_iter()
                    .filter(|ks| ks.derivation_path_index.is_some())
                    .collect();

                if let Some((input_fee_ppk, max_order)) = supported_units.get(&unit) {
                    let derivation_path_index = if keysets.is_empty() {
                        1
                    } else if &highest_index_keyset.input_fee_ppk == input_fee_ppk
                        && &highest_index_keyset.max_order == max_order
                    {
                        tracing::debug!("Current highest index keyset matches expect fee and max order. Setting active");
                        let id = highest_index_keyset.id;
                        let keyset = MintKeySet::generate_from_xpriv(
                            &secp_ctx,
                            xpriv,
                            highest_index_keyset.max_order,
                            highest_index_keyset.unit.clone(),
                            highest_index_keyset.derivation_path.clone(),
                        );
                        active_keysets.insert(id, keyset);
                        let mut keyset_info = highest_index_keyset;
                        keyset_info.active = true;
                        localstore.add_keyset_info(keyset_info).await?;
                        active_keyset_units.push(unit.clone());
                        localstore.set_active_keyset(unit, id).await?;
                        continue;
                    } else {
                        highest_index_keyset.derivation_path_index.unwrap_or(0) + 1
                    };

                    let derivation_path = match custom_paths.get(&unit) {
                        Some(path) => path.clone(),
                        None => derivation_path_from_unit(unit.clone(), derivation_path_index)
                            .ok_or(Error::UnsupportedUnit)?,
                    };

                    let (keyset, keyset_info) = create_new_keyset(
                        &secp_ctx,
                        xpriv,
                        derivation_path,
                        Some(derivation_path_index),
                        unit.clone(),
                        *max_order,
                        *input_fee_ppk,
                    );

                    let id = keyset_info.id;
                    localstore.add_keyset_info(keyset_info).await?;
                    localstore.set_active_keyset(unit.clone(), id).await?;
                    active_keysets.insert(id, keyset);
                    active_keyset_units.push(unit.clone());
                }
            }
        }
>>>>>>> d5df413d

        // Create new keysets for supported units that aren't covered by the current keysets
        for (unit, (fee, max_order)) in supported_units {
            if !active_keyset_units.contains(&unit) {
                let derivation_path = match custom_paths.get(&unit) {
                    Some(path) => path.clone(),
                    None => {
                        derivation_path_from_unit(unit.clone(), 0).ok_or(Error::UnsupportedUnit)?
                    }
                };

                let (keyset, keyset_info) = create_new_keyset(
                    &secp_ctx,
                    xpriv,
                    derivation_path,
                    Some(0),
                    unit.clone(),
                    max_order,
                    fee,
                );

                let id = keyset_info.id;
                localstore.add_keyset_info(keyset_info).await?;
                localstore.set_active_keyset(unit, id).await?;
                active_keysets.insert(id, keyset);
            }
        }

        let keysets = Arc::new(RwLock::new(active_keysets));

        Ok(Self {
            pubsub_manager: Arc::new(localstore.clone().into()),
            secp_ctx,
            xpriv,
            localstore,
            ln,
            keysets,
            custom_paths,
        })
    }

    /// Get mint info
    pub async fn mint_info(&self) -> Result<MintInfo, Error> {
        Ok(self.localstore.get_mint_info().await?)
    }

    /// Set mint info
    pub async fn set_mint_info(&self, mint_info: MintInfo) -> Result<(), Error> {
        Ok(self.localstore.set_mint_info(mint_info).await?)
    }

    /// Get quote ttl
    pub async fn quote_ttl(&self) -> Result<QuoteTTL, Error> {
        Ok(self.localstore.get_quote_ttl().await?)
    }

    /// Set quote ttl
    pub async fn set_quote_ttl(&self, quote_ttl: QuoteTTL) -> Result<(), Error> {
        Ok(self.localstore.set_quote_ttl(quote_ttl).await?)
    }

    /// Wait for any invoice to be paid
    /// For each backend starts a task that waits for any invoice to be paid
    /// Once invoice is paid mint quote status is updated
    #[allow(clippy::incompatible_msrv)]
    // Clippy thinks select is not stable but it compiles fine on MSRV (1.63.0)
    pub async fn wait_for_paid_invoices(&self, shutdown: Arc<Notify>) -> Result<(), Error> {
        let mint_arc = Arc::new(self.clone());

        let mut join_set = JoinSet::new();

        for (key, ln) in self.ln.iter() {
            if !ln.is_wait_invoice_active() {
                let mint = Arc::clone(&mint_arc);
                let ln = Arc::clone(ln);
                let shutdown = Arc::clone(&shutdown);
                let key = key.clone();
                join_set.spawn(async move {
            loop {
                tokio::select! {
                    _ = shutdown.notified() => {
                        tracing::info!("Shutdown signal received, stopping task for {:?}", key);
                        ln.cancel_wait_invoice();
                        break;
                    }
                    result = ln.wait_any_invoice() => {
                        match result {
                            Ok(mut stream) => {
                                while let Some(request_lookup_id) = stream.next().await {
                                    if let Err(err) = mint.pay_mint_quote_for_request_id(&request_lookup_id).await {
                                        tracing::warn!("{:?}", err);
                                    }
                                }
                            }
                            Err(err) => {
                                tracing::warn!("Could not get invoice stream for {:?}: {}",key, err);

                                tokio::time::sleep(std::time::Duration::from_secs(5)).await;
                            }
                        }
                    }
                    }
            }
        });
            }
        }

        // Spawn a task to manage the JoinSet
        while let Some(result) = join_set.join_next().await {
            match result {
                Ok(_) => tracing::info!("A task completed successfully."),
                Err(err) => tracing::warn!("A task failed: {:?}", err),
            }
        }

        Ok(())
    }

    /// Fee required for proof set
    #[instrument(skip_all)]
    pub async fn get_proofs_fee(&self, proofs: &Proofs) -> Result<Amount, Error> {
        let mut proofs_per_keyset = HashMap::new();
        let mut fee_per_keyset = HashMap::new();

        for proof in proofs {
            if let std::collections::hash_map::Entry::Vacant(e) =
                fee_per_keyset.entry(proof.keyset_id)
            {
                let mint_keyset_info = self
                    .localstore
                    .get_keyset_info(&proof.keyset_id)
                    .await?
                    .ok_or(Error::UnknownKeySet)?;
                e.insert(mint_keyset_info.input_fee_ppk);
            }

            proofs_per_keyset
                .entry(proof.keyset_id)
                .and_modify(|count| *count += 1)
                .or_insert(1);
        }

        let fee = calculate_fee(&proofs_per_keyset, &fee_per_keyset)?;

        Ok(fee)
    }

    /// Blind Sign
    #[instrument(skip_all)]
    pub async fn blind_sign(
        &self,
        blinded_message: &BlindedMessage,
    ) -> Result<BlindSignature, Error> {
        let BlindedMessage {
            amount,
            blinded_secret,
            keyset_id,
            ..
        } = blinded_message;
        self.ensure_keyset_loaded(keyset_id).await?;

        let keyset_info = self
            .localstore
            .get_keyset_info(keyset_id)
            .await?
            .ok_or(Error::UnknownKeySet)?;

        let active = self
            .localstore
            .get_active_keyset_id(&keyset_info.unit)
            .await?
            .ok_or(Error::InactiveKeyset)?;

        // Check that the keyset is active and should be used to sign
        if keyset_info.id.ne(&active) {
            return Err(Error::InactiveKeyset);
        }

        let keysets = self.keysets.read().await;
        let keyset = keysets.get(keyset_id).ok_or(Error::UnknownKeySet)?;

        let key_pair = match keyset.keys.get(amount) {
            Some(key_pair) => key_pair,
            None => return Err(Error::AmountKey),
        };

        let c = sign_message(&key_pair.secret_key, blinded_secret)?;

        let blinded_signature = BlindSignature::new(
            *amount,
            c,
            keyset_info.id,
            &blinded_message.blinded_secret,
            key_pair.secret_key.clone(),
        )?;

        Ok(blinded_signature)
    }

    /// Verify [`Proof`] meets conditions and is signed
    #[instrument(skip_all)]
    pub async fn verify_proof(&self, proof: &Proof) -> Result<(), Error> {
        // Check if secret is a nut10 secret with conditions
        if let Ok(secret) =
            <&crate::secret::Secret as TryInto<crate::nuts::nut10::Secret>>::try_into(&proof.secret)
        {
            // Checks and verifies known secret kinds.
            // If it is an unknown secret kind it will be treated as a normal secret.
            // Spending conditions will **not** be check. It is up to the wallet to ensure
            // only supported secret kinds are used as there is no way for the mint to
            // enforce only signing supported secrets as they are blinded at
            // that point.
            match secret.kind {
                Kind::P2PK => {
                    proof.verify_p2pk()?;
                }
                Kind::HTLC => {
                    proof.verify_htlc()?;
                }
            }
        }

        self.ensure_keyset_loaded(&proof.keyset_id).await?;
        let keysets = self.keysets.read().await;
        let keyset = keysets.get(&proof.keyset_id).ok_or(Error::UnknownKeySet)?;

        let keypair = match keyset.keys.get(&proof.amount) {
            Some(key_pair) => key_pair,
            None => return Err(Error::AmountKey),
        };

        verify_message(&keypair.secret_key, proof.c, proof.secret.as_bytes())?;

        Ok(())
    }

    /// Verify melt request is valid
    /// Check to see if there is a corresponding mint quote for a melt.
    /// In this case the mint can settle the payment internally and no ln payment is
    /// needed
    #[instrument(skip_all)]
    pub async fn handle_internal_melt_mint(
        &self,
        melt_quote: &MeltQuote,
        melt_request: &MeltBolt11Request<Uuid>,
    ) -> Result<Option<Amount>, Error> {
        let mint_quote = match self
            .localstore
            .get_mint_quote_by_request(&melt_quote.request)
            .await
        {
            Ok(Some(mint_quote)) => mint_quote,
            // Not an internal melt -> mint
            Ok(None) => return Ok(None),
            Err(err) => {
                tracing::debug!("Error attempting to get mint quote: {}", err);
                return Err(Error::Internal);
            }
        };

        // Mint quote has already been settled, proofs should not be burned or held.
        if mint_quote.state == MintQuoteState::Issued || mint_quote.state == MintQuoteState::Paid {
            return Err(Error::RequestAlreadyPaid);
        }

        let inputs_amount_quote_unit = melt_request.proofs_amount().map_err(|_| {
            tracing::error!("Proof inputs in melt quote overflowed");
            Error::AmountOverflow
        })?;

        let mut mint_quote = mint_quote;

        if mint_quote.amount > inputs_amount_quote_unit {
            tracing::debug!(
                "Not enough inuts provided: {} needed {}",
                inputs_amount_quote_unit,
                mint_quote.amount
            );
            return Err(Error::InsufficientFunds);
        }

        mint_quote.state = MintQuoteState::Paid;

        let amount = melt_quote.amount;

        self.update_mint_quote(mint_quote).await?;

        Ok(Some(amount))
    }

    /// Restore
    #[instrument(skip_all)]
    pub async fn restore(&self, request: RestoreRequest) -> Result<RestoreResponse, Error> {
        let output_len = request.outputs.len();

        let mut outputs = Vec::with_capacity(output_len);
        let mut signatures = Vec::with_capacity(output_len);

        let blinded_message: Vec<PublicKey> =
            request.outputs.iter().map(|b| b.blinded_secret).collect();

        let blinded_signatures = self
            .localstore
            .get_blind_signatures(&blinded_message)
            .await?;

        assert_eq!(blinded_signatures.len(), output_len);

        for (blinded_message, blinded_signature) in
            request.outputs.into_iter().zip(blinded_signatures)
        {
            if let Some(blinded_signature) = blinded_signature {
                outputs.push(blinded_message);
                signatures.push(blinded_signature);
            }
        }

        Ok(RestoreResponse {
            outputs,
            signatures: signatures.clone(),
            promises: Some(signatures),
        })
    }

    /// Get the total amount issed by keyset
    #[instrument(skip_all)]
    pub async fn total_issued(&self) -> Result<HashMap<Id, Amount>, Error> {
        let keysets = self.localstore.get_keyset_infos().await?;

        let mut total_issued = HashMap::new();

        for keyset in keysets {
            let blinded = self
                .localstore
                .get_blind_signatures_for_keyset(&keyset.id)
                .await?;

            let total = Amount::try_sum(blinded.iter().map(|b| b.amount))?;

            total_issued.insert(keyset.id, total);
        }

        Ok(total_issued)
    }

    /// Total redeemed for keyset
    #[instrument(skip_all)]
    pub async fn total_redeemed(&self) -> Result<HashMap<Id, Amount>, Error> {
        let keysets = self.localstore.get_keyset_infos().await?;

        let mut total_redeemed = HashMap::new();

        for keyset in keysets {
            let (proofs, state) = self.localstore.get_proofs_by_keyset_id(&keyset.id).await?;

            let total_spent =
                Amount::try_sum(proofs.iter().zip(state).filter_map(|(p, s)| {
                    match s == Some(State::Spent) {
                        true => Some(p.amount),
                        false => None,
                    }
                }))?;

            total_redeemed.insert(keyset.id, total_spent);
        }

        Ok(total_redeemed)
    }
}

/// Mint Fee Reserve
#[derive(Debug, Clone, PartialEq, Serialize, Deserialize)]
pub struct FeeReserve {
    /// Absolute expected min fee
    pub min_fee_reserve: Amount,
    /// Percentage expected fee
    pub percent_fee_reserve: f32,
}

/// Generate new [`MintKeySetInfo`] from path
#[instrument(skip_all)]
fn create_new_keyset<C: secp256k1::Signing>(
    secp: &secp256k1::Secp256k1<C>,
    xpriv: Xpriv,
    derivation_path: DerivationPath,
    derivation_path_index: Option<u32>,
    unit: CurrencyUnit,
    max_order: u8,
    input_fee_ppk: u64,
) -> (MintKeySet, MintKeySetInfo) {
    let keyset = MintKeySet::generate(
        secp,
        xpriv
            .derive_priv(secp, &derivation_path)
            .expect("RNG busted"),
        unit,
        max_order,
    );
    let keyset_info = MintKeySetInfo {
        id: keyset.id,
        unit: keyset.unit.clone(),
        active: true,
        valid_from: unix_time(),
        valid_to: None,
        derivation_path,
        derivation_path_index,
        max_order,
        input_fee_ppk,
    };
    (keyset, keyset_info)
}

fn derivation_path_from_unit(unit: CurrencyUnit, index: u32) -> Option<DerivationPath> {
    let unit_index = unit.derivation_index()?;

    Some(DerivationPath::from(vec![
        ChildNumber::from_hardened_idx(0).expect("0 is a valid index"),
        ChildNumber::from_hardened_idx(unit_index).expect("0 is a valid index"),
        ChildNumber::from_hardened_idx(index).expect("0 is a valid index"),
    ]))
}

#[cfg(test)]
mod tests {
    use std::collections::HashSet;
    use std::str::FromStr;

    use bitcoin::Network;
    use cdk_common::common::{LnKey, QuoteTTL};
    use secp256k1::Secp256k1;
    use uuid::Uuid;

    use super::*;
    use crate::cdk_database::mint_memory::MintMemoryDatabase;

    #[test]
    fn mint_mod_generate_keyset_from_seed() {
        let seed = "test_seed".as_bytes();
        let keyset = MintKeySet::generate_from_seed(
            &Secp256k1::new(),
            seed,
            2,
            CurrencyUnit::Sat,
            derivation_path_from_unit(CurrencyUnit::Sat, 0).unwrap(),
        );

        assert_eq!(keyset.unit, CurrencyUnit::Sat);
        assert_eq!(keyset.keys.len(), 2);

        let expected_amounts_and_pubkeys: HashSet<(Amount, PublicKey)> = vec![
            (
                Amount::from(1),
                PublicKey::from_hex(
                    "0257aed43bf2c1cdbe3e7ae2db2b27a723c6746fc7415e09748f6847916c09176e",
                )
                .unwrap(),
            ),
            (
                Amount::from(2),
                PublicKey::from_hex(
                    "03ad95811e51adb6231613f9b54ba2ba31e4442c9db9d69f8df42c2b26fbfed26e",
                )
                .unwrap(),
            ),
        ]
        .into_iter()
        .collect();

        let amounts_and_pubkeys: HashSet<(Amount, PublicKey)> = keyset
            .keys
            .iter()
            .map(|(amount, pair)| (*amount, pair.public_key))
            .collect();

        assert_eq!(amounts_and_pubkeys, expected_amounts_and_pubkeys);
    }

    #[test]
    fn mint_mod_generate_keyset_from_xpriv() {
        let seed = "test_seed".as_bytes();
        let network = Network::Bitcoin;
        let xpriv = Xpriv::new_master(network, seed).expect("Failed to create xpriv");
        let keyset = MintKeySet::generate_from_xpriv(
            &Secp256k1::new(),
            xpriv,
            2,
            CurrencyUnit::Sat,
            derivation_path_from_unit(CurrencyUnit::Sat, 0).unwrap(),
        );

        assert_eq!(keyset.unit, CurrencyUnit::Sat);
        assert_eq!(keyset.keys.len(), 2);

        let expected_amounts_and_pubkeys: HashSet<(Amount, PublicKey)> = vec![
            (
                Amount::from(1),
                PublicKey::from_hex(
                    "0257aed43bf2c1cdbe3e7ae2db2b27a723c6746fc7415e09748f6847916c09176e",
                )
                .unwrap(),
            ),
            (
                Amount::from(2),
                PublicKey::from_hex(
                    "03ad95811e51adb6231613f9b54ba2ba31e4442c9db9d69f8df42c2b26fbfed26e",
                )
                .unwrap(),
            ),
        ]
        .into_iter()
        .collect();

        let amounts_and_pubkeys: HashSet<(Amount, PublicKey)> = keyset
            .keys
            .iter()
            .map(|(amount, pair)| (*amount, pair.public_key))
            .collect();

        assert_eq!(amounts_and_pubkeys, expected_amounts_and_pubkeys);
    }

    #[derive(Default)]
    struct MintConfig<'a> {
        active_keysets: HashMap<CurrencyUnit, Id>,
        keysets: Vec<MintKeySetInfo>,
        mint_quotes: Vec<MintQuote>,
        melt_quotes: Vec<MeltQuote>,
        pending_proofs: Proofs,
        spent_proofs: Proofs,
        blinded_signatures: HashMap<[u8; 33], BlindSignature>,
        quote_proofs: HashMap<Uuid, Vec<PublicKey>>,
        quote_signatures: HashMap<Uuid, Vec<BlindSignature>>,
        seed: &'a [u8],
        mint_info: MintInfo,
        supported_units: HashMap<CurrencyUnit, (u64, u8)>,
        melt_requests: Vec<(MeltBolt11Request<Uuid>, LnKey)>,
        quote_ttl: QuoteTTL,
    }

    async fn create_mint(config: MintConfig<'_>) -> Result<Mint, Error> {
        let localstore = Arc::new(
            MintMemoryDatabase::new(
                config.active_keysets,
                config.keysets,
                config.mint_quotes,
                config.melt_quotes,
                config.pending_proofs,
                config.spent_proofs,
                config.quote_proofs,
                config.blinded_signatures,
                config.quote_signatures,
                config.melt_requests,
                config.mint_info,
                config.quote_ttl,
            )
            .unwrap(),
        );

        Mint::new(
            config.seed,
            localstore,
            HashMap::new(),
            config.supported_units,
            HashMap::new(),
        )
        .await
    }

    #[tokio::test]
    async fn mint_mod_new_mint() -> Result<(), Error> {
        let config = MintConfig::<'_> {
            ..Default::default()
        };
        let mint = create_mint(config).await?;

        assert_eq!(
            mint.pubkeys().await.unwrap(),
            KeysResponse {
                keysets: Vec::new()
            }
        );

        assert_eq!(
            mint.keysets().await.unwrap(),
            KeysetResponse {
                keysets: Vec::new()
            }
        );

        assert_eq!(
            mint.total_issued().await.unwrap(),
            HashMap::<nut02::Id, Amount>::new()
        );

        assert_eq!(
            mint.total_redeemed().await.unwrap(),
            HashMap::<nut02::Id, Amount>::new()
        );

        Ok(())
    }

    #[tokio::test]
    async fn mint_mod_rotate_keyset() -> Result<(), Error> {
        let config = MintConfig::<'_> {
            ..Default::default()
        };
        let mint = create_mint(config).await?;

        let keysets = mint.keysets().await.unwrap();
        assert!(keysets.keysets.is_empty());

        // generate the first keyset and set it to active
        mint.rotate_keyset(CurrencyUnit::default(), 0, 1, 1, &HashMap::new())
            .await?;

        let keysets = mint.keysets().await.unwrap();
        assert!(keysets.keysets.len().eq(&1));
        assert!(keysets.keysets[0].active);
        let first_keyset_id = keysets.keysets[0].id;

        // set the first keyset to inactive and generate a new keyset
        mint.rotate_keyset(CurrencyUnit::default(), 1, 1, 1, &HashMap::new())
            .await?;

        let keysets = mint.keysets().await.unwrap();

        assert!(keysets.keysets.len().eq(&2));
        for keyset in &keysets.keysets {
            if keyset.id == first_keyset_id {
                assert!(!keyset.active);
            } else {
                assert!(keyset.active);
            }
        }

        Ok(())
    }

    #[tokio::test]
    async fn test_mint_keyset_gen() -> Result<(), Error> {
        let seed = bip39::Mnemonic::from_str(
            "dismiss price public alone audit gallery ignore process swap dance crane furnace",
        )
        .unwrap();

        println!("{}", seed);

        let config = MintConfig::<'_> {
            seed: &seed.to_seed_normalized(""),
            ..Default::default()
        };
        let mint = create_mint(config).await?;

        mint.rotate_keyset(CurrencyUnit::default(), 0, 32, 1, &HashMap::new())
            .await?;

        let keys = mint.keysets.read().await.clone();

        let expected_keys = r#"{"005f6e8c540c9e61":{"id":"005f6e8c540c9e61","unit":"sat","keys":{"1":{"public_key":"03e8aded7525acee36e3394e28f2dcbc012533ef2a2b085a55fc291d311afee3ef","secret_key":"32ee9fc0723772aed4c7b8ac0a02ffe390e54a4e0b037ec6035c2afa10ebd873"},"2":{"public_key":"02628c0919e5cb8ce9aed1f81ce313f40e1ab0b33439d5be2abc69d9bb574902e0","secret_key":"48384bf901bbe8f937d601001d067e73b28b435819c009589350c664f9ba872c"},"4":{"public_key":"039e7c7f274e1e8a90c61669e961c944944e6154c0794fccf8084af90252d2848f","secret_key":"1f039c1e54e9e65faae8ecf69492f810b4bb2292beb3734059f2bb4d564786d0"},"8":{"public_key":"02ca0e563ae941700aefcb16a7fb820afbb3258ae924ab520210cb730227a76ca3","secret_key":"ea3c2641d847c9b15c5f32c150b5c9c04d0666af0549e54f51f941cf584442be"},"16":{"public_key":"031dbab0e4f7fb4fb0030f0e1a1dc80668eadd0b1046df3337bb13a7b9c982d392","secret_key":"5b244f8552077e68b30b534e85bd0e8e29ae0108ff47f5cd92522aa524d3288f"},"32":{"public_key":"037241f7ad421374eb764a48e7769b5e2473582316844fda000d6eef28eea8ffb8","secret_key":"95608f61dd690aef34e6a2d4cbef3ad8fddb4537a14480a17512778058e4f5bd"},"64":{"public_key":"02bc9767b4abf88becdac47a59e67ee9a9a80b9864ef57d16084575273ac63c0e7","secret_key":"2e9cd067fafa342f3118bc1e62fbb8e53acdb0f96d51ce8a1e1037e43fad0dce"},"128":{"public_key":"0351e33a076f415c2cadc945bc9bcb75bf4a774b28df8a0605dea1557e5897fed8","secret_key":"7014f27be5e2b77e4951a81c18ae3585d0b037899d8a37b774970427b13d8f65"},"256":{"public_key":"0314b9f4300367c7e64fa85770da90839d2fc2f57d63660f08bb3ebbf90ed76840","secret_key":"1a545bd9c40fc6cf2ab281710e279967e9f4b86cd07761c741da94bc8042c8fb"},"512":{"public_key":"030d95abc7e881d173f4207a3349f4ee442b9e51cc461602d3eb9665b9237e8db3","secret_key":"622984ef16d1cb28e9adc7a7cfea1808d85b4bdabd015977f0320c9f573858b4"},"1024":{"public_key":"0351a68a667c5fc21d66c187baecefa1d65529d06b7ae13112d432b6bca16b0e8c","secret_key":"6a8badfa26129499b60edb96cda4cbcf08f8007589eb558a9d0307bdc56e0ff6"},"2048":{"public_key":"0376166d8dcf97d8b0e9f11867ff0dafd439c90255b36a25be01e37e14741b9c6a","secret_key":"48fe41181636716ce202b3a3303c2475e6d511991930868d907441e1bcbf8566"},"4096":{"public_key":"03d40f47b4e5c4d72f2a977fab5c66b54d945b2836eb888049b1dd9334d1d70304","secret_key":"66a25bf144a3b40c015dd1f630aa4ba81d2242f5aee845e4f378246777b21676"},"8192":{"public_key":"03be18afaf35a29d7bcd5dfd1936d82c1c14691a63f8aa6ece258e16b0c043049b","secret_key":"4ddac662e82f6028888c11bdefd07229d7c1b56987395f106cc9ea5b301695f6"},"16384":{"public_key":"028e9c6ce70f34cd29aad48656bf8345bb5ba2cb4f31fdd978686c37c93f0ab411","secret_key":"83676bd7d047655476baecad2864519f0ffd8e60f779956d2faebcc727caa7bd"},"32768":{"public_key":"0253e34bab4eec93e235c33994e01bf851d5caca4559f07d37b5a5c266de7cf840","secret_key":"d5be522906223f5d92975e2a77f7e166aa121bf93d5fe442d6d132bf67166b04"},"65536":{"public_key":"02684ede207f9ace309b796b5259fc81ef0d4492b4fb5d66cf866b0b4a6f27bec9","secret_key":"20d859b7052d768e007bf285ee11dc0b98a4abfe272a551852b0cce9fb6d5ad4"},"131072":{"public_key":"027cdf7be8b20a49ac7f2f065f7c53764c8926799877858c6b00b888a8aa6741a5","secret_key":"f6eef28183344b32fc0a1fba00cd6cf967614e51d1c990f0bfce8f67c6d9746a"},"262144":{"public_key":"026939b8f766c3ebaf26408e7e54fc833805563e2ef14c8ee4d0435808b005ec4c","secret_key":"690f23e4eaa250c652afeac24d4efb583095a66abf6b87a7f3d17b1f42c5f896"},"524288":{"public_key":"03772542057493a46eed6513b40386e766eedada16560ffde2f776b65794e9f004","secret_key":"fe36e61bea74665f8796b4b62f9501ae6e0d5b16733d2c05c146cd39f89475a0"},"1048576":{"public_key":"02b016346e5a322d371c6e6164b28b31b4d93a51572351ca2f26cdc12e916d9ac3","secret_key":"b9269779e057ce715964caa6d6b5b65672f255e86746e994b6b8c4780cb9d728"},"2097152":{"public_key":"028f25283e36a11df7713934a5287267381f8304aca3c1eb1b89fddce973ef1436","secret_key":"41aec998b9624ddcff97eb7341daa6385b2a8714ed3f12969ef39649f4d641ab"},"4194304":{"public_key":"03e5841d310819a49ec42dfb24839c61f68bbfc93ac68f6dad37fd5b2d204cc535","secret_key":"e5aef2509c56236f004e2df4343beab6406816fb187c3532d4340a9674857c64"},"8388608":{"public_key":"0307ebfeb87b7bca9baa03fad00499e5cc999fa5179ef0b7ad4f555568bcb946f5","secret_key":"369e8dcabcc69a2eabb7363beb66178cafc29e53b02c46cd15374028c3110541"},"16777216":{"public_key":"02f2508e7df981c32f7b0008a273e2a1f19c23bb60a1561dba6b2a95ed1251eb90","secret_key":"f93965b96ed5428bcacd684eff2f43a9777d03adfde867fa0c6efb39c46a7550"},"33554432":{"public_key":"0381883a1517f8c9979a84fcd5f18437b1a2b0020376ecdd2e515dc8d5a157a318","secret_key":"7f5e77c7ed04dff952a7c15564ab551c769243eb65423adfebf46bf54360cd64"},"67108864":{"public_key":"02aa648d39c9a725ef5927db15af6895f0d43c17f0a31faff4406314fc80180086","secret_key":"d34eda86679bf872dfb6faa6449285741bba6c6d582cd9fe5a9152d5752596cc"},"134217728":{"public_key":"0380658e5163fcf274e1ace6c696d1feef4c6068e0d03083d676dc5ef21804f22d","secret_key":"3ad22e92d497309c5b08b2dc01cb5180de3e00d3d703229914906bc847183987"},"268435456":{"public_key":"031526f03de945c638acccb879de837ac3fabff8590057cfb8552ebcf51215f3aa","secret_key":"3a740771e29119b171ab8e79e97499771439e0ab6a082ec96e43baf06a546372"},"536870912":{"public_key":"035eb3e7262e126c5503e1b402db05f87de6556773ae709cb7aa1c3b0986b87566","secret_key":"9b77ee8cd879128c0ea6952dd188e63617fbaa9e66a3bca0244bcceb9b1f7f48"},"1073741824":{"public_key":"03f12e6a0903ed0db87485a296b1dca9d953a8a6919ff88732238fbc672d6bd125","secret_key":"f3947bca4df0f024eade569c81c5c53e167476e074eb81fa6b289e5e10dd4e42"},"2147483648":{"public_key":"02cece3fb38a54581e0646db4b29242b6d78e49313dda46764094f9d128c1059c1","secret_key":"582d54a894cd41441157849e0d16750e5349bd9310776306e7313b255866950b"}}}}"#;

        assert_eq!(expected_keys, serde_json::to_string(&keys.clone()).unwrap());

        Ok(())
    }
}<|MERGE_RESOLUTION|>--- conflicted
+++ resolved
@@ -67,7 +67,6 @@
         let secp_ctx = Secp256k1::new();
         let xpriv = Xpriv::new_master(bitcoin::Network::Bitcoin, seed).expect("RNG busted");
 
-<<<<<<< HEAD
         let (mut active_keysets, active_keyset_units) = Mint::init_keysets(
             xpriv,
             &secp_ctx,
@@ -76,92 +75,6 @@
             &custom_paths,
         )
         .await?;
-=======
-        let mut active_keysets = HashMap::new();
-        let keysets_infos = localstore.get_keyset_infos().await?;
-
-        let mut active_keyset_units = vec![];
-
-        if !keysets_infos.is_empty() {
-            tracing::debug!("Setting all saved keysets to inactive");
-            for keyset in keysets_infos.clone() {
-                // Set all to in active
-                let mut keyset = keyset;
-                keyset.active = false;
-                localstore.add_keyset_info(keyset).await?;
-            }
-
-            let keysets_by_unit: HashMap<CurrencyUnit, Vec<MintKeySetInfo>> =
-                keysets_infos.iter().fold(HashMap::new(), |mut acc, ks| {
-                    acc.entry(ks.unit.clone()).or_default().push(ks.clone());
-                    acc
-                });
-
-            for (unit, keysets) in keysets_by_unit {
-                let mut keysets = keysets;
-                keysets.sort_by(|a, b| b.derivation_path_index.cmp(&a.derivation_path_index));
-
-                let highest_index_keyset = keysets
-                    .first()
-                    .cloned()
-                    .expect("unit will not be added to hashmap if empty");
-
-                let keysets: Vec<MintKeySetInfo> = keysets
-                    .into_iter()
-                    .filter(|ks| ks.derivation_path_index.is_some())
-                    .collect();
-
-                if let Some((input_fee_ppk, max_order)) = supported_units.get(&unit) {
-                    let derivation_path_index = if keysets.is_empty() {
-                        1
-                    } else if &highest_index_keyset.input_fee_ppk == input_fee_ppk
-                        && &highest_index_keyset.max_order == max_order
-                    {
-                        tracing::debug!("Current highest index keyset matches expect fee and max order. Setting active");
-                        let id = highest_index_keyset.id;
-                        let keyset = MintKeySet::generate_from_xpriv(
-                            &secp_ctx,
-                            xpriv,
-                            highest_index_keyset.max_order,
-                            highest_index_keyset.unit.clone(),
-                            highest_index_keyset.derivation_path.clone(),
-                        );
-                        active_keysets.insert(id, keyset);
-                        let mut keyset_info = highest_index_keyset;
-                        keyset_info.active = true;
-                        localstore.add_keyset_info(keyset_info).await?;
-                        active_keyset_units.push(unit.clone());
-                        localstore.set_active_keyset(unit, id).await?;
-                        continue;
-                    } else {
-                        highest_index_keyset.derivation_path_index.unwrap_or(0) + 1
-                    };
-
-                    let derivation_path = match custom_paths.get(&unit) {
-                        Some(path) => path.clone(),
-                        None => derivation_path_from_unit(unit.clone(), derivation_path_index)
-                            .ok_or(Error::UnsupportedUnit)?,
-                    };
-
-                    let (keyset, keyset_info) = create_new_keyset(
-                        &secp_ctx,
-                        xpriv,
-                        derivation_path,
-                        Some(derivation_path_index),
-                        unit.clone(),
-                        *max_order,
-                        *input_fee_ppk,
-                    );
-
-                    let id = keyset_info.id;
-                    localstore.add_keyset_info(keyset_info).await?;
-                    localstore.set_active_keyset(unit.clone(), id).await?;
-                    active_keysets.insert(id, keyset);
-                    active_keyset_units.push(unit.clone());
-                }
-            }
-        }
->>>>>>> d5df413d
 
         // Create new keysets for supported units that aren't covered by the current keysets
         for (unit, (fee, max_order)) in supported_units {
