//! Cashu Mint

use std::collections::{HashMap, HashSet};
use std::sync::Arc;

use bitcoin::bip32::{ChildNumber, DerivationPath, ExtendedPrivKey};
use bitcoin::secp256k1::{self, Secp256k1};
use error::Error;
use serde::{Deserialize, Serialize};
use tokio::sync::RwLock;

use self::nut05::QuoteState;
use crate::cdk_database::{self, MintDatabase};
use crate::dhke::{hash_to_curve, sign_message, verify_message};
use crate::nuts::nut11::enforce_sig_flag;
use crate::nuts::*;
use crate::types::{MeltQuote, MintQuote};
use crate::url::UncheckedUrl;
use crate::util::unix_time;
use crate::Amount;

pub mod error;

/// Cashu Mint
#[derive(Clone)]
pub struct Mint {
    /// Mint Url
    pub mint_url: UncheckedUrl,
    mint_info: MintInfo,
    keysets: Arc<RwLock<HashMap<Id, MintKeySet>>>,
    secp_ctx: Secp256k1<secp256k1::All>,
    xpriv: ExtendedPrivKey,
    /// Mint Expected [`FeeReserve`]
    pub fee_reserve: FeeReserve,
    /// Mint Storage backend
    pub localstore: Arc<dyn MintDatabase<Err = cdk_database::Error> + Send + Sync>,
}

impl Mint {
    /// Create new [`Mint`]
    pub async fn new(
        mint_url: &str,
        seed: &[u8],
        mint_info: MintInfo,
        localstore: Arc<dyn MintDatabase<Err = cdk_database::Error> + Send + Sync>,
        min_fee_reserve: Amount,
        percent_fee_reserve: f32,
    ) -> Result<Self, Error> {
        let secp_ctx = Secp256k1::new();
        let xpriv =
            ExtendedPrivKey::new_master(bitcoin::Network::Bitcoin, seed).expect("RNG busted");

        let mut keysets = HashMap::new();
        let keysets_infos = localstore.get_keyset_infos().await?;

        match keysets_infos.is_empty() {
            false => {
                for keyset_info in keysets_infos {
                    if keyset_info.active {
                        let id = keyset_info.id;
                        let keyset = MintKeySet::generate_from_xpriv(&secp_ctx, xpriv, keyset_info);
                        keysets.insert(id, keyset);
                    }
                }
            }
            true => {
                let derivation_path = DerivationPath::from(vec![
                    ChildNumber::from_hardened_idx(0).expect("0 is a valid index")
                ]);
                let (keyset, keyset_info) =
                    create_new_keyset(&secp_ctx, xpriv, derivation_path, CurrencyUnit::Sat, 64);
                let id = keyset_info.id;
                localstore.add_keyset_info(keyset_info).await?;
                localstore.add_active_keyset(CurrencyUnit::Sat, id).await?;
                keysets.insert(id, keyset);
            }
        }

        let mint_url = UncheckedUrl::from(mint_url);

        Ok(Self {
            mint_url,
            keysets: Arc::new(RwLock::new(keysets)),
            secp_ctx,
            xpriv,
            localstore,
            fee_reserve: FeeReserve {
                min_fee_reserve,
                percent_fee_reserve,
            },
            mint_info,
        })
    }

    /// Set Mint Url
    pub fn set_mint_url(&mut self, mint_url: UncheckedUrl) {
        self.mint_url = mint_url;
    }

    /// Get Mint Url
    pub fn get_mint_url(&self) -> &UncheckedUrl {
        &self.mint_url
    }

    /// Set Mint Info
    pub fn set_mint_info(&mut self, mint_info: MintInfo) {
        self.mint_info = mint_info;
    }

    /// Get Mint Info
    pub fn mint_info(&self) -> &MintInfo {
        &self.mint_info
    }

    /// New mint quote
    pub async fn new_mint_quote(
        &self,
        mint_url: UncheckedUrl,
        request: String,
        unit: CurrencyUnit,
        amount: Amount,
        expiry: u64,
    ) -> Result<MintQuote, Error> {
        let quote = MintQuote::new(mint_url, request, unit, amount, expiry);

        self.localstore.add_mint_quote(quote.clone()).await?;

        Ok(quote)
    }

    /// Check mint quote
    pub async fn check_mint_quote(&self, quote_id: &str) -> Result<MintQuoteBolt11Response, Error> {
        let quote = self
            .localstore
            .get_mint_quote(quote_id)
            .await?
            .ok_or(Error::UnknownQuote)?;

        let paid = quote.state == MintQuoteState::Paid;

        Ok(MintQuoteBolt11Response {
            quote: quote.id,
            request: quote.request,
            paid: Some(paid),
            state: quote.state,
            expiry: Some(quote.expiry),
        })
    }

    /// Update mint quote
    pub async fn update_mint_quote(&self, quote: MintQuote) -> Result<(), Error> {
        self.localstore.add_mint_quote(quote).await?;
        Ok(())
    }

    /// Get mint quotes
    pub async fn mint_quotes(&self) -> Result<Vec<MintQuote>, Error> {
        let quotes = self.localstore.get_mint_quotes().await?;
        Ok(quotes)
    }

    /// Remove mint quote
    pub async fn remove_mint_quote(&self, quote_id: &str) -> Result<(), Error> {
        self.localstore.remove_mint_quote(quote_id).await?;

        Ok(())
    }

    /// New melt quote
    pub async fn new_melt_quote(
        &self,
        request: String,
        unit: CurrencyUnit,
        amount: Amount,
        fee_reserve: Amount,
        expiry: u64,
    ) -> Result<MeltQuote, Error> {
        let quote = MeltQuote::new(request, unit, amount, fee_reserve, expiry);

        self.localstore.add_melt_quote(quote.clone()).await?;

        Ok(quote)
    }

    /// Check melt quote status
    pub async fn check_melt_quote(&self, quote_id: &str) -> Result<MeltQuoteBolt11Response, Error> {
        let quote = self
            .localstore
            .get_melt_quote(quote_id)
            .await?
            .ok_or(Error::UnknownQuote)?;

        Ok(MeltQuoteBolt11Response {
            quote: quote.id,
            paid: Some(quote.state == QuoteState::Paid),
            state: quote.state,
            expiry: quote.expiry,
            amount: quote.amount,
            fee_reserve: quote.fee_reserve,
            payment_preimage: quote.payment_preimage,
            change: None,
        })
    }

    /// Update melt quote
    pub async fn update_melt_quote(&self, quote: MeltQuote) -> Result<(), Error> {
        self.localstore.add_melt_quote(quote).await?;
        Ok(())
    }

    /// Get melt quotes
    pub async fn melt_quotes(&self) -> Result<Vec<MeltQuote>, Error> {
        let quotes = self.localstore.get_melt_quotes().await?;
        Ok(quotes)
    }

    /// Remove melt quote
    pub async fn remove_melt_quote(&self, quote_id: &str) -> Result<(), Error> {
        self.localstore.remove_melt_quote(quote_id).await?;

        Ok(())
    }

    /// Retrieve the public keys of the active keyset for distribution to
    /// wallet clients
    pub async fn keyset_pubkeys(&self, keyset_id: &Id) -> Result<KeysResponse, Error> {
        self.ensure_keyset_loaded(keyset_id).await?;
        let keysets = self.keysets.read().await;
        let keyset = keysets.get(keyset_id).ok_or(Error::UnknownKeySet)?.clone();
        Ok(KeysResponse {
            keysets: vec![keyset.into()],
        })
    }

    /// Retrieve the public keys of the active keyset for distribution to
    /// wallet clients
    pub async fn pubkeys(&self) -> Result<KeysResponse, Error> {
        let keyset_infos = self.localstore.get_keyset_infos().await?;
        for keyset_info in keyset_infos {
            self.ensure_keyset_loaded(&keyset_info.id).await?;
        }
        let keysets = self.keysets.read().await;
        Ok(KeysResponse {
            keysets: keysets.values().map(|k| k.clone().into()).collect(),
        })
    }

    /// Return a list of all supported keysets
    pub async fn keysets(&self) -> Result<KeysetResponse, Error> {
        let keysets = self.localstore.get_keyset_infos().await?;
        let active_keysets: HashSet<Id> = self
            .localstore
            .get_active_keysets()
            .await?
            .values()
            .cloned()
            .collect();

        let keysets = keysets
            .into_iter()
            .map(|k| KeySetInfo {
                id: k.id,
                unit: k.unit,
                active: active_keysets.contains(&k.id),
            })
            .collect();

        Ok(KeysetResponse { keysets })
    }

    /// Get keysets
    pub async fn keyset(&self, id: &Id) -> Result<Option<KeySet>, Error> {
        self.ensure_keyset_loaded(id).await?;
        let keysets = self.keysets.read().await;
        let keyset = keysets.get(id).map(|k| k.clone().into());
        Ok(keyset)
    }

    /// Add current keyset to inactive keysets
    /// Generate new keyset
    pub async fn rotate_keyset(
        &self,
        unit: CurrencyUnit,
        derivation_path: DerivationPath,
        max_order: u8,
    ) -> Result<(), Error> {
        let (keyset, keyset_info) = create_new_keyset(
            &self.secp_ctx,
            self.xpriv,
            derivation_path,
            unit.clone(),
            max_order,
        );
        let id = keyset_info.id;
        self.localstore.add_keyset_info(keyset_info).await?;
        self.localstore.add_active_keyset(unit, id).await?;

        let mut keysets = self.keysets.write().await;
        keysets.insert(id, keyset);

        Ok(())
    }

    /// Process mint request
    pub async fn process_mint_request(
        &self,
        mint_request: nut04::MintBolt11Request,
    ) -> Result<nut04::MintBolt11Response, Error> {
        let state = self
            .localstore
            .update_mint_quote_state(&mint_request.quote, MintQuoteState::Pending)
            .await?;

        match state {
            MintQuoteState::Unpaid => {
                return Err(Error::UnpaidQuote);
            }
            MintQuoteState::Pending => {
                return Err(Error::PendingQuote);
            }
            MintQuoteState::Issued => {
                return Err(Error::IssuedQuote);
            }
            MintQuoteState::Paid => (),
        }

        for blinded_message in &mint_request.outputs {
            if self
                .localstore
                .get_blinded_signature(&blinded_message.blinded_secret)
                .await?
                .is_some()
            {
                tracing::error!(
                    "Output has already been signed: {}",
                    blinded_message.blinded_secret
                );
                return Err(Error::BlindedMessageAlreadySigned);
            }
        }

        let mut blind_signatures = Vec::with_capacity(mint_request.outputs.len());

        for blinded_message in mint_request.outputs.into_iter() {
            let blinded_signature = self.blind_sign(&blinded_message).await?;
            self.localstore
                .add_blinded_signature(blinded_message.blinded_secret, blinded_signature.clone())
                .await?;
            blind_signatures.push(blinded_signature);
        }

        self.localstore
            .update_mint_quote_state(&mint_request.quote, MintQuoteState::Issued)
            .await?;

        Ok(nut04::MintBolt11Response {
            signatures: blind_signatures,
        })
    }

    /// Blind Sign
    pub async fn blind_sign(
        &self,
        blinded_message: &BlindedMessage,
    ) -> Result<BlindSignature, Error> {
        let BlindedMessage {
            amount,
            blinded_secret,
            keyset_id,
            ..
        } = blinded_message;
        self.ensure_keyset_loaded(keyset_id).await?;

        let keyset_info = self
            .localstore
            .get_keyset_info(keyset_id)
            .await?
            .ok_or(Error::UnknownKeySet)?;

        let active = self
            .localstore
            .get_active_keyset_id(&keyset_info.unit)
            .await?
            .ok_or(Error::InactiveKeyset)?;

        // Check that the keyset is active and should be used to sign
        if keyset_info.id.ne(&active) {
            return Err(Error::InactiveKeyset);
        }

        let keysets = self.keysets.read().await;
        let keyset = keysets.get(keyset_id).ok_or(Error::UnknownKeySet)?;
        let Some(key_pair) = keyset.keys.get(amount) else {
            // No key for amount
            return Err(Error::AmountKey);
        };

        let c = sign_message(&key_pair.secret_key, blinded_secret)?;

        let blinded_signature = BlindSignature::new(
            *amount,
            c,
            keyset_info.id,
            &blinded_message.blinded_secret,
            key_pair.secret_key.clone(),
        )?;

        Ok(blinded_signature)
    }

    /// Process Swap
    pub async fn process_swap_request(
        &self,
        swap_request: SwapRequest,
    ) -> Result<SwapResponse, Error> {
        for blinded_message in &swap_request.outputs {
            if self
                .localstore
                .get_blinded_signature(&blinded_message.blinded_secret)
                .await?
                .is_some()
            {
                tracing::error!(
                    "Output has already been signed: {}",
                    blinded_message.blinded_secret
                );
                return Err(Error::BlindedMessageAlreadySigned);
            }
        }

        let proofs_total = swap_request.input_amount();

        let output_total = swap_request.output_amount();

        if proofs_total != output_total {
            return Err(Error::Amount);
        }

        let proof_count = swap_request.inputs.len();

        let secrets: HashSet<[u8; 33]> = swap_request
            .inputs
            .iter()
            .flat_map(|p| hash_to_curve(&p.secret.to_bytes()))
            .map(|p| p.to_bytes())
            .collect();

        // Check that there are no duplicate proofs in request
        if secrets.len().ne(&proof_count) {
            return Err(Error::DuplicateProofs);
        }

        for proof in &swap_request.inputs {
            self.verify_proof(proof).await?
        }

        let input_keyset_ids: HashSet<Id> =
            swap_request.inputs.iter().map(|p| p.keyset_id).collect();

        let mut keyset_units = HashSet::with_capacity(input_keyset_ids.capacity());

        for id in input_keyset_ids {
            let keyset = self
                .localstore
                .get_keyset_info(&id)
                .await?
                .ok_or(Error::UnknownKeySet)?;
            keyset_units.insert(keyset.unit);
        }

        let output_keyset_ids: HashSet<Id> =
            swap_request.outputs.iter().map(|p| p.keyset_id).collect();

        for id in &output_keyset_ids {
            let keyset = self
                .localstore
                .get_keyset_info(id)
                .await?
                .ok_or(Error::UnknownKeySet)?;

            keyset_units.insert(keyset.unit);
        }

        // Check that all proofs are the same unit
        // in the future it maybe possible to support multiple units but unsupported for
        // now
        if keyset_units.len().gt(&1) {
            tracing::error!("Only one unit is allowed in request: {:?}", keyset_units);
            return Err(Error::MultipleUnits);
        }

        let (sig_flag, pubkeys) = enforce_sig_flag(swap_request.inputs.clone());

        if sig_flag.eq(&SigFlag::SigAll) {
            let pubkeys = pubkeys.into_iter().collect();
            for blinded_messaage in &swap_request.outputs {
                blinded_messaage.verify_p2pk(&pubkeys, 1)?;
            }
        }

        self.localstore
            .add_spent_proofs(swap_request.inputs)
            .await?;

        let mut promises = Vec::with_capacity(swap_request.outputs.len());

        for blinded_message in swap_request.outputs {
            let blinded_signature = self.blind_sign(&blinded_message).await?;
            self.localstore
                .add_blinded_signature(blinded_message.blinded_secret, blinded_signature.clone())
                .await?;
            promises.push(blinded_signature);
        }

        Ok(SwapResponse::new(promises))
    }

    /// Verify [`Proof`] meets conditions and is signed
    pub async fn verify_proof(&self, proof: &Proof) -> Result<(), Error> {
        // Check if secret is a nut10 secret with conditions
        if let Ok(secret) =
            <&crate::secret::Secret as TryInto<crate::nuts::nut10::Secret>>::try_into(&proof.secret)
        {
            // Checks and verifes known secret kinds.
            // If it is an unknown secret kind it will be treated as a normal secret.
            // Spending conditions will **not** be check. It is up to the wallet to ensure
            // only supported secret kinds are used as there is no way for the mint to enforce
            // only signing supported secrets as they are blinded at that point.
            match secret.kind {
                Kind::P2PK => {
                    proof.verify_p2pk()?;
                }
                Kind::HTLC => {
                    proof.verify_htlc()?;
                }
            }
        }

        let y: PublicKey = hash_to_curve(&proof.secret.to_bytes())?;

        if self.localstore.get_spent_proof_by_y(&y).await?.is_some() {
            return Err(Error::TokenAlreadySpent);
        }

        if self.localstore.get_pending_proof_by_y(&y).await?.is_some() {
            return Err(Error::TokenPending);
        }

        self.ensure_keyset_loaded(&proof.keyset_id).await?;
        let keysets = self.keysets.read().await;
        let keyset = keysets.get(&proof.keyset_id).ok_or(Error::UnknownKeySet)?;
        let Some(keypair) = keyset.keys.get(&proof.amount) else {
            return Err(Error::AmountKey);
        };

        verify_message(&keypair.secret_key, proof.c, proof.secret.as_bytes())?;

        Ok(())
    }

    /// Check state
    pub async fn check_state(
        &self,
        check_state: &CheckStateRequest,
    ) -> Result<CheckStateResponse, Error> {
        let mut states = Vec::with_capacity(check_state.ys.len());

        for y in &check_state.ys {
            let state = if self.localstore.get_spent_proof_by_y(y).await?.is_some() {
                State::Spent
            } else if self.localstore.get_pending_proof_by_y(y).await?.is_some() {
                State::Pending
            } else {
                State::Unspent
            };

            states.push(ProofState {
                y: *y,
                state,
                witness: None,
            })
        }
        Ok(CheckStateResponse { states })
    }

    /// Verify melt request is valid
    pub async fn verify_melt_request(
        &self,
        melt_request: &MeltBolt11Request,
    ) -> Result<MeltQuote, Error> {
        for proof in &melt_request.inputs {
            self.verify_proof(proof).await?;
        }

        let state = self
            .localstore
            .update_melt_quote_state(&melt_request.quote, MeltQuoteState::Pending)
            .await?;

        match state {
            MeltQuoteState::Unpaid => (),
            MeltQuoteState::Pending => {
                return Err(Error::PendingQuote);
            }
            MeltQuoteState::Paid => {
                return Err(Error::PaidQuote);
            }
        }

        let quote = self
            .localstore
            .get_melt_quote(&melt_request.quote)
            .await?
            .ok_or(Error::UnknownQuote)?;

        let proofs_total = melt_request.proofs_amount();

        let required_total = quote.amount + quote.fee_reserve;

        if proofs_total < required_total {
            tracing::debug!(
                "Insufficient Proofs: Got: {}, Required: {}",
                proofs_total,
                required_total
            );
            return Err(Error::Amount);
        }

        let input_keyset_ids: HashSet<Id> =
            melt_request.inputs.iter().map(|p| p.keyset_id).collect();

        let mut keyset_units = HashSet::with_capacity(input_keyset_ids.capacity());

        for id in input_keyset_ids {
            let keyset = self
                .localstore
                .get_keyset_info(&id)
                .await?
                .ok_or(Error::UnknownKeySet)?;
            keyset_units.insert(keyset.unit);
        }

        if let Some(outputs) = &melt_request.outputs {
            let (sig_flag, pubkeys) = enforce_sig_flag(melt_request.inputs.clone());

            if sig_flag.eq(&SigFlag::SigAll) {
                let pubkeys = pubkeys.into_iter().collect();
                for blinded_messaage in outputs {
                    blinded_messaage.verify_p2pk(&pubkeys, 1)?;
                }
            }

            let output_keysets_ids: HashSet<Id> = outputs.iter().map(|b| b.keyset_id).collect();
            for id in output_keysets_ids {
                let keyset = self
                    .localstore
                    .get_keyset_info(&id)
                    .await?
                    .ok_or(Error::UnknownKeySet)?;

                // Get the active keyset for the unit
                let active_keyset_id = self
                    .localstore
                    .get_active_keyset_id(&keyset.unit)
                    .await?
                    .ok_or(Error::InactiveKeyset)?;

                // Check output is for current active keyset
                if id.ne(&active_keyset_id) {
                    return Err(Error::InactiveKeyset);
                }
                keyset_units.insert(keyset.unit);
            }
        }

        // Check that all input and output proofs are the same unit
        if keyset_units.len().gt(&1) {
            return Err(Error::MultipleUnits);
        }

        let secrets: HashSet<[u8; 33]> = melt_request
            .inputs
            .iter()
            .flat_map(|p| hash_to_curve(&p.secret.to_bytes()))
            .map(|p| p.to_bytes())
            .collect();

        // Ensure proofs are unique and not being double spent
        if melt_request.inputs.len().ne(&secrets.len()) {
            return Err(Error::DuplicateProofs);
        }

        // Add proofs to pending
        self.localstore
            .add_pending_proofs(melt_request.inputs.clone())
            .await?;

        tracing::debug!("Verified melt quote: {}", melt_request.quote);
        Ok(quote)
    }

    /// Process melt request marking [`Proofs`] as spent
    /// The melt request must be verifyed using [`Self::verify_melt_request`] before calling [`Self::process_melt_request`]
    pub async fn process_melt_request(
        &self,
        melt_request: &MeltBolt11Request,
        payment_preimage: Option<String>,
        total_spent: Amount,
    ) -> Result<MeltQuoteBolt11Response, Error> {
        tracing::debug!("Processing melt quote: {}", melt_request.quote);
        let quote = self
            .localstore
            .get_melt_quote(&melt_request.quote)
            .await?
            .ok_or(Error::UnknownQuote)?;

        if let Some(outputs) = &melt_request.outputs {
            for blinded_message in outputs {
                if self
                    .localstore
                    .get_blinded_signature(&blinded_message.blinded_secret)
                    .await?
                    .is_some()
                {
                    tracing::error!(
                        "Output has already been signed: {}",
                        blinded_message.blinded_secret
                    );
                    return Err(Error::BlindedMessageAlreadySigned);
                }
            }
        }

        self.localstore
            .add_spent_proofs(melt_request.inputs.clone())
            .await?;

        let mut change = None;

        if let Some(outputs) = melt_request.outputs.clone() {
            let change_target = melt_request.proofs_amount() - total_spent;
            let mut amounts = change_target.split();
            let mut change_sigs = Vec::with_capacity(amounts.len());

            if outputs.len().lt(&amounts.len()) {
                tracing::debug!(
                    "Providing change requires {} blinded messages, but only {} provided",
                    amounts.len(),
                    outputs.len()
                );

                // In the case that not enough outputs are provided to return all change
                // Reverse sort the amounts so that the most amount of change possible is
                // returned. The rest is burnt
                amounts.sort_by(|a, b| b.cmp(a));
            }

            for (amount, blinded_message) in amounts.iter().zip(outputs) {
                let mut blinded_message = blinded_message;
                blinded_message.amount = *amount;

                let blinded_signature = self.blind_sign(&blinded_message).await?;
                self.localstore
                    .add_blinded_signature(
                        blinded_message.blinded_secret,
                        blinded_signature.clone(),
                    )
                    .await?;
                change_sigs.push(blinded_signature)
            }

            change = Some(change_sigs);
        } else {
            tracing::info!(
                "No change outputs provided. Burnt: {:?} sats",
                (melt_request.proofs_amount() - total_spent)
            );
        }

<<<<<<< HEAD
        Ok(MeltBolt11Response {
            paid: true,
            payment_preimage,
=======
        self.localstore
            .remove_pending_proofs(melt_request.inputs.iter().map(|p| &p.secret).collect())
            .await?;

        self.localstore
            .update_melt_quote_state(&melt_request.quote, MeltQuoteState::Paid)
            .await?;

        Ok(MeltQuoteBolt11Response {
            amount: quote.amount,
            paid: Some(true),
            payment_preimage: Some(preimage.to_string()),
>>>>>>> fa093be8
            change,
            quote: quote.id,
            fee_reserve: quote.fee_reserve,
            state: QuoteState::Paid,
            expiry: quote.expiry,
        })
    }

    /// Restore
    pub async fn restore(&self, request: RestoreRequest) -> Result<RestoreResponse, Error> {
        let output_len = request.outputs.len();

        let mut outputs = Vec::with_capacity(output_len);
        let mut signatures = Vec::with_capacity(output_len);

        let blinded_message: Vec<PublicKey> =
            request.outputs.iter().map(|b| b.blinded_secret).collect();

        let blinded_signatures = self
            .localstore
            .get_blinded_signatures(blinded_message)
            .await?;

        assert_eq!(blinded_signatures.len(), output_len);

        for (blinded_message, blinded_signature) in
            request.outputs.into_iter().zip(blinded_signatures)
        {
            if let Some(blinded_signature) = blinded_signature {
                outputs.push(blinded_message);
                signatures.push(blinded_signature);
            }
        }

        Ok(RestoreResponse {
            outputs,
            signatures,
        })
    }

    /// Ensure Keyset is loaded in mint
    pub async fn ensure_keyset_loaded(&self, id: &Id) -> Result<(), Error> {
        let keysets = self.keysets.read().await;
        if keysets.contains_key(id) {
            return Ok(());
        }
        drop(keysets);

        let keyset_info = self
            .localstore
            .get_keyset_info(id)
            .await?
            .ok_or(Error::UnknownKeySet)?;
        let id = keyset_info.id;
        let mut keysets = self.keysets.write().await;
        keysets.insert(id, self.generate_keyset(keyset_info));
        Ok(())
    }

    /// Generate [`MintKeySet`] from [`MintKeySetInfo`]
    pub fn generate_keyset(&self, keyset_info: MintKeySetInfo) -> MintKeySet {
        MintKeySet::generate_from_xpriv(&self.secp_ctx, self.xpriv, keyset_info)
    }
}

/// Mint Fee Reserve
#[derive(Debug, Clone, PartialEq, Serialize, Deserialize)]
pub struct FeeReserve {
    /// Absolute expected min fee
    pub min_fee_reserve: Amount,
    /// Percentage expected fee
    pub percent_fee_reserve: f32,
}

/// Mint Keyset Info
#[derive(Debug, Clone, Hash, PartialEq, Eq, Serialize, Deserialize)]
pub struct MintKeySetInfo {
    /// Keyset [`Id`]
    pub id: Id,
    /// Keyset [`CurrencyUnit`]
    pub unit: CurrencyUnit,
    /// Keyset active or inactive
    /// Mint will only issue new [`BlindSignature`] on active keysets
    pub active: bool,
    /// Starting unix time Keyset is valid from
    pub valid_from: u64,
    /// When the Keyset is valid to
    /// This is not shown to the wallet and can only be used internally
    pub valid_to: Option<u64>,
    /// [`DerivationPath`] of Keyset
    pub derivation_path: DerivationPath,
    /// Max order of keyset
    pub max_order: u8,
}

impl From<MintKeySetInfo> for KeySetInfo {
    fn from(keyset_info: MintKeySetInfo) -> Self {
        Self {
            id: keyset_info.id,
            unit: keyset_info.unit,
            active: keyset_info.active,
        }
    }
}

/// Generate new [`MintKeySetInfo`] from path
fn create_new_keyset<C: secp256k1::Signing>(
    secp: &secp256k1::Secp256k1<C>,
    xpriv: ExtendedPrivKey,
    derivation_path: DerivationPath,
    unit: CurrencyUnit,
    max_order: u8,
) -> (MintKeySet, MintKeySetInfo) {
    let keyset = MintKeySet::generate(
        secp,
        xpriv
            .derive_priv(secp, &derivation_path)
            .expect("RNG busted"),
        unit,
        max_order,
    );
    let keyset_info = MintKeySetInfo {
        id: keyset.id,
        unit: keyset.unit.clone(),
        active: true,
        valid_from: unix_time(),
        valid_to: None,
        derivation_path,
        max_order,
    };
    (keyset, keyset_info)
}<|MERGE_RESOLUTION|>--- conflicted
+++ resolved
@@ -777,11 +777,6 @@
             );
         }
 
-<<<<<<< HEAD
-        Ok(MeltBolt11Response {
-            paid: true,
-            payment_preimage,
-=======
         self.localstore
             .remove_pending_proofs(melt_request.inputs.iter().map(|p| &p.secret).collect())
             .await?;
@@ -793,8 +788,7 @@
         Ok(MeltQuoteBolt11Response {
             amount: quote.amount,
             paid: Some(true),
-            payment_preimage: Some(preimage.to_string()),
->>>>>>> fa093be8
+            payment_preimage,
             change,
             quote: quote.id,
             fee_reserve: quote.fee_reserve,
