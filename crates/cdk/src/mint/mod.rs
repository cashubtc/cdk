--- conflicted
+++ resolved
@@ -263,15 +263,12 @@
 
         let mut join_set = JoinSet::new();
 
-<<<<<<< HEAD
-        for (key, ln) in self.payment_processors.iter() {
-=======
         let mut processor_groups: Vec<(
             Arc<dyn MintPayment<Err = cdk_payment::Error> + Send + Sync>,
             Vec<PaymentProcessorKey>,
         )> = Vec::new();
 
-        for (key, ln) in self.ln.iter() {
+        for (key, ln) in self.payment_processors.iter() {
             // Check if we already have this processor
             let found = processor_groups.iter_mut().find(|(proc_ref, _)| {
                 // Compare Arc pointer equality using ptr_eq
@@ -288,7 +285,6 @@
         }
 
         for (ln, key) in processor_groups {
->>>>>>> bc545fcd
             if !ln.is_wait_invoice_active() {
                 tracing::info!("Wait payment for {:?} inactive starting.", key);
                 let mint = Arc::clone(&mint_arc);
