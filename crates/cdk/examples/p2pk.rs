use std::sync::Arc;

use cdk::amount::SplitTarget;
use cdk::error::Error;
use cdk::nuts::{CurrencyUnit, MintQuoteState, NotificationPayload, SecretKey, SpendingConditions};
use cdk::wallet::{SendOptions, Wallet, WalletSubscription};
use cdk::Amount;
use cdk_sqlite::wallet::memory;
use rand::random;
use tracing_subscriber::EnvFilter;

#[tokio::main]
async fn main() -> Result<(), Error> {
    let default_filter = "debug";

    let sqlx_filter = "sqlx=warn,hyper_util=warn,reqwest=warn,rustls=warn";

    let env_filter = EnvFilter::new(format!("{},{}", default_filter, sqlx_filter));

    // Parse input
    tracing_subscriber::fmt().with_env_filter(env_filter).init();

    // Initialize the memory store for the wallet
    let localstore = Arc::new(memory::empty().await?);

    // Generate a random seed for the wallet
    let seed = random::<[u8; 32]>();

    // Define the mint URL and currency unit
    let mint_url = "https://testnut.cashu.space";
    let unit = CurrencyUnit::Sat;
    let amount = Amount::from(100);

    // Create a new wallet
<<<<<<< HEAD
    let wallet = Wallet::new(mint_url, unit, localstore, &seed, Some(1))?;
=======
    let wallet = Wallet::new(mint_url, unit, Arc::new(localstore), &seed, None).unwrap();
>>>>>>> b3ae76d6

    // Request a mint quote from the wallet
    let quote = wallet.mint_quote(amount, None).await?;

    println!("Minting nuts ...");

    // Subscribe to updates on the mint quote state
    let mut subscription = wallet
        .subscribe(WalletSubscription::Bolt11MintQuoteState(vec![quote
            .id
            .clone()]))
        .await;

    // Wait for the mint quote to be paid
    while let Some(msg) = subscription.recv().await {
        if let NotificationPayload::MintQuoteBolt11Response(response) = msg {
            if response.state == MintQuoteState::Paid {
                break;
            }
        }
    }

    // Mint the received amount
    let received_proofs = wallet.mint(&quote.id, SplitTarget::default(), None).await?;
    println!(
        "Minted nuts: {:?}",
        received_proofs
            .into_iter()
            .map(|p| p.amount)
            .collect::<Vec<_>>()
    );

    // Generate a secret key for spending conditions
    let secret = SecretKey::generate();

    // Create spending conditions using the generated public key
    let spending_conditions = SpendingConditions::new_p2pk(secret.public_key(), None);

    // Get the total balance of the wallet
    let bal = wallet.total_balance().await?;
    println!("Total balance: {}", bal);

    // Send a token with the specified amount and spending conditions
    let prepared_send = wallet
        .prepare_send(
            10.into(),
            SendOptions {
                conditions: Some(spending_conditions),
                include_fee: true,
                ..Default::default()
            },
        )
        .await?;
    println!("Fee: {}", prepared_send.fee());
    let token = wallet.send(prepared_send, None).await?;

    println!("Created token locked to pubkey: {}", secret.public_key());
    println!("{}", token);

    // Receive the token using the secret key
    let amount = wallet
        .receive(&token.to_string(), SplitTarget::default(), &[secret], &[])
        .await?;

    println!("Redeemed locked token worth: {}", u64::from(amount));

    Ok(())
}<|MERGE_RESOLUTION|>--- conflicted
+++ resolved
@@ -32,11 +32,7 @@
     let amount = Amount::from(100);
 
     // Create a new wallet
-<<<<<<< HEAD
-    let wallet = Wallet::new(mint_url, unit, localstore, &seed, Some(1))?;
-=======
-    let wallet = Wallet::new(mint_url, unit, Arc::new(localstore), &seed, None).unwrap();
->>>>>>> b3ae76d6
+    let wallet = Wallet::new(mint_url, unit, localstore, &seed, None).unwrap();
 
     // Request a mint quote from the wallet
     let quote = wallet.mint_quote(amount, None).await?;
