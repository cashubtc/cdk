[package]
name = "cdk"
version = "0.7.2"
edition = "2021"
authors = ["CDK Developers"]
description = "Core Cashu Development Kit library implementing the Cashu protocol"
homepage = "https://github.com/cashubtc/cdk"
repository = "https://github.com/cashubtc/cdk.git"
rust-version = "1.75.0"                                                            # MSRV
license = "MIT"


[features]
default = ["mint", "wallet", "kvac"]
mint = ["dep:futures", "cdk-common/mint"]
# We do not commit to a MSRV with swagger enabled
swagger = ["mint", "dep:utoipa", "cdk-common/swagger"]
wallet = ["dep:reqwest", "cdk-common/wallet"]
kvac = ["dep:cashu_kvac"]
bench = []
http_subscription = []


[dependencies]
<<<<<<< HEAD
cashu_kvac = { git = "https://github.com/lollerfirst/cashu-kvac.git", rev = "03bcca4997f310b4e2e1b8a3b22cf444faa41e6a", optional = true }
cdk-common = { path = "../cdk-common", version = "0.7.1" }
cbor-diag = "0.1.12"
async-trait = "0.1"
anyhow = { version = "1.0.43", features = ["backtrace"] }
bitcoin = { version = "0.32.2", features = [
    "base64",
    "serde",
    "rand",
    "rand-std",
] }
ciborium = { version = "0.2.2", default-features = false, features = ["std"] }
lightning-invoice = { version = "0.32.0", features = ["serde", "std"] }
=======
cdk-common.workspace = true
cbor-diag.workspace = true
async-trait.workspace = true
anyhow.workspace = true
bitcoin.workspace = true
ciborium.workspace = true
lightning-invoice.workspace = true
>>>>>>> 1cfb51a4
regex = "1"
reqwest = { workspace = true, optional = true }
serde.workspace = true
serde_json.workspace = true
serde_with.workspace = true
tracing.workspace = true
thiserror.workspace = true
futures = { workspace = true, optional = true, features = ["alloc"] }
url.workspace = true
utoipa = { workspace = true, optional = true }
uuid.workspace = true

# -Z minimal-versions
sync_wrapper = "0.1.2"
bech32 = "0.9.1"

[target.'cfg(not(target_arch = "wasm32"))'.dependencies]
tokio = { workspace = true, features = [
    "rt-multi-thread",
    "time",
    "macros",
    "sync",
] }
getrandom = { version = "0.2" }
tokio-tungstenite = { workspace = true, features = [
    "rustls",
    "rustls-tls-native-roots",
    "connect"
] }

[target.'cfg(target_arch = "wasm32")'.dependencies]
tokio = { workspace = true, features = ["rt", "macros", "sync", "time"] }
getrandom = { version = "0.2", features = ["js"] }

[[example]]
name = "mint-token"
required-features = ["wallet"]

[[example]]
name = "p2pk"
required-features = ["wallet"]

[[example]]
name = "wallet"
required-features = ["wallet"]

[[example]]
name = "proof-selection"
required-features = ["wallet"]

[dev-dependencies]
rand = "0.8.5"
cdk-sqlite.workspace = true
bip39.workspace = true
tracing-subscriber.workspace = true
criterion = "0.5.1"

[[bench]]
name = "dhke_benchmarks"
harness = false<|MERGE_RESOLUTION|>--- conflicted
+++ resolved
@@ -22,21 +22,7 @@
 
 
 [dependencies]
-<<<<<<< HEAD
 cashu_kvac = { git = "https://github.com/lollerfirst/cashu-kvac.git", rev = "03bcca4997f310b4e2e1b8a3b22cf444faa41e6a", optional = true }
-cdk-common = { path = "../cdk-common", version = "0.7.1" }
-cbor-diag = "0.1.12"
-async-trait = "0.1"
-anyhow = { version = "1.0.43", features = ["backtrace"] }
-bitcoin = { version = "0.32.2", features = [
-    "base64",
-    "serde",
-    "rand",
-    "rand-std",
-] }
-ciborium = { version = "0.2.2", default-features = false, features = ["std"] }
-lightning-invoice = { version = "0.32.0", features = ["serde", "std"] }
-=======
 cdk-common.workspace = true
 cbor-diag.workspace = true
 async-trait.workspace = true
@@ -44,7 +30,6 @@
 bitcoin.workspace = true
 ciborium.workspace = true
 lightning-invoice.workspace = true
->>>>>>> 1cfb51a4
 regex = "1"
 reqwest = { workspace = true, optional = true }
 serde.workspace = true
