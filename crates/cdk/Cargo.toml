[package]
name = "cdk"
version = "0.1.1"
edition = "2021"
authors = ["CDK Developers"]
description = "Core Cashu Development Kit library implementing the Cashu protocol"
homepage.workspace = true
repository.workspace = true
rust-version.workspace = true                                                      # MSRV
license.workspace = true


[features]
default = ["mint", "wallet"]
mint = ["dep:futures"]
wallet = ["dep:reqwest"]


[dependencies]
async-trait.workspace = true
anyhow.workspace = true
base64 = "0.22" # bitcoin uses v0.13 (optional dep)
<<<<<<< HEAD
http = "1.0"
bitcoin = { workspace = true, features = ["serde", "rand", "rand-std"] }
lightning-invoice = { version = "0.31", features = ["serde"] }
=======
bitcoin = { workspace = true, features = [
    "serde",
    "rand",
    "rand-std",
] } # lightning-invoice uses v0.30
ciborium = { version = "0.2.2", default-features = false, features = ["std"] }
http = "1.0"
lightning-invoice.workspace = true
>>>>>>> 658d85c1
once_cell = "1.19"
reqwest = { version = "0.12", default-features = false, features = [
    "json",
    "rustls-tls",
    "socks",
], optional = true }
serde.workspace = true
serde_json.workspace = true
serde_with = "3.4"
futures = { workspace = true, optional = true }
tracing.workspace = true
thiserror.workspace = true
futures = { workspace = true, optional = true }
url = "2.3"
uuid.workspace = true

[target.'cfg(not(target_arch = "wasm32"))'.dependencies]
tokio = { workspace = true, features = [
    "rt-multi-thread",
    "time",
    "macros",
    "sync",
] }

[target.'cfg(target_arch = "wasm32")'.dependencies]
tokio = { workspace = true, features = ["rt", "macros", "sync", "time"] }
getrandom = { version = "0.2", features = ["js"] }
instant = { version = "0.1", features = ["wasm-bindgen", "inaccurate"] }

[[example]]
name = "mint-token"
required-features = ["wallet"]

[[example]]
name = "p2pk"
required-features = ["wallet"]

[[example]]
name = "wallet"
required-features = ["wallet"]

[dev-dependencies]
rand = "0.8.5"
bip39.workspace = true
anyhow.workspace = true<|MERGE_RESOLUTION|>--- conflicted
+++ resolved
@@ -20,11 +20,6 @@
 async-trait.workspace = true
 anyhow.workspace = true
 base64 = "0.22" # bitcoin uses v0.13 (optional dep)
-<<<<<<< HEAD
-http = "1.0"
-bitcoin = { workspace = true, features = ["serde", "rand", "rand-std"] }
-lightning-invoice = { version = "0.31", features = ["serde"] }
-=======
 bitcoin = { workspace = true, features = [
     "serde",
     "rand",
@@ -33,7 +28,6 @@
 ciborium = { version = "0.2.2", default-features = false, features = ["std"] }
 http = "1.0"
 lightning-invoice.workspace = true
->>>>>>> 658d85c1
 once_cell = "1.19"
 reqwest = { version = "0.12", default-features = false, features = [
     "json",
