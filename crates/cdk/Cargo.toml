--- conflicted
+++ resolved
@@ -43,12 +43,8 @@
 utoipa = { workspace = true, optional = true }
 uuid.workspace = true
 jsonwebtoken = { workspace = true, optional = true }
-<<<<<<< HEAD
+trust-dns-resolver = { version = "0.23.2", optional = true }
 cdk-prometheus = {workspace = true, optional = true}
-=======
-trust-dns-resolver = { version = "0.23.2", optional = true }
-
->>>>>>> 44cef59f
 # -Z minimal-versions
 sync_wrapper = "0.1.2"
 bech32 = "0.9.1"
