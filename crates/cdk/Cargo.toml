--- conflicted
+++ resolved
@@ -21,12 +21,8 @@
 
 
 [dependencies]
-<<<<<<< HEAD
 cashu_kvac = { git = "https://github.com/lollerfirst/cashu-kvac.git", rev = "b59f7e652b6e174476119b9ea343251ead307019" }
-cdk-common = { path = "../cdk-common", version = "0.6.0" }
-=======
 cdk-common = { path = "../cdk-common", version = "0.6.1" }
->>>>>>> 3a267d55
 cbor-diag = "0.1.12"
 async-trait = "0.1"
 anyhow = { version = "1.0.43", features = ["backtrace"] }
