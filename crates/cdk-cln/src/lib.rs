//! CDK lightning backend for CLN

#![warn(missing_docs)]
#![warn(rustdoc::bare_urls)]

use std::path::PathBuf;
use std::pin::Pin;
use std::str::FromStr;
use std::sync::Arc;
use std::time::Duration;

use async_trait::async_trait;
use cdk::amount::Amount;
use cdk::cdk_lightning::{
    self, to_unit, CreateInvoiceResponse, MintLightning, MintMeltSettings, PayInvoiceResponse,
    PaymentQuoteResponse, Settings,
};
use cdk::mint::FeeReserve;
use cdk::nuts::{CurrencyUnit, MeltQuoteBolt11Request, MeltQuoteState, MintQuoteState};
use cdk::util::{hex, unix_time};
use cdk::{mint, Bolt11Invoice};
use cln_rpc::model::requests::{
    InvoiceRequest, ListinvoicesRequest, ListpaysRequest, PayRequest, WaitanyinvoiceRequest,
};
use cln_rpc::model::responses::{
    ListinvoicesInvoicesStatus, ListpaysPaysStatus, PayStatus, WaitanyinvoiceResponse,
};
use cln_rpc::model::Request;
use cln_rpc::primitives::{Amount as CLN_Amount, AmountOrAny};
use error::Error;
use futures::{Stream, StreamExt};
use tokio::sync::Mutex;
use uuid::Uuid;

pub mod error;

/// CLN mint backend
#[derive(Clone)]
pub struct Cln {
    rpc_socket: PathBuf,
    cln_client: Arc<Mutex<cln_rpc::ClnRpc>>,
    fee_reserve: FeeReserve,
    mint_settings: MintMeltSettings,
    melt_settings: MintMeltSettings,
}

impl Cln {
    /// Create new ['Cln]
    pub async fn new(
        rpc_socket: PathBuf,
        fee_reserve: FeeReserve,
        mint_settings: MintMeltSettings,
        melt_settings: MintMeltSettings,
    ) -> Result<Self, Error> {
        let cln_client = cln_rpc::ClnRpc::new(&rpc_socket).await?;

        Ok(Self {
            rpc_socket,
            cln_client: Arc::new(Mutex::new(cln_client)),
            fee_reserve,
            mint_settings,
            melt_settings,
        })
    }
}

#[async_trait]
impl MintLightning for Cln {
    type Err = cdk_lightning::Error;

    fn get_settings(&self) -> Settings {
        Settings {
            mpp: true,
            unit: CurrencyUnit::Msat,
            mint_settings: self.mint_settings,
            melt_settings: self.melt_settings,
        }
    }

    async fn wait_any_invoice(
        &self,
    ) -> Result<Pin<Box<dyn Stream<Item = String> + Send>>, Self::Err> {
        let last_pay_index = self.get_last_pay_index().await?;
        let cln_client = cln_rpc::ClnRpc::new(&self.rpc_socket).await?;

        Ok(futures::stream::unfold(
            (cln_client, last_pay_index),
            |(mut cln_client, mut last_pay_idx)| async move {
                loop {
                    let invoice_res = cln_client
                        .call(cln_rpc::Request::WaitAnyInvoice(WaitanyinvoiceRequest {
                            timeout: None,
                            lastpay_index: last_pay_idx,
                        }))
                        .await;

                    let invoice: WaitanyinvoiceResponse = match invoice_res {
                        Ok(invoice) => invoice,
                        Err(e) => {
                            tracing::warn!("Error fetching invoice: {e}");
                            // Let's not spam CLN with requests on failure
                            tokio::time::sleep(Duration::from_secs(1)).await;
                            // Retry same request
                            continue;
                        }
                    }
                    .try_into()
                    .expect("Wrong response from CLN");

                    last_pay_idx = invoice.pay_index;

                    break Some((invoice.label, (cln_client, last_pay_idx)));
                }
            },
        )
        .boxed())
    }

    async fn get_payment_quote(
        &self,
        melt_quote_request: &MeltQuoteBolt11Request,
    ) -> Result<PaymentQuoteResponse, Self::Err> {
        let invoice_amount_msat = melt_quote_request
            .request
            .amount_milli_satoshis()
            .ok_or(Error::UnknownInvoiceAmount)?;

        let amount = to_unit(
            invoice_amount_msat,
            &CurrencyUnit::Msat,
            &melt_quote_request.unit,
        )?;

        let relative_fee_reserve =
            (self.fee_reserve.percent_fee_reserve * u64::from(amount) as f32) as u64;

        let absolute_fee_reserve: u64 = self.fee_reserve.min_fee_reserve.into();

        let fee = match relative_fee_reserve > absolute_fee_reserve {
            true => relative_fee_reserve,
            false => absolute_fee_reserve,
        };

        Ok(PaymentQuoteResponse {
            request_lookup_id: melt_quote_request.request.payment_hash().to_string(),
            amount: amount.into(),
            fee: fee.into(),
        })
    }

    async fn pay_invoice(
        &self,
        melt_quote: mint::MeltQuote,
        partial_amount: Option<Amount>,
        max_fee: Option<Amount>,
    ) -> Result<PayInvoiceResponse, Self::Err> {
        let mut cln_client = self.cln_client.lock().await;

        let pay_state =
            check_pay_invoice_status(&mut cln_client, melt_quote.request.to_string()).await?;

        match pay_state {
            MeltQuoteState::Paid => {
                tracing::debug!("Melt attempted on invoice already paid");
                return Err(Self::Err::InvoiceAlreadyPaid);
            }
            MeltQuoteState::Pending => {
                tracing::debug!("Melt attempted on invoice already pending");
                return Err(Self::Err::InvoicePaymentPending);
            }
            MeltQuoteState::Unpaid => (),
        }

        let cln_response = cln_client
            .call(Request::Pay(PayRequest {
                bolt11: melt_quote.request.to_string(),
                amount_msat: None,
                label: None,
                riskfactor: None,
                maxfeepercent: None,
                retry_for: None,
                maxdelay: None,
                exemptfee: None,
                localinvreqid: None,
                exclude: None,
<<<<<<< HEAD
                maxfee: max_fee.map(|v| CLN_Amount::from_msat(v.into())),
                description: None,
                partial_msat: partial_amount.map(|v| CLN_Amount::from_msat(v.into())),
=======
                maxfee: max_fee
                    .map(|a| {
                        let msat = to_unit(a, &melt_quote.unit, &CurrencyUnit::Msat)?;
                        Ok::<cln_rpc::primitives::Amount, Self::Err>(CLN_Amount::from_msat(
                            msat.into(),
                        ))
                    })
                    .transpose()?,
                description: None,
                partial_msat: partial_amount
                    .map(|a| {
                        let msat = to_unit(a, &melt_quote.unit, &CurrencyUnit::Msat)?;

                        Ok::<cln_rpc::primitives::Amount, Self::Err>(CLN_Amount::from_msat(
                            msat.into(),
                        ))
                    })
                    .transpose()?,
>>>>>>> 4b3eca23
            }))
            .await
            .map_err(Error::from)?;

        let response = match cln_response {
            cln_rpc::Response::Pay(pay_response) => {
                let status = match pay_response.status {
                    PayStatus::COMPLETE => MeltQuoteState::Paid,
                    PayStatus::PENDING => MeltQuoteState::Pending,
                    PayStatus::FAILED => MeltQuoteState::Unpaid,
                };
                PayInvoiceResponse {
                    payment_preimage: Some(hex::encode(pay_response.payment_preimage.to_vec())),
                    payment_hash: pay_response.payment_hash.to_string(),
                    status,
<<<<<<< HEAD
                    total_spent: pay_response.amount_sent_msat.msat().into(),
=======
                    total_spent: to_unit(
                        pay_response.amount_sent_msat.msat(),
                        &CurrencyUnit::Msat,
                        &melt_quote.unit,
                    )?,
>>>>>>> 4b3eca23
                }
            }
            _ => {
                tracing::warn!("CLN returned wrong response kind");
                return Err(cdk_lightning::Error::from(Error::WrongClnResponse));
            }
        };

        Ok(response)
    }

    async fn create_invoice(
        &self,
        amount: Amount,
<<<<<<< HEAD
=======
        unit: &CurrencyUnit,
>>>>>>> 4b3eca23
        description: String,
        unix_expiry: u64,
    ) -> Result<CreateInvoiceResponse, Self::Err> {
        let time_now = unix_time();
        assert!(unix_expiry > time_now);

        let mut cln_client = self.cln_client.lock().await;

        let label = Uuid::new_v4().to_string();
<<<<<<< HEAD
        let amount_msat = AmountOrAny::Amount(CLN_Amount::from_msat(amount.into()));
=======

        let amount = to_unit(amount, unit, &CurrencyUnit::Msat)?;
        let amount_msat = AmountOrAny::Amount(CLN_Amount::from_msat(amount.into()));

>>>>>>> 4b3eca23
        let cln_response = cln_client
            .call(cln_rpc::Request::Invoice(InvoiceRequest {
                amount_msat,
                description,
                label: label.clone(),
                expiry: Some(unix_expiry - time_now),
                fallbacks: None,
                preimage: None,
                cltv: None,
                deschashonly: None,
                exposeprivatechannels: None,
            }))
            .await
            .map_err(Error::from)?;

        match cln_response {
            cln_rpc::Response::Invoice(invoice_res) => {
                let request = Bolt11Invoice::from_str(&invoice_res.bolt11)?;
                let expiry = request.expires_at().map(|t| t.as_secs());

                Ok(CreateInvoiceResponse {
                    request_lookup_id: label,
                    request,
                    expiry,
                })
            }
            _ => {
                tracing::warn!("CLN returned wrong response kind");
                Err(Error::WrongClnResponse.into())
            }
        }
    }

    async fn check_invoice_status(
        &self,
        request_lookup_id: &str,
    ) -> Result<MintQuoteState, Self::Err> {
        let mut cln_client = self.cln_client.lock().await;

        let cln_response = cln_client
            .call(Request::ListInvoices(ListinvoicesRequest {
                payment_hash: None,
                label: Some(request_lookup_id.to_string()),
                invstring: None,
                offer_id: None,
                index: None,
                limit: None,
                start: None,
            }))
            .await
            .map_err(Error::from)?;

        let status = match cln_response {
            cln_rpc::Response::ListInvoices(invoice_response) => {
                match invoice_response.invoices.first() {
                    Some(invoice_response) => {
                        cln_invoice_status_to_mint_state(invoice_response.status)
                    }
                    None => {
                        tracing::info!(
                            "Check invoice called on unknown look up id: {}",
                            request_lookup_id
                        );
                        return Err(Error::WrongClnResponse.into());
                    }
                }
            }
            _ => {
                tracing::warn!("CLN returned wrong response kind");
                return Err(Error::WrongClnResponse.into());
            }
        };

        Ok(status)
    }
}

impl Cln {
    /// Get last pay index for cln
    async fn get_last_pay_index(&self) -> Result<Option<u64>, Error> {
        let mut cln_client = self.cln_client.lock().await;
        let cln_response = cln_client
            .call(cln_rpc::Request::ListInvoices(ListinvoicesRequest {
                index: None,
                invstring: None,
                label: None,
                limit: None,
                offer_id: None,
                payment_hash: None,
                start: None,
            }))
            .await
            .map_err(Error::from)?;

        match cln_response {
            cln_rpc::Response::ListInvoices(invoice_res) => match invoice_res.invoices.last() {
                Some(last_invoice) => Ok(last_invoice.pay_index),
                None => Ok(None),
            },
            _ => {
                tracing::warn!("CLN returned wrong response kind");
                Err(Error::WrongClnResponse)
            }
        }
    }
}

fn cln_invoice_status_to_mint_state(status: ListinvoicesInvoicesStatus) -> MintQuoteState {
    match status {
        ListinvoicesInvoicesStatus::UNPAID => MintQuoteState::Unpaid,
        ListinvoicesInvoicesStatus::PAID => MintQuoteState::Paid,
        ListinvoicesInvoicesStatus::EXPIRED => MintQuoteState::Unpaid,
    }
}

async fn check_pay_invoice_status(
    cln_client: &mut cln_rpc::ClnRpc,
    bolt11: String,
) -> Result<MeltQuoteState, cdk_lightning::Error> {
    let cln_response = cln_client
        .call(Request::ListPays(ListpaysRequest {
            bolt11: Some(bolt11),
            payment_hash: None,
            status: None,
        }))
        .await
        .map_err(Error::from)?;

    let state = match cln_response {
        cln_rpc::Response::ListPays(pay_response) => {
            let pay = pay_response.pays.first();

            match pay {
                Some(pay) => match pay.status {
                    ListpaysPaysStatus::COMPLETE => MeltQuoteState::Paid,
                    ListpaysPaysStatus::PENDING => MeltQuoteState::Pending,
                    ListpaysPaysStatus::FAILED => MeltQuoteState::Unpaid,
                },
                None => MeltQuoteState::Unpaid,
            }
        }
        _ => {
            tracing::warn!("CLN returned wrong response kind. When checking pay status");
            return Err(cdk_lightning::Error::from(Error::WrongClnResponse));
        }
    };

    Ok(state)
}<|MERGE_RESOLUTION|>--- conflicted
+++ resolved
@@ -183,11 +183,6 @@
                 exemptfee: None,
                 localinvreqid: None,
                 exclude: None,
-<<<<<<< HEAD
-                maxfee: max_fee.map(|v| CLN_Amount::from_msat(v.into())),
-                description: None,
-                partial_msat: partial_amount.map(|v| CLN_Amount::from_msat(v.into())),
-=======
                 maxfee: max_fee
                     .map(|a| {
                         let msat = to_unit(a, &melt_quote.unit, &CurrencyUnit::Msat)?;
@@ -206,7 +201,6 @@
                         ))
                     })
                     .transpose()?,
->>>>>>> 4b3eca23
             }))
             .await
             .map_err(Error::from)?;
@@ -222,15 +216,11 @@
                     payment_preimage: Some(hex::encode(pay_response.payment_preimage.to_vec())),
                     payment_hash: pay_response.payment_hash.to_string(),
                     status,
-<<<<<<< HEAD
-                    total_spent: pay_response.amount_sent_msat.msat().into(),
-=======
                     total_spent: to_unit(
                         pay_response.amount_sent_msat.msat(),
                         &CurrencyUnit::Msat,
                         &melt_quote.unit,
                     )?,
->>>>>>> 4b3eca23
                 }
             }
             _ => {
@@ -245,10 +235,7 @@
     async fn create_invoice(
         &self,
         amount: Amount,
-<<<<<<< HEAD
-=======
         unit: &CurrencyUnit,
->>>>>>> 4b3eca23
         description: String,
         unix_expiry: u64,
     ) -> Result<CreateInvoiceResponse, Self::Err> {
@@ -258,14 +245,10 @@
         let mut cln_client = self.cln_client.lock().await;
 
         let label = Uuid::new_v4().to_string();
-<<<<<<< HEAD
-        let amount_msat = AmountOrAny::Amount(CLN_Amount::from_msat(amount.into()));
-=======
 
         let amount = to_unit(amount, unit, &CurrencyUnit::Msat)?;
         let amount_msat = AmountOrAny::Amount(CLN_Amount::from_msat(amount.into()));
 
->>>>>>> 4b3eca23
         let cln_response = cln_client
             .call(cln_rpc::Request::Invoice(InvoiceRequest {
                 amount_msat,
