--- conflicted
+++ resolved
@@ -165,22 +165,12 @@
     let mints = localstore.get_mints().await?;
 
     for (mint_url, _) in mints {
-<<<<<<< HEAD
-        let mut wallet = Wallet::new(
-            &mint_url.to_string(),
-            cdk::nuts::CurrencyUnit::Sat,
-            localstore.clone(),
-            &seed,
-            None,
-        )?;
-=======
         let mut builder = WalletBuilder::new()
             .mint_url(mint_url.clone())
             .unit(cdk::nuts::CurrencyUnit::Sat)
             .localstore(localstore.clone())
             .seed(&mnemonic.to_seed_normalized(""));
 
->>>>>>> b3ae76d6
         if let Some(proxy_url) = args.proxy.as_ref() {
             let http_client = HttpClient::with_proxy(mint_url, proxy_url.clone(), None, true)?;
             builder = builder.client(http_client);
@@ -244,32 +234,22 @@
         Commands::MintBlindAuth(sub_command_args) => {
             sub_commands::mint_blind_auth::mint_blind_auth(
                 &multi_mint_wallet,
-                &mnemonic.to_seed_normalized(""),
-                localstore,
                 sub_command_args,
                 &work_dir,
             )
             .await
         }
         Commands::CatLogin(sub_command_args) => {
-            sub_commands::cat_login::cat_login(
+            sub_commands::cat_login::cat_login(&multi_mint_wallet, sub_command_args, &work_dir)
+                .await
+        }
+        Commands::CatDeviceLogin(sub_command_args) => {
+            sub_commands::cat_device_login::cat_device_login(
                 &multi_mint_wallet,
-                &mnemonic.to_seed_normalized(""),
-                localstore,
                 sub_command_args,
                 &work_dir,
             )
             .await
         }
-        Commands::CatDeviceLogin(sub_command_args) => {
-            sub_commands::cat_device_login::cat_device_login(
-                &multi_mint_wallet,
-                &mnemonic.to_seed_normalized(""),
-                localstore,
-                sub_command_args,
-                &work_dir,
-            )
-            .await
-        }
     }
 }