--- conflicted
+++ resolved
@@ -35,22 +35,15 @@
 tracing-subscriber = { version = "0.3.18", features = ["env-filter"] }
 rand = "0.8.5"
 home = "0.5.5"
-<<<<<<< HEAD
-nostr-sdk = { version = "0.35", default-features = false, features = [
-    "nip04",
-    "nip44",
-] }
-=======
 nostr-sdk = { version = "0.35.0", default-features = false, features = [
     "nip04",
     "nip44",
-    "nip59"
-]}
+    "nip59",
+] }
 reqwest = { version = "0.12", default-features = false, features = [
     "json",
     "rustls-tls",
     "rustls-tls-native-roots",
     "socks",
-]}
->>>>>>> 09b5a552
+] }
 url = "2.3"