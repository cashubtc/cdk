//! SQL database implementation of the Mint
//!
//! This is a generic SQL implementation for the mint storage layer. Any database can be plugged in
//! as long as standard ANSI SQL is used, as Postgres and SQLite would understand it.
//!
//! This implementation also has a rudimentary but standard migration and versioning system.
//!
//! The trait expects an asynchronous interaction, but it also provides tools to spawn blocking
//! clients in a pool and expose them to an asynchronous environment, making them compatible with
//! Mint.
use std::collections::HashMap;
use std::fmt::Debug;
use std::str::FromStr;
use std::sync::Arc;

use async_trait::async_trait;
use bitcoin::bip32::DerivationPath;
use cdk_common::common::QuoteTTL;
use cdk_common::database::{
    self, ConversionError, Error, MintDatabase, MintDbWriterFinalizer, MintKeyDatabaseTransaction,
    MintKeysDatabase, MintProofsDatabase, MintQuotesDatabase, MintQuotesTransaction,
    MintSignatureTransaction, MintSignaturesDatabase,
};
use cdk_common::mint::{
    self, IncomingPayment, Issuance, MeltPaymentRequest, MeltQuote, MintKeySetInfo, MintQuote,
};
use cdk_common::nut00::ProofsMethods;
use cdk_common::payment::PaymentIdentifier;
use cdk_common::quote_id::QuoteId;
use cdk_common::secret::Secret;
use cdk_common::state::check_state_transition;
use cdk_common::util::unix_time;
use cdk_common::{
    Amount, BlindSignature, BlindSignatureDleq, CurrencyUnit, Id, MeltQuoteState, MintInfo,
    PaymentMethod, Proof, Proofs, PublicKey, SecretKey, State,
};
use lightning_invoice::Bolt11Invoice;
use migrations::MIGRATIONS;
use tracing::instrument;

use crate::common::migrate;
use crate::database::{ConnectionWithTransaction, DatabaseExecutor};
use crate::pool::{DatabasePool, Pool, PooledResource};
use crate::stmt::{query, Column};
use crate::{
    column_as_nullable_number, column_as_nullable_string, column_as_number, column_as_string,
    unpack_into,
};

#[cfg(feature = "auth")]
mod auth;

#[rustfmt::skip]
mod migrations;


#[cfg(feature = "auth")]
pub use auth::SQLMintAuthDatabase;
#[cfg(feature = "prometheus")]
use cdk_prometheus::METRICS;

/// Mint SQL Database
#[derive(Debug, Clone)]
pub struct SQLMintDatabase<RM>
where
    RM: DatabasePool + 'static,
{
    pool: Arc<Pool<RM>>,
}

/// SQL Transaction Writer
pub struct SQLTransaction<RM>
where
    RM: DatabasePool + 'static,
{
    inner: ConnectionWithTransaction<RM::Connection, PooledResource<RM>>,
}

#[inline(always)]
async fn get_current_states<C>(
    conn: &C,
    ys: &[PublicKey],
) -> Result<HashMap<PublicKey, State>, Error>
where
    C: DatabaseExecutor + Send + Sync,
{
    if ys.is_empty() {
        return Ok(Default::default());
    }
    query(r#"SELECT y, state FROM proof WHERE y IN (:ys)"#)?
        .bind_vec("ys", ys.iter().map(|y| y.to_bytes().to_vec()).collect())
        .fetch_all(conn)
        .await?
        .into_iter()
        .map(|row| {
            Ok((
                column_as_string!(&row[0], PublicKey::from_hex, PublicKey::from_slice),
                column_as_string!(&row[1], State::from_str),
            ))
        })
        .collect::<Result<HashMap<_, _>, _>>()
}

#[inline(always)]
async fn set_to_config<C, V>(conn: &C, id: &str, value: &V) -> Result<(), Error>
where
    C: DatabaseExecutor + Send + Sync,
    V: ?Sized + serde::Serialize,
{
    query(
        r#"
        INSERT INTO config (id, value) VALUES (:id, :value)
            ON CONFLICT(id) DO UPDATE SET value = excluded.value
            "#,
    )?
    .bind("id", id.to_owned())
    .bind("value", serde_json::to_string(&value)?)
    .execute(conn)
    .await?;

    Ok(())
}

impl<RM> SQLMintDatabase<RM>
where
    RM: DatabasePool + 'static,
{
    /// Creates a new instance
    pub async fn new<X>(db: X) -> Result<Self, Error>
    where
        X: Into<RM::Config>,
    {
        let pool = Pool::new(db.into());

        Self::migrate(pool.get().map_err(|e| Error::Database(Box::new(e)))?).await?;

        Ok(Self { pool })
    }

    /// Migrate
    async fn migrate(conn: PooledResource<RM>) -> Result<(), Error> {
        let tx = ConnectionWithTransaction::new(conn).await?;
        migrate(&tx, RM::Connection::name(), MIGRATIONS).await?;
        tx.commit().await?;
        Ok(())
    }

    #[inline(always)]
    async fn fetch_from_config<R>(&self, id: &str) -> Result<R, Error>
    where
        R: serde::de::DeserializeOwned,
    {
        let conn = self.pool.get().map_err(|e| Error::Database(Box::new(e)))?;
        let value = column_as_string!(query(r#"SELECT value FROM config WHERE id = :id LIMIT 1"#)?
            .bind("id", id.to_owned())
            .pluck(&*conn)
            .await?
            .ok_or(Error::UnknownQuoteTTL)?);

        Ok(serde_json::from_str(&value)?)
    }
}

#[async_trait]
impl<RM> database::MintProofsTransaction<'_> for SQLTransaction<RM>
where
    RM: DatabasePool + 'static,
{
    type Err = Error;

    async fn add_proofs(
        &mut self,
        proofs: Proofs,
        quote_id: Option<QuoteId>,
    ) -> Result<(), Self::Err> {
        let current_time = unix_time();

        // Check any previous proof, this query should return None in order to proceed storing
        // Any result here would error
        match query(r#"SELECT state FROM proof WHERE y IN (:ys) LIMIT 1 FOR UPDATE"#)?
            .bind_vec(
                "ys",
                proofs
                    .iter()
                    .map(|y| y.y().map(|y| y.to_bytes().to_vec()))
                    .collect::<Result<_, _>>()?,
            )
            .pluck(&self.inner)
            .await?
            .map(|state| Ok::<_, Error>(column_as_string!(&state, State::from_str)))
            .transpose()?
        {
            Some(State::Spent) => Err(database::Error::AttemptUpdateSpentProof),
            Some(_) => Err(database::Error::Duplicate),
            None => Ok(()), // no previous record
        }?;

        for proof in proofs {
            query(
                r#"
                  INSERT INTO proof
                  (y, amount, keyset_id, secret, c, witness, state, quote_id, created_time)
                  VALUES
                  (:y, :amount, :keyset_id, :secret, :c, :witness, :state, :quote_id, :created_time)
                  "#,
            )?
            .bind("y", proof.y()?.to_bytes().to_vec())
            .bind("amount", proof.amount.to_i64())
            .bind("keyset_id", proof.keyset_id.to_string())
            .bind("secret", proof.secret.to_string())
            .bind("c", proof.c.to_bytes().to_vec())
            .bind(
                "witness",
                proof.witness.map(|w| serde_json::to_string(&w).unwrap()),
            )
            .bind("state", "UNSPENT".to_string())
            .bind("quote_id", quote_id.clone().map(|q| q.to_string()))
            .bind("created_time", current_time as i64)
            .execute(&self.inner)
            .await?;
        }

        Ok(())
    }

    async fn update_proofs_states(
        &mut self,
        ys: &[PublicKey],
        new_state: State,
    ) -> Result<Vec<Option<State>>, Self::Err> {
        let mut current_states = get_current_states(&self.inner, ys).await?;

        if current_states.len() != ys.len() {
            tracing::warn!(
                "Attempted to update state of non-existent proof {} {}",
                current_states.len(),
                ys.len()
            );
            return Err(database::Error::ProofNotFound);
        }

        for state in current_states.values() {
            check_state_transition(*state, new_state)?;
        }

        query(r#"UPDATE proof SET state = :new_state WHERE y IN (:ys)"#)?
            .bind("new_state", new_state.to_string())
            .bind_vec("ys", ys.iter().map(|y| y.to_bytes().to_vec()).collect())
            .execute(&self.inner)
            .await?;

        Ok(ys.iter().map(|y| current_states.remove(y)).collect())
    }

    async fn remove_proofs(
        &mut self,
        ys: &[PublicKey],
        _quote_id: Option<QuoteId>,
    ) -> Result<(), Self::Err> {
        if ys.is_empty() {
            return Ok(());
        }
        let total_deleted = query(
            r#"
            DELETE FROM proof WHERE y IN (:ys) AND state NOT IN (:exclude_state)
            "#,
        )?
        .bind_vec("ys", ys.iter().map(|y| y.to_bytes().to_vec()).collect())
        .bind_vec("exclude_state", vec![State::Spent.to_string()])
        .execute(&self.inner)
        .await?;

        if total_deleted != ys.len() {
            return Err(Self::Err::AttemptRemoveSpentProof);
        }

        Ok(())
    }
}

#[async_trait]
impl<RM> database::MintTransaction<'_, Error> for SQLTransaction<RM>
where
    RM: DatabasePool + 'static,
{
    async fn set_mint_info(&mut self, mint_info: MintInfo) -> Result<(), Error> {
        Ok(set_to_config(&self.inner, "mint_info", &mint_info).await?)
    }

    async fn set_quote_ttl(&mut self, quote_ttl: QuoteTTL) -> Result<(), Error> {
        Ok(set_to_config(&self.inner, "quote_ttl", &quote_ttl).await?)
    }
}

#[async_trait]
impl<RM> MintDbWriterFinalizer for SQLTransaction<RM>
where
    RM: DatabasePool + 'static,
{
    type Err = Error;

    async fn commit(self: Box<Self>) -> Result<(), Error> {
        let result = self.inner.commit().await;
        #[cfg(feature = "prometheus")]
        {
            let success = result.is_ok();
            METRICS.record_mint_operation("transaction_commit", success);
            METRICS.record_mint_operation_histogram("transaction_commit", success, 1.0);
        }

        Ok(result?)
    }

    async fn rollback(self: Box<Self>) -> Result<(), Error> {
        let result = self.inner.rollback().await;

        #[cfg(feature = "prometheus")]
        {
            let success = result.is_ok();
            METRICS.record_mint_operation("transaction_rollback", success);
            METRICS.record_mint_operation_histogram("transaction_rollback", success, 1.0);
        }
        Ok(result?)
    }
}

#[inline(always)]
async fn get_mint_quote_payments<C>(
    conn: &C,
    quote_id: &QuoteId,
) -> Result<Vec<IncomingPayment>, Error>
where
    C: DatabaseExecutor + Send + Sync,
{
    // Get payment IDs and timestamps from the mint_quote_payments table
    query(
        r#"
        SELECT
            payment_id,
            timestamp,
            amount
        FROM
            mint_quote_payments
        WHERE
            quote_id=:quote_id
        "#,
    )?
    .bind("quote_id", quote_id.to_string())
    .fetch_all(conn)
    .await?
    .into_iter()
    .map(|row| {
        let amount: u64 = column_as_number!(row[2].clone());
        let time: u64 = column_as_number!(row[1].clone());
        Ok(IncomingPayment::new(
            amount.into(),
            column_as_string!(&row[0]),
            time,
        ))
    })
    .collect()
}

#[inline(always)]
async fn get_mint_quote_issuance<C>(conn: &C, quote_id: &QuoteId) -> Result<Vec<Issuance>, Error>
where
    C: DatabaseExecutor + Send + Sync,
{
    // Get payment IDs and timestamps from the mint_quote_payments table
    query(
        r#"
SELECT amount, timestamp
FROM mint_quote_issued
WHERE quote_id=:quote_id
            "#,
    )?
    .bind("quote_id", quote_id.to_string())
    .fetch_all(conn)
    .await?
    .into_iter()
    .map(|row| {
        let time: u64 = column_as_number!(row[1].clone());
        Ok(Issuance::new(
            Amount::from_i64(column_as_number!(row[0].clone()))
                .expect("Is amount when put into db"),
            time,
        ))
    })
    .collect()
}

#[async_trait]
impl<RM> MintKeyDatabaseTransaction<'_, Error> for SQLTransaction<RM>
where
    RM: DatabasePool + 'static,
{
    async fn add_keyset_info(&mut self, keyset: MintKeySetInfo) -> Result<(), Error> {
        query(
            r#"
        INSERT INTO
            keyset (
                id, unit, active, valid_from, valid_to, derivation_path,
                max_order, input_fee_ppk, derivation_path_index
            )
        VALUES (
            :id, :unit, :active, :valid_from, :valid_to, :derivation_path,
            :max_order, :input_fee_ppk, :derivation_path_index
        )
        ON CONFLICT(id) DO UPDATE SET
            unit = excluded.unit,
            active = excluded.active,
            valid_from = excluded.valid_from,
            valid_to = excluded.valid_to,
            derivation_path = excluded.derivation_path,
            max_order = excluded.max_order,
            input_fee_ppk = excluded.input_fee_ppk,
            derivation_path_index = excluded.derivation_path_index
        "#,
        )?
        .bind("id", keyset.id.to_string())
        .bind("unit", keyset.unit.to_string())
        .bind("active", keyset.active)
        .bind("valid_from", keyset.valid_from as i64)
        .bind("valid_to", keyset.final_expiry.map(|v| v as i64))
        .bind("derivation_path", keyset.derivation_path.to_string())
        .bind("max_order", keyset.max_order)
        .bind("input_fee_ppk", keyset.input_fee_ppk as i64)
        .bind("derivation_path_index", keyset.derivation_path_index)
        .execute(&self.inner)
        .await?;

        Ok(())
    }

    async fn set_active_keyset(&mut self, unit: CurrencyUnit, id: Id) -> Result<(), Error> {
        query(r#"UPDATE keyset SET active=FALSE WHERE unit = :unit"#)?
            .bind("unit", unit.to_string())
            .execute(&self.inner)
            .await?;

        query(r#"UPDATE keyset SET active=TRUE WHERE unit = :unit AND id = :id"#)?
            .bind("unit", unit.to_string())
            .bind("id", id.to_string())
            .execute(&self.inner)
            .await?;

        Ok(())
    }
}

#[async_trait]
impl<RM> MintKeysDatabase for SQLMintDatabase<RM>
where
    RM: DatabasePool + 'static,
{
    type Err = Error;

    async fn begin_transaction<'a>(
        &'a self,
    ) -> Result<Box<dyn MintKeyDatabaseTransaction<'a, Error> + Send + Sync + 'a>, Error> {
        let tx = SQLTransaction {
            inner: ConnectionWithTransaction::new(
                self.pool.get().map_err(|e| Error::Database(Box::new(e)))?,
            )
            .await?,
        };

        Ok(Box::new(tx))
    }

    async fn get_active_keyset_id(&self, unit: &CurrencyUnit) -> Result<Option<Id>, Self::Err> {
        let conn = self.pool.get().map_err(|e| Error::Database(Box::new(e)))?;
        Ok(
            query(r#" SELECT id FROM keyset WHERE active = :active AND unit = :unit"#)?
                .bind("active", true)
                .bind("unit", unit.to_string())
                .pluck(&*conn)
                .await?
                .map(|id| match id {
                    Column::Text(text) => Ok(Id::from_str(&text)?),
                    Column::Blob(id) => Ok(Id::from_bytes(&id)?),
                    _ => Err(Error::InvalidKeysetId),
                })
                .transpose()?,
        )
    }

    async fn get_active_keysets(&self) -> Result<HashMap<CurrencyUnit, Id>, Self::Err> {
        let conn = self.pool.get().map_err(|e| Error::Database(Box::new(e)))?;
        Ok(
            query(r#"SELECT id, unit FROM keyset WHERE active = :active"#)?
                .bind("active", true)
                .fetch_all(&*conn)
                .await?
                .into_iter()
                .map(|row| {
                    Ok((
                        column_as_string!(&row[1], CurrencyUnit::from_str),
                        column_as_string!(&row[0], Id::from_str, Id::from_bytes),
                    ))
                })
                .collect::<Result<HashMap<_, _>, Error>>()?,
        )
    }

    async fn get_keyset_info(&self, id: &Id) -> Result<Option<MintKeySetInfo>, Self::Err> {
        let conn = self.pool.get().map_err(|e| Error::Database(Box::new(e)))?;
        Ok(query(
            r#"SELECT
                id,
                unit,
                active,
                valid_from,
                valid_to,
                derivation_path,
                derivation_path_index,
                max_order,
                input_fee_ppk
            FROM
                keyset
                WHERE id=:id"#,
        )?
        .bind("id", id.to_string())
        .fetch_one(&*conn)
        .await?
        .map(sql_row_to_keyset_info)
        .transpose()?)
    }

    async fn get_keyset_infos(&self) -> Result<Vec<MintKeySetInfo>, Self::Err> {
        let conn = self.pool.get().map_err(|e| Error::Database(Box::new(e)))?;
        Ok(query(
            r#"SELECT
                id,
                unit,
                active,
                valid_from,
                valid_to,
                derivation_path,
                derivation_path_index,
                max_order,
                input_fee_ppk
            FROM
                keyset
            "#,
        )?
        .fetch_all(&*conn)
        .await?
        .into_iter()
        .map(sql_row_to_keyset_info)
        .collect::<Result<Vec<_>, _>>()?)
    }
}

#[async_trait]
impl<RM> MintQuotesTransaction<'_> for SQLTransaction<RM>
where
    RM: DatabasePool + 'static,
{
    type Err = Error;

    #[instrument(skip(self))]
    async fn increment_mint_quote_amount_paid(
        &mut self,
        quote_id: &QuoteId,
        amount_paid: Amount,
        payment_id: String,
    ) -> Result<Amount, Self::Err> {
        if amount_paid == Amount::ZERO {
            tracing::warn!("Amount payments of zero amount should not be recorded.");
            return Err(Error::Duplicate);
        }

        // Check if payment_id already exists in mint_quote_payments
        let exists = query(
            r#"
            SELECT payment_id
            FROM mint_quote_payments
            WHERE payment_id = :payment_id
            FOR UPDATE
            "#,
        )?
        .bind("payment_id", payment_id.clone())
        .fetch_one(&self.inner)
        .await?;

        if exists.is_some() {
            tracing::error!("Payment ID already exists: {}", payment_id);
            return Err(database::Error::Duplicate);
        }

        // Get current amount_paid from quote
        let current_amount = query(
            r#"
            SELECT amount_paid
            FROM mint_quote
            WHERE id = :quote_id
            FOR UPDATE
            "#,
        )?
        .bind("quote_id", quote_id.to_string())
        .fetch_one(&self.inner)
        .await
        .inspect_err(|err| {
            tracing::error!("SQLite could not get mint quote amount_paid: {}", err);
        })?;

        let current_amount_paid = if let Some(current_amount) = current_amount {
            let amount: u64 = column_as_number!(current_amount[0].clone());
            Amount::from(amount)
        } else {
            Amount::ZERO
        };

        // Calculate new amount_paid with overflow check
        let new_amount_paid = current_amount_paid
            .checked_add(amount_paid)
            .ok_or_else(|| database::Error::AmountOverflow)?;

        tracing::debug!(
            "Mint quote {} amount paid was {} is now {}.",
            quote_id,
            current_amount_paid,
            new_amount_paid
        );

        // Update the amount_paid
        query(
            r#"
            UPDATE mint_quote
            SET amount_paid = :amount_paid
            WHERE id = :quote_id
            "#,
        )?
        .bind("amount_paid", new_amount_paid.to_i64())
        .bind("quote_id", quote_id.to_string())
        .execute(&self.inner)
        .await
        .inspect_err(|err| {
            tracing::error!("SQLite could not update mint quote amount_paid: {}", err);
        })?;

        // Add payment_id to mint_quote_payments table
        query(
            r#"
            INSERT INTO mint_quote_payments
            (quote_id, payment_id, amount, timestamp)
            VALUES (:quote_id, :payment_id, :amount, :timestamp)
            "#,
        )?
        .bind("quote_id", quote_id.to_string())
        .bind("payment_id", payment_id)
        .bind("amount", amount_paid.to_i64())
        .bind("timestamp", unix_time() as i64)
        .execute(&self.inner)
        .await
        .map_err(|err| {
            tracing::error!("SQLite could not insert payment ID: {}", err);
            err
        })?;

        Ok(new_amount_paid)
    }

    #[instrument(skip_all)]
    async fn increment_mint_quote_amount_issued(
        &mut self,
        quote_id: &QuoteId,
        amount_issued: Amount,
    ) -> Result<Amount, Self::Err> {
        // Get current amount_issued from quote
        let current_amount = query(
            r#"
            SELECT amount_issued
            FROM mint_quote
            WHERE id = :quote_id
            FOR UPDATE
            "#,
        )?
        .bind("quote_id", quote_id.to_string())
        .fetch_one(&self.inner)
        .await
        .inspect_err(|err| {
            tracing::error!("SQLite could not get mint quote amount_issued: {}", err);
        })?;

        let current_amount_issued = if let Some(current_amount) = current_amount {
            let amount: u64 = column_as_number!(current_amount[0].clone());
            Amount::from(amount)
        } else {
            Amount::ZERO
        };

        // Calculate new amount_issued with overflow check
        let new_amount_issued = current_amount_issued
            .checked_add(amount_issued)
            .ok_or_else(|| database::Error::AmountOverflow)?;

        // Update the amount_issued
        query(
            r#"
            UPDATE mint_quote
            SET amount_issued = :amount_issued
            WHERE id = :quote_id
            "#,
        )?
        .bind("amount_issued", new_amount_issued.to_i64())
        .bind("quote_id", quote_id.to_string())
        .execute(&self.inner)
        .await
        .inspect_err(|err| {
            tracing::error!("SQLite could not update mint quote amount_issued: {}", err);
        })?;

        let current_time = unix_time();

        query(
            r#"
INSERT INTO mint_quote_issued
(quote_id, amount, timestamp)
VALUES (:quote_id, :amount, :timestamp);
            "#,
        )?
        .bind("quote_id", quote_id.to_string())
        .bind("amount", amount_issued.to_i64())
        .bind("timestamp", current_time as i64)
        .execute(&self.inner)
        .await?;

        Ok(new_amount_issued)
    }

    #[instrument(skip_all)]
    async fn add_mint_quote(&mut self, quote: MintQuote) -> Result<(), Self::Err> {
        query(
            r#"
                INSERT INTO mint_quote (
                id, amount, unit, request, expiry, request_lookup_id, pubkey, created_time, payment_method, request_lookup_id_kind
                )
                VALUES (
                :id, :amount, :unit, :request, :expiry, :request_lookup_id, :pubkey, :created_time, :payment_method, :request_lookup_id_kind
                )
            "#,
        )?
        .bind("id", quote.id.to_string())
        .bind("amount", quote.amount.map(|a| a.to_i64()))
        .bind("unit", quote.unit.to_string())
        .bind("request", quote.request)
        .bind("expiry", quote.expiry as i64)
        .bind(
            "request_lookup_id",
            quote.request_lookup_id.to_string(),
        )
        .bind("pubkey", quote.pubkey.map(|p| p.to_string()))
        .bind("created_time", quote.created_time as i64)
        .bind("payment_method", quote.payment_method.to_string())
        .bind("request_lookup_id_kind", quote.request_lookup_id.kind())
        .execute(&self.inner)
        .await?;

        Ok(())
    }

    async fn remove_mint_quote(&mut self, quote_id: &QuoteId) -> Result<(), Self::Err> {
        query(r#"DELETE FROM mint_quote WHERE id=:id"#)?
            .bind("id", quote_id.to_string())
            .execute(&self.inner)
            .await?;
        Ok(())
    }

    async fn add_melt_quote(&mut self, quote: mint::MeltQuote) -> Result<(), Self::Err> {
        // First try to find and replace any expired UNPAID quotes with the same request_lookup_id

        // Now insert the new quote
        query(
            r#"
            INSERT INTO melt_quote
            (
                id, unit, amount, request, fee_reserve, state,
                expiry, payment_preimage, request_lookup_id,
                created_time, paid_time, options, request_lookup_id_kind, payment_method
            )
            VALUES
            (
                :id, :unit, :amount, :request, :fee_reserve, :state,
                :expiry, :payment_preimage, :request_lookup_id,
                :created_time, :paid_time, :options, :request_lookup_id_kind, :payment_method
            )
        "#,
        )?
        .bind("id", quote.id.to_string())
        .bind("unit", quote.unit.to_string())
        .bind("amount", quote.amount.to_i64())
        .bind("request", serde_json::to_string(&quote.request)?)
        .bind("fee_reserve", quote.fee_reserve.to_i64())
        .bind("state", quote.state.to_string())
        .bind("expiry", quote.expiry as i64)
        .bind("payment_preimage", quote.payment_preimage)
        .bind(
            "request_lookup_id",
            quote.request_lookup_id.as_ref().map(|id| id.to_string()),
        )
        .bind("created_time", quote.created_time as i64)
        .bind("paid_time", quote.paid_time.map(|t| t as i64))
        .bind(
            "options",
            quote.options.map(|o| serde_json::to_string(&o).ok()),
        )
        .bind(
            "request_lookup_id_kind",
            quote.request_lookup_id.map(|id| id.kind()),
        )
        .bind("payment_method", quote.payment_method.to_string())
        .execute(&self.inner)
        .await?;

        Ok(())
    }

    async fn update_melt_quote_request_lookup_id(
        &mut self,
        quote_id: &QuoteId,
        new_request_lookup_id: &PaymentIdentifier,
    ) -> Result<(), Self::Err> {
        query(r#"UPDATE melt_quote SET request_lookup_id = :new_req_id, request_lookup_id_kind = :new_kind WHERE id = :id"#)?
            .bind("new_req_id", new_request_lookup_id.to_string())
            .bind("new_kind",new_request_lookup_id.kind() )
            .bind("id", quote_id.to_string())
            .execute(&self.inner)
            .await?;
        Ok(())
    }

    async fn update_melt_quote_state(
        &mut self,
        quote_id: &QuoteId,
        state: MeltQuoteState,
        payment_proof: Option<String>,
    ) -> Result<(MeltQuoteState, mint::MeltQuote), Self::Err> {
        let mut quote = query(
            r#"
            SELECT
                id,
                unit,
                amount,
                request,
                fee_reserve,
                expiry,
                state,
                payment_preimage,
                request_lookup_id,
                created_time,
                paid_time,
                payment_method,
                options,
                request_lookup_id_kind
            FROM
                melt_quote
            WHERE
                id=:id
                AND state != :state
            "#,
        )?
        .bind("id", quote_id.to_string())
        .bind("state", state.to_string())
        .fetch_one(&self.inner)
        .await?
        .map(sql_row_to_melt_quote)
        .transpose()?
        .ok_or(Error::QuoteNotFound)?;

        let rec = if state == MeltQuoteState::Paid {
            let current_time = unix_time();
            query(r#"UPDATE melt_quote SET state = :state, paid_time = :paid_time, payment_preimage = :payment_preimage WHERE id = :id"#)?
                .bind("state", state.to_string())
                .bind("paid_time", current_time as i64)
                .bind("payment_preimage", payment_proof)
                .bind("id", quote_id.to_string())
                .execute(&self.inner)
                .await
        } else {
            query(r#"UPDATE melt_quote SET state = :state WHERE id = :id"#)?
                .bind("state", state.to_string())
                .bind("id", quote_id.to_string())
                .execute(&self.inner)
                .await
        };

        match rec {
            Ok(_) => {}
            Err(err) => {
                tracing::error!("SQLite Could not update melt quote");
                return Err(err);
            }
        };

        let old_state = quote.state;
        quote.state = state;

        Ok((old_state, quote))
    }

    async fn remove_melt_quote(&mut self, quote_id: &QuoteId) -> Result<(), Self::Err> {
        query(
            r#"
            DELETE FROM melt_quote
            WHERE id=?
            "#,
        )?
        .bind("id", quote_id.to_string())
        .execute(&self.inner)
        .await?;

        Ok(())
    }

    async fn get_mint_quote(&mut self, quote_id: &QuoteId) -> Result<Option<MintQuote>, Self::Err> {
        let payments = get_mint_quote_payments(&self.inner, quote_id).await?;
        let issuance = get_mint_quote_issuance(&self.inner, quote_id).await?;

        Ok(query(
            r#"
            SELECT
                id,
                amount,
                unit,
                request,
                expiry,
                request_lookup_id,
                pubkey,
                created_time,
                amount_paid,
                amount_issued,
                payment_method,
                request_lookup_id_kind
            FROM
                mint_quote
            WHERE id = :id
            FOR UPDATE
            "#,
        )?
        .bind("id", quote_id.to_string())
        .fetch_one(&self.inner)
        .await?
        .map(|row| sql_row_to_mint_quote(row, payments, issuance))
        .transpose()?)
    }

    async fn get_melt_quote(
        &mut self,
        quote_id: &QuoteId,
    ) -> Result<Option<mint::MeltQuote>, Self::Err> {
        Ok(query(
            r#"
            SELECT
                id,
                unit,
                amount,
                request,
                fee_reserve,
                expiry,
                state,
                payment_preimage,
                request_lookup_id,
                created_time,
                paid_time,
                payment_method,
                options,
                request_lookup_id
            FROM
                melt_quote
            WHERE
                id=:id
            "#,
        )?
        .bind("id", quote_id.to_string())
        .fetch_one(&self.inner)
        .await?
        .map(sql_row_to_melt_quote)
        .transpose()?)
    }

    async fn get_mint_quote_by_request(
        &mut self,
        request: &str,
    ) -> Result<Option<MintQuote>, Self::Err> {
        let mut mint_quote = query(
            r#"
            SELECT
                id,
                amount,
                unit,
                request,
                expiry,
                request_lookup_id,
                pubkey,
                created_time,
                amount_paid,
                amount_issued,
                payment_method,
                request_lookup_id_kind
            FROM
                mint_quote
            WHERE request = :request
            FOR UPDATE
            "#,
        )?
        .bind("request", request.to_string())
        .fetch_one(&self.inner)
        .await?
        .map(|row| sql_row_to_mint_quote(row, vec![], vec![]))
        .transpose()?;

        if let Some(quote) = mint_quote.as_mut() {
            let payments = get_mint_quote_payments(&self.inner, &quote.id).await?;
            let issuance = get_mint_quote_issuance(&self.inner, &quote.id).await?;
            quote.issuance = issuance;
            quote.payments = payments;
        }

        Ok(mint_quote)
    }

    async fn get_mint_quote_by_request_lookup_id(
        &mut self,
        request_lookup_id: &PaymentIdentifier,
    ) -> Result<Option<MintQuote>, Self::Err> {
        let mut mint_quote = query(
            r#"
            SELECT
                id,
                amount,
                unit,
                request,
                expiry,
                request_lookup_id,
                pubkey,
                created_time,
                amount_paid,
                amount_issued,
                payment_method,
                request_lookup_id_kind
            FROM
                mint_quote
            WHERE request_lookup_id = :request_lookup_id
            AND request_lookup_id_kind = :request_lookup_id_kind
            FOR UPDATE
            "#,
        )?
        .bind("request_lookup_id", request_lookup_id.to_string())
        .bind("request_lookup_id_kind", request_lookup_id.kind())
        .fetch_one(&self.inner)
        .await?
        .map(|row| sql_row_to_mint_quote(row, vec![], vec![]))
        .transpose()?;

        if let Some(quote) = mint_quote.as_mut() {
            let payments = get_mint_quote_payments(&self.inner, &quote.id).await?;
            let issuance = get_mint_quote_issuance(&self.inner, &quote.id).await?;
            quote.issuance = issuance;
            quote.payments = payments;
        }

        Ok(mint_quote)
    }
}

#[async_trait]
impl<RM> MintQuotesDatabase for SQLMintDatabase<RM>
where
    RM: DatabasePool + 'static,
{
    type Err = Error;

    async fn get_mint_quote(&self, quote_id: &QuoteId) -> Result<Option<MintQuote>, Self::Err> {
        #[cfg(feature = "prometheus")]
        METRICS.inc_in_flight_requests("get_mint_quote");

        #[cfg(feature = "prometheus")]
        let start_time = std::time::Instant::now();
        let conn = self.pool.get().map_err(|e| Error::Database(Box::new(e)))?;

        let result = async {
            let payments = get_mint_quote_payments(&*conn, quote_id).await?;
            let issuance = get_mint_quote_issuance(&*conn, quote_id).await?;

<<<<<<< HEAD
            query(
                r#"
                SELECT
                    id,
                    amount,
                    unit,
                    request,
                    expiry,
                    request_lookup_id,
                    pubkey,
                    created_time,
                    amount_paid,
                    amount_issued,
                    payment_method,
                    request_lookup_id_kind
                FROM
                    mint_quote
                WHERE id = :id"#,
            )?
            .bind(
                "id",
                match quote_id {
                    QuoteId::UUID(u) => u.as_hyphenated().to_string(),
                    QuoteId::BASE64(s) => s.to_string(),
                },
            )
            .fetch_one(&*conn)
            .await?
            .map(|row| sql_row_to_mint_quote(row, payments, issuance))
            .transpose()
        }
        .await;

        #[cfg(feature = "prometheus")]
        {
            let success = result.is_ok();

            METRICS.record_mint_operation("get_mint_quote", success);
            METRICS.record_mint_operation_histogram(
                "get_mint_quote",
                success,
                start_time.elapsed().as_secs_f64(),
            );
            METRICS.dec_in_flight_requests("get_mint_quote");
        }

        result
=======
        Ok(query(
            r#"
            SELECT
                id,
                amount,
                unit,
                request,
                expiry,
                request_lookup_id,
                pubkey,
                created_time,
                amount_paid,
                amount_issued,
                payment_method,
                request_lookup_id_kind
            FROM
                mint_quote
            WHERE id = :id"#,
        )?
        .bind("id", quote_id.to_string())
        .fetch_one(&*conn)
        .await?
        .map(|row| sql_row_to_mint_quote(row, payments, issuance))
        .transpose()?)
>>>>>>> 734e62b0
    }

    async fn get_mint_quote_by_request(
        &self,
        request: &str,
    ) -> Result<Option<MintQuote>, Self::Err> {
        let conn = self.pool.get().map_err(|e| Error::Database(Box::new(e)))?;
        let mut mint_quote = query(
            r#"
            SELECT
                id,
                amount,
                unit,
                request,
                expiry,
                request_lookup_id,
                pubkey,
                created_time,
                amount_paid,
                amount_issued,
                payment_method,
                request_lookup_id_kind
            FROM
                mint_quote
            WHERE request = :request"#,
        )?
        .bind("request", request.to_owned())
        .fetch_one(&*conn)
        .await?
        .map(|row| sql_row_to_mint_quote(row, vec![], vec![]))
        .transpose()?;

        if let Some(quote) = mint_quote.as_mut() {
            let payments = get_mint_quote_payments(&*conn, &quote.id).await?;
            let issuance = get_mint_quote_issuance(&*conn, &quote.id).await?;
            quote.issuance = issuance;
            quote.payments = payments;
        }

        Ok(mint_quote)
    }

    async fn get_mint_quote_by_request_lookup_id(
        &self,
        request_lookup_id: &PaymentIdentifier,
    ) -> Result<Option<MintQuote>, Self::Err> {
        let conn = self.pool.get().map_err(|e| Error::Database(Box::new(e)))?;
        let mut mint_quote = query(
            r#"
            SELECT
                id,
                amount,
                unit,
                request,
                expiry,
                request_lookup_id,
                pubkey,
                created_time,
                amount_paid,
                amount_issued,
                payment_method,
                request_lookup_id_kind
            FROM
                mint_quote
            WHERE request_lookup_id = :request_lookup_id
            AND request_lookup_id_kind = :request_lookup_id_kind
            "#,
        )?
        .bind("request_lookup_id", request_lookup_id.to_string())
        .bind("request_lookup_id_kind", request_lookup_id.kind())
        .fetch_one(&*conn)
        .await?
        .map(|row| sql_row_to_mint_quote(row, vec![], vec![]))
        .transpose()?;

        // TODO: these should use an sql join so they can be done in one query
        if let Some(quote) = mint_quote.as_mut() {
            let payments = get_mint_quote_payments(&*conn, &quote.id).await?;
            let issuance = get_mint_quote_issuance(&*conn, &quote.id).await?;
            quote.issuance = issuance;
            quote.payments = payments;
        }

        Ok(mint_quote)
    }

    async fn get_mint_quotes(&self) -> Result<Vec<MintQuote>, Self::Err> {
        let conn = self.pool.get().map_err(|e| Error::Database(Box::new(e)))?;
        let mut mint_quotes = query(
            r#"
            SELECT
                id,
                amount,
                unit,
                request,
                expiry,
                request_lookup_id,
                pubkey,
                created_time,
                amount_paid,
                amount_issued,
                payment_method,
                request_lookup_id_kind
            FROM
                mint_quote
            "#,
        )?
        .fetch_all(&*conn)
        .await?
        .into_iter()
        .map(|row| sql_row_to_mint_quote(row, vec![], vec![]))
        .collect::<Result<Vec<_>, _>>()?;

        for quote in mint_quotes.as_mut_slice() {
            let payments = get_mint_quote_payments(&*conn, &quote.id).await?;
            let issuance = get_mint_quote_issuance(&*conn, &quote.id).await?;
            quote.issuance = issuance;
            quote.payments = payments;
        }

        Ok(mint_quotes)
    }

    async fn get_melt_quote(
        &self,
        quote_id: &QuoteId,
    ) -> Result<Option<mint::MeltQuote>, Self::Err> {
        #[cfg(feature = "prometheus")]
        METRICS.inc_in_flight_requests("get_melt_quote");

        #[cfg(feature = "prometheus")]
        let start_time = std::time::Instant::now();
        let conn = self.pool.get().map_err(|e| Error::Database(Box::new(e)))?;
<<<<<<< HEAD

        let result = async {
            query(
                r#"
                SELECT
                    id,
                    unit,
                    amount,
                    request,
                    fee_reserve,
                    expiry,
                    state,
                    payment_preimage,
                    request_lookup_id,
                    created_time,
                    paid_time,
                    payment_method,
                    options,
                    request_lookup_id_kind
                FROM
                    melt_quote
                WHERE
                    id=:id
                "#,
            )?
            .bind(
                "id",
                match quote_id {
                    QuoteId::BASE64(s) => s.to_string(),
                    QuoteId::UUID(u) => u.as_hyphenated().to_string(),
                },
            )
            .fetch_one(&*conn)
            .await?
            .map(sql_row_to_melt_quote)
            .transpose()
        }
        .await;

        #[cfg(feature = "prometheus")]
        {
            let success = result.is_ok();

            METRICS.record_mint_operation("get_melt_quote", success);
            METRICS.record_mint_operation_histogram(
                "get_melt_quote",
                success,
                start_time.elapsed().as_secs_f64(),
            );
            METRICS.dec_in_flight_requests("get_melt_quote");
        }

        result
=======
        Ok(query(
            r#"
            SELECT
                id,
                unit,
                amount,
                request,
                fee_reserve,
                expiry,
                state,
                payment_preimage,
                request_lookup_id,
                created_time,
                paid_time,
                payment_method,
                options,
                request_lookup_id_kind
            FROM
                melt_quote
            WHERE
                id=:id
            "#,
        )?
        .bind("id", quote_id.to_string())
        .fetch_one(&*conn)
        .await?
        .map(sql_row_to_melt_quote)
        .transpose()?)
>>>>>>> 734e62b0
    }

    async fn get_melt_quotes(&self) -> Result<Vec<mint::MeltQuote>, Self::Err> {
        let conn = self.pool.get().map_err(|e| Error::Database(Box::new(e)))?;
        Ok(query(
            r#"
            SELECT
                id,
                unit,
                amount,
                request,
                fee_reserve,
                expiry,
                state,
                payment_preimage,
                request_lookup_id,
                created_time,
                paid_time,
                payment_method,
                options,
                request_lookup_id_kind
            FROM
                melt_quote
            "#,
        )?
        .fetch_all(&*conn)
        .await?
        .into_iter()
        .map(sql_row_to_melt_quote)
        .collect::<Result<Vec<_>, _>>()?)
    }
}

#[async_trait]
impl<RM> MintProofsDatabase for SQLMintDatabase<RM>
where
    RM: DatabasePool + 'static,
{
    type Err = Error;

    async fn get_proofs_by_ys(&self, ys: &[PublicKey]) -> Result<Vec<Option<Proof>>, Self::Err> {
        let conn = self.pool.get().map_err(|e| Error::Database(Box::new(e)))?;
        let mut proofs = query(
            r#"
            SELECT
                amount,
                keyset_id,
                secret,
                c,
                witness,
                y
            FROM
                proof
            WHERE
                y IN (:ys)
            "#,
        )?
        .bind_vec("ys", ys.iter().map(|y| y.to_bytes().to_vec()).collect())
        .fetch_all(&*conn)
        .await?
        .into_iter()
        .map(|mut row| {
            Ok((
                column_as_string!(
                    row.pop().ok_or(Error::InvalidDbResponse)?,
                    PublicKey::from_hex,
                    PublicKey::from_slice
                ),
                sql_row_to_proof(row)?,
            ))
        })
        .collect::<Result<HashMap<_, _>, Error>>()?;

        Ok(ys.iter().map(|y| proofs.remove(y)).collect())
    }

    async fn get_proof_ys_by_quote_id(
        &self,
        quote_id: &QuoteId,
    ) -> Result<Vec<PublicKey>, Self::Err> {
        let conn = self.pool.get().map_err(|e| Error::Database(Box::new(e)))?;
        Ok(query(
            r#"
            SELECT
                amount,
                keyset_id,
                secret,
                c,
                witness
            FROM
                proof
            WHERE
                quote_id = :quote_id
            "#,
        )?
        .bind("quote_id", quote_id.to_string())
        .fetch_all(&*conn)
        .await?
        .into_iter()
        .map(sql_row_to_proof)
        .collect::<Result<Vec<Proof>, _>>()?
        .ys()?)
    }

    async fn get_proofs_states(&self, ys: &[PublicKey]) -> Result<Vec<Option<State>>, Self::Err> {
        let conn = self.pool.get().map_err(|e| Error::Database(Box::new(e)))?;
        let mut current_states = get_current_states(&*conn, ys).await?;

        Ok(ys.iter().map(|y| current_states.remove(y)).collect())
    }

    async fn get_proofs_by_keyset_id(
        &self,
        keyset_id: &Id,
    ) -> Result<(Proofs, Vec<Option<State>>), Self::Err> {
        let conn = self.pool.get().map_err(|e| Error::Database(Box::new(e)))?;
        Ok(query(
            r#"
            SELECT
               keyset_id,
               amount,
               secret,
               c,
               witness,
               state
            FROM
                proof
            WHERE
                keyset_id=?
            "#,
        )?
        .bind("keyset_id", keyset_id.to_string())
        .fetch_all(&*conn)
        .await?
        .into_iter()
        .map(sql_row_to_proof_with_state)
        .collect::<Result<Vec<_>, _>>()?
        .into_iter()
        .unzip())
    }
}

#[async_trait]
impl<RM> MintSignatureTransaction<'_> for SQLTransaction<RM>
where
    RM: DatabasePool + 'static,
{
    type Err = Error;

    async fn add_blind_signatures(
        &mut self,
        blinded_messages: &[PublicKey],
        blind_signatures: &[BlindSignature],
        quote_id: Option<QuoteId>,
    ) -> Result<(), Self::Err> {
        let current_time = unix_time();

        for (message, signature) in blinded_messages.iter().zip(blind_signatures) {
            query(
                r#"
                    INSERT INTO blind_signature
                    (blinded_message, amount, keyset_id, c, quote_id, dleq_e, dleq_s, created_time)
                    VALUES
                    (:blinded_message, :amount, :keyset_id, :c, :quote_id, :dleq_e, :dleq_s, :created_time)
                "#,
            )?
            .bind("blinded_message", message.to_bytes().to_vec())
            .bind("amount", u64::from(signature.amount) as i64)
            .bind("keyset_id", signature.keyset_id.to_string())
            .bind("c", signature.c.to_bytes().to_vec())
            .bind("quote_id", quote_id.as_ref().map(|q| match q {
                QuoteId::BASE64(s) => s.to_string(),
                QuoteId::UUID(u) => u.hyphenated().to_string(),
            }))
            .bind(
                "dleq_e",
                signature.dleq.as_ref().map(|dleq| dleq.e.to_secret_hex()),
            )
            .bind(
                "dleq_s",
                signature.dleq.as_ref().map(|dleq| dleq.s.to_secret_hex()),
            )
            .bind("created_time", current_time as i64)
            .execute(&self.inner)
            .await?;
        }

        Ok(())
    }

    async fn get_blind_signatures(
        &mut self,
        blinded_messages: &[PublicKey],
    ) -> Result<Vec<Option<BlindSignature>>, Self::Err> {
        let mut blinded_signatures = query(
            r#"SELECT
                keyset_id,
                amount,
                c,
                dleq_e,
                dleq_s,
                blinded_message
            FROM
                blind_signature
            WHERE blinded_message IN (:y)
            "#,
        )?
        .bind_vec(
            "y",
            blinded_messages
                .iter()
                .map(|y| y.to_bytes().to_vec())
                .collect(),
        )
        .fetch_all(&self.inner)
        .await?
        .into_iter()
        .map(|mut row| {
            Ok((
                column_as_string!(
                    &row.pop().ok_or(Error::InvalidDbResponse)?,
                    PublicKey::from_hex,
                    PublicKey::from_slice
                ),
                sql_row_to_blind_signature(row)?,
            ))
        })
        .collect::<Result<HashMap<_, _>, Error>>()?;
        Ok(blinded_messages
            .iter()
            .map(|y| blinded_signatures.remove(y))
            .collect())
    }
}

#[async_trait]
impl<RM> MintSignaturesDatabase for SQLMintDatabase<RM>
where
    RM: DatabasePool + 'static,
{
    type Err = Error;

    async fn get_blind_signatures(
        &self,
        blinded_messages: &[PublicKey],
    ) -> Result<Vec<Option<BlindSignature>>, Self::Err> {
        let conn = self.pool.get().map_err(|e| Error::Database(Box::new(e)))?;
        let mut blinded_signatures = query(
            r#"SELECT
                keyset_id,
                amount,
                c,
                dleq_e,
                dleq_s,
                blinded_message
            FROM
                blind_signature
            WHERE blinded_message IN (:blinded_message)
            "#,
        )?
        .bind_vec(
            "blinded_message",
            blinded_messages
                .iter()
                .map(|b_| b_.to_bytes().to_vec())
                .collect(),
        )
        .fetch_all(&*conn)
        .await?
        .into_iter()
        .map(|mut row| {
            Ok((
                column_as_string!(
                    &row.pop().ok_or(Error::InvalidDbResponse)?,
                    PublicKey::from_hex,
                    PublicKey::from_slice
                ),
                sql_row_to_blind_signature(row)?,
            ))
        })
        .collect::<Result<HashMap<_, _>, Error>>()?;
        Ok(blinded_messages
            .iter()
            .map(|y| blinded_signatures.remove(y))
            .collect())
    }

    async fn get_blind_signatures_for_keyset(
        &self,
        keyset_id: &Id,
    ) -> Result<Vec<BlindSignature>, Self::Err> {
        let conn = self.pool.get().map_err(|e| Error::Database(Box::new(e)))?;
        Ok(query(
            r#"
            SELECT
                keyset_id,
                amount,
                c,
                dleq_e,
                dleq_s
            FROM
                blind_signature
            WHERE
                keyset_id=:keyset_id
            "#,
        )?
        .bind("keyset_id", keyset_id.to_string())
        .fetch_all(&*conn)
        .await?
        .into_iter()
        .map(sql_row_to_blind_signature)
        .collect::<Result<Vec<BlindSignature>, _>>()?)
    }

    /// Get [`BlindSignature`]s for quote
    async fn get_blind_signatures_for_quote(
        &self,
        quote_id: &QuoteId,
    ) -> Result<Vec<BlindSignature>, Self::Err> {
        let conn = self.pool.get().map_err(|e| Error::Database(Box::new(e)))?;
        Ok(query(
            r#"
            SELECT
                keyset_id,
                amount,
                c,
                dleq_e,
                dleq_s
            FROM
                blind_signature
            WHERE
                quote_id=:quote_id
            "#,
        )?
        .bind("quote_id", quote_id.to_string())
        .fetch_all(&*conn)
        .await?
        .into_iter()
        .map(sql_row_to_blind_signature)
        .collect::<Result<Vec<BlindSignature>, _>>()?)
    }
}

#[async_trait]
impl<RM> MintDatabase<Error> for SQLMintDatabase<RM>
where
    RM: DatabasePool + 'static,
{
    async fn begin_transaction<'a>(
        &'a self,
    ) -> Result<Box<dyn database::MintTransaction<'a, Error> + Send + Sync + 'a>, Error> {
        let tx = SQLTransaction {
            inner: ConnectionWithTransaction::new(
                self.pool.get().map_err(|e| Error::Database(Box::new(e)))?,
            )
            .await?,
        };

        Ok(Box::new(tx))
    }

    async fn get_mint_info(&self) -> Result<MintInfo, Error> {
        #[cfg(feature = "prometheus")]
        METRICS.inc_in_flight_requests("get_mint_info");

        #[cfg(feature = "prometheus")]
        let start_time = std::time::Instant::now();

        let result = self.fetch_from_config("mint_info").await;

        #[cfg(feature = "prometheus")]
        {
            let success = result.is_ok();

            METRICS.record_mint_operation("get_mint_info", success);
            METRICS.record_mint_operation_histogram(
                "get_mint_info",
                success,
                start_time.elapsed().as_secs_f64(),
            );
            METRICS.dec_in_flight_requests("get_mint_info");
        }

        Ok(result?)
    }

    async fn get_quote_ttl(&self) -> Result<QuoteTTL, Error> {
        #[cfg(feature = "prometheus")]
        METRICS.inc_in_flight_requests("get_quote_ttl");

        #[cfg(feature = "prometheus")]
        let start_time = std::time::Instant::now();

        let result = self.fetch_from_config("quote_ttl").await;

        #[cfg(feature = "prometheus")]
        {
            let success = result.is_ok();

            METRICS.record_mint_operation("get_quote_ttl", success);
            METRICS.record_mint_operation_histogram(
                "get_quote_ttl",
                success,
                start_time.elapsed().as_secs_f64(),
            );
            METRICS.dec_in_flight_requests("get_quote_ttl");
        }

        Ok(result?)
    }
}

fn sql_row_to_keyset_info(row: Vec<Column>) -> Result<MintKeySetInfo, Error> {
    unpack_into!(
        let (
            id,
            unit,
            active,
            valid_from,
            valid_to,
            derivation_path,
            derivation_path_index,
            max_order,
            row_keyset_ppk
        ) = row
    );

    Ok(MintKeySetInfo {
        id: column_as_string!(id, Id::from_str, Id::from_bytes),
        unit: column_as_string!(unit, CurrencyUnit::from_str),
        active: matches!(active, Column::Integer(1)),
        valid_from: column_as_number!(valid_from),
        derivation_path: column_as_string!(derivation_path, DerivationPath::from_str),
        derivation_path_index: column_as_nullable_number!(derivation_path_index),
        max_order: column_as_number!(max_order),
        input_fee_ppk: column_as_number!(row_keyset_ppk),
        final_expiry: column_as_nullable_number!(valid_to),
    })
}

#[instrument(skip_all)]
fn sql_row_to_mint_quote(
    row: Vec<Column>,
    payments: Vec<IncomingPayment>,
    issueances: Vec<Issuance>,
) -> Result<MintQuote, Error> {
    unpack_into!(
        let (
            id, amount, unit, request, expiry, request_lookup_id,
            pubkey, created_time, amount_paid, amount_issued, payment_method, request_lookup_id_kind
        ) = row
    );

    let request_str = column_as_string!(&request);
    let request_lookup_id = column_as_nullable_string!(&request_lookup_id).unwrap_or_else(|| {
        Bolt11Invoice::from_str(&request_str)
            .map(|invoice| invoice.payment_hash().to_string())
            .unwrap_or_else(|_| request_str.clone())
    });
    let request_lookup_id_kind = column_as_string!(request_lookup_id_kind);

    let pubkey = column_as_nullable_string!(&pubkey)
        .map(|pk| PublicKey::from_hex(&pk))
        .transpose()?;

    let id = column_as_string!(id);
    let amount: Option<u64> = column_as_nullable_number!(amount);
    let amount_paid: u64 = column_as_number!(amount_paid);
    let amount_issued: u64 = column_as_number!(amount_issued);
    let payment_method = column_as_string!(payment_method, PaymentMethod::from_str);

    Ok(MintQuote::new(
        Some(QuoteId::from_str(&id)?),
        request_str,
        column_as_string!(unit, CurrencyUnit::from_str),
        amount.map(Amount::from),
        column_as_number!(expiry),
        PaymentIdentifier::new(&request_lookup_id_kind, &request_lookup_id)
            .map_err(|_| ConversionError::MissingParameter("Payment id".to_string()))?,
        pubkey,
        amount_paid.into(),
        amount_issued.into(),
        payment_method,
        column_as_number!(created_time),
        payments,
        issueances,
    ))
}

fn sql_row_to_melt_quote(row: Vec<Column>) -> Result<mint::MeltQuote, Error> {
    unpack_into!(
        let (
                id,
                unit,
                amount,
                request,
                fee_reserve,
                expiry,
                state,
                payment_preimage,
                request_lookup_id,
                created_time,
                paid_time,
                payment_method,
                options,
                request_lookup_id_kind
        ) = row
    );

    let id = column_as_string!(id);
    let amount: u64 = column_as_number!(amount);
    let fee_reserve: u64 = column_as_number!(fee_reserve);

    let expiry = column_as_number!(expiry);
    let payment_preimage = column_as_nullable_string!(payment_preimage);
    let options = column_as_nullable_string!(options);
    let options = options.and_then(|o| serde_json::from_str(&o).ok());
    let created_time: i64 = column_as_number!(created_time);
    let paid_time = column_as_nullable_number!(paid_time);
    let payment_method = PaymentMethod::from_str(&column_as_string!(payment_method))?;

    let state =
        MeltQuoteState::from_str(&column_as_string!(&state)).map_err(ConversionError::from)?;

    let unit = column_as_string!(unit);
    let request = column_as_string!(request);

    let request_lookup_id_kind = column_as_nullable_string!(request_lookup_id_kind);

    let request_lookup_id = column_as_nullable_string!(&request_lookup_id).or_else(|| {
        Bolt11Invoice::from_str(&request)
            .ok()
            .map(|invoice| invoice.payment_hash().to_string())
    });

    let request_lookup_id = if let (Some(id_kind), Some(request_lookup_id)) =
        (request_lookup_id_kind, request_lookup_id)
    {
        Some(
            PaymentIdentifier::new(&id_kind, &request_lookup_id)
                .map_err(|_| ConversionError::MissingParameter("Payment id".to_string()))?,
        )
    } else {
        None
    };

    let request = match serde_json::from_str(&request) {
        Ok(req) => req,
        Err(err) => {
            tracing::debug!(
                "Melt quote from pre migrations defaulting to bolt11 {}.",
                err
            );
            let bolt11 = Bolt11Invoice::from_str(&request).unwrap();
            MeltPaymentRequest::Bolt11 { bolt11 }
        }
    };

    Ok(MeltQuote {
        id: QuoteId::from_str(&id)?,
        unit: CurrencyUnit::from_str(&unit)?,
        amount: Amount::from(amount),
        request,
        fee_reserve: Amount::from(fee_reserve),
        state,
        expiry,
        payment_preimage,
        request_lookup_id,
        options,
        created_time: created_time as u64,
        paid_time,
        payment_method,
    })
}

fn sql_row_to_proof(row: Vec<Column>) -> Result<Proof, Error> {
    unpack_into!(
        let (
            amount,
            keyset_id,
            secret,
            c,
            witness
        ) = row
    );

    let amount: u64 = column_as_number!(amount);
    Ok(Proof {
        amount: Amount::from(amount),
        keyset_id: column_as_string!(keyset_id, Id::from_str),
        secret: column_as_string!(secret, Secret::from_str),
        c: column_as_string!(c, PublicKey::from_hex, PublicKey::from_slice),
        witness: column_as_nullable_string!(witness).and_then(|w| serde_json::from_str(&w).ok()),
        dleq: None,
    })
}

fn sql_row_to_proof_with_state(row: Vec<Column>) -> Result<(Proof, Option<State>), Error> {
    unpack_into!(
        let (
            keyset_id, amount, secret, c, witness, state
        ) = row
    );

    let amount: u64 = column_as_number!(amount);
    let state = column_as_nullable_string!(state).and_then(|s| State::from_str(&s).ok());

    Ok((
        Proof {
            amount: Amount::from(amount),
            keyset_id: column_as_string!(keyset_id, Id::from_str, Id::from_bytes),
            secret: column_as_string!(secret, Secret::from_str),
            c: column_as_string!(c, PublicKey::from_hex, PublicKey::from_slice),
            witness: column_as_nullable_string!(witness)
                .and_then(|w| serde_json::from_str(&w).ok()),
            dleq: None,
        },
        state,
    ))
}

fn sql_row_to_blind_signature(row: Vec<Column>) -> Result<BlindSignature, Error> {
    unpack_into!(
        let (
            keyset_id, amount, c, dleq_e, dleq_s
        ) = row
    );

    let dleq = match (
        column_as_nullable_string!(dleq_e),
        column_as_nullable_string!(dleq_s),
    ) {
        (Some(e), Some(s)) => Some(BlindSignatureDleq {
            e: SecretKey::from_hex(e)?,
            s: SecretKey::from_hex(s)?,
        }),
        _ => None,
    };

    let amount: u64 = column_as_number!(amount);

    Ok(BlindSignature {
        amount: Amount::from(amount),
        keyset_id: column_as_string!(keyset_id, Id::from_str, Id::from_bytes),
        c: column_as_string!(c, PublicKey::from_hex, PublicKey::from_slice),
        dleq,
    })
}<|MERGE_RESOLUTION|>--- conflicted
+++ resolved
@@ -1085,7 +1085,6 @@
             let payments = get_mint_quote_payments(&*conn, quote_id).await?;
             let issuance = get_mint_quote_issuance(&*conn, quote_id).await?;
 
-<<<<<<< HEAD
             query(
                 r#"
                 SELECT
@@ -1105,13 +1104,7 @@
                     mint_quote
                 WHERE id = :id"#,
             )?
-            .bind(
-                "id",
-                match quote_id {
-                    QuoteId::UUID(u) => u.as_hyphenated().to_string(),
-                    QuoteId::BASE64(s) => s.to_string(),
-                },
-            )
+            .bind("id", quote_id.to_string())
             .fetch_one(&*conn)
             .await?
             .map(|row| sql_row_to_mint_quote(row, payments, issuance))
@@ -1133,32 +1126,6 @@
         }
 
         result
-=======
-        Ok(query(
-            r#"
-            SELECT
-                id,
-                amount,
-                unit,
-                request,
-                expiry,
-                request_lookup_id,
-                pubkey,
-                created_time,
-                amount_paid,
-                amount_issued,
-                payment_method,
-                request_lookup_id_kind
-            FROM
-                mint_quote
-            WHERE id = :id"#,
-        )?
-        .bind("id", quote_id.to_string())
-        .fetch_one(&*conn)
-        .await?
-        .map(|row| sql_row_to_mint_quote(row, payments, issuance))
-        .transpose()?)
->>>>>>> 734e62b0
     }
 
     async fn get_mint_quote_by_request(
@@ -1292,7 +1259,6 @@
         #[cfg(feature = "prometheus")]
         let start_time = std::time::Instant::now();
         let conn = self.pool.get().map_err(|e| Error::Database(Box::new(e)))?;
-<<<<<<< HEAD
 
         let result = async {
             query(
@@ -1318,13 +1284,7 @@
                     id=:id
                 "#,
             )?
-            .bind(
-                "id",
-                match quote_id {
-                    QuoteId::BASE64(s) => s.to_string(),
-                    QuoteId::UUID(u) => u.as_hyphenated().to_string(),
-                },
-            )
+            .bind("id", quote_id.to_string())
             .fetch_one(&*conn)
             .await?
             .map(sql_row_to_melt_quote)
@@ -1346,36 +1306,6 @@
         }
 
         result
-=======
-        Ok(query(
-            r#"
-            SELECT
-                id,
-                unit,
-                amount,
-                request,
-                fee_reserve,
-                expiry,
-                state,
-                payment_preimage,
-                request_lookup_id,
-                created_time,
-                paid_time,
-                payment_method,
-                options,
-                request_lookup_id_kind
-            FROM
-                melt_quote
-            WHERE
-                id=:id
-            "#,
-        )?
-        .bind("id", quote_id.to_string())
-        .fetch_one(&*conn)
-        .await?
-        .map(sql_row_to_melt_quote)
-        .transpose()?)
->>>>>>> 734e62b0
     }
 
     async fn get_melt_quotes(&self) -> Result<Vec<mint::MeltQuote>, Self::Err> {
