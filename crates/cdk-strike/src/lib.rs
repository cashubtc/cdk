--- conflicted
+++ resolved
@@ -173,21 +173,14 @@
             payment_hash: bolt11.payment_hash().to_string(),
             payment_preimage: None,
             status: state,
-<<<<<<< HEAD
-            total_spent: total_spent_msats.into(),
-=======
             total_spent,
->>>>>>> 4b3eca23
         })
     }
 
     async fn create_invoice(
         &self,
         amount: Amount,
-<<<<<<< HEAD
-=======
         _unit: &CurrencyUnit,
->>>>>>> 4b3eca23
         description: String,
         unix_expiry: u64,
     ) -> Result<CreateInvoiceResponse, Self::Err> {
