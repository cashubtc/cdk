//! SQLite Wallet Database

use std::collections::HashMap;
use std::path::Path;
use std::str::FromStr;

use async_trait::async_trait;
use cdk::amount::Amount;
use cdk::cdk_database::{self, WalletDatabase};
use cdk::mint_url::MintUrl;
use cdk::nuts::{
    CurrencyUnit, Id, KeySetInfo, Keys, MeltQuoteState, MintInfo, MintQuoteState, PaymentMethod,
    Proof, PublicKey, SpendingConditions, State,
};
use cdk::secret::Secret;
use cdk::types::ProofInfo;
use cdk::wallet;
use cdk::wallet::MintQuote;
use error::Error;
use sqlx::sqlite::{SqliteConnectOptions, SqlitePool, SqliteRow};
use sqlx::{ConnectOptions, Row};
use tracing::instrument;

pub mod error;

/// Wallet SQLite Database
#[derive(Debug, Clone)]
pub struct WalletSqliteDatabase {
    pool: SqlitePool,
}

impl WalletSqliteDatabase {
    /// Create new [`WalletSqliteDatabase`]
    pub async fn new(path: &Path) -> Result<Self, Error> {
        let path = path.to_str().ok_or(Error::InvalidDbPath)?;
        let _conn = SqliteConnectOptions::from_str(path)?
            .journal_mode(sqlx::sqlite::SqliteJournalMode::Wal)
            .read_only(false)
            .create_if_missing(true)
            .auto_vacuum(sqlx::sqlite::SqliteAutoVacuum::Full)
            .connect()
            .await?;

        let pool = SqlitePool::connect(path).await?;

        Ok(Self { pool })
    }

    /// Migrate [`WalletSqliteDatabase`]
    pub async fn migrate(&self) {
        sqlx::migrate!("./src/wallet/migrations")
            .run(&self.pool)
            .await
            .expect("Could not run migrations");
    }

    async fn set_proof_state(&self, y: PublicKey, state: State) -> Result<(), cdk_database::Error> {
        sqlx::query(
            r#"
    UPDATE proof
    SET state=?
    WHERE y IS ?;
            "#,
        )
        .bind(state.to_string())
        .bind(y.to_bytes().to_vec())
        .execute(&self.pool)
        .await
        .map_err(Error::from)?;

        Ok(())
    }
}

#[async_trait]
impl WalletDatabase for WalletSqliteDatabase {
    type Err = cdk_database::Error;

    #[instrument(skip(self, mint_info))]
    async fn add_mint(
        &self,
        mint_url: MintUrl,
        mint_info: Option<MintInfo>,
    ) -> Result<(), Self::Err> {
        let (
            name,
            pubkey,
            version,
            description,
            description_long,
            contact,
            nuts,
            icon_url,
            urls,
            motd,
            time,
        ) = match mint_info {
            Some(mint_info) => {
                let MintInfo {
                    name,
                    pubkey,
                    version,
                    description,
                    description_long,
                    contact,
                    nuts,
                    icon_url,
                    urls,
                    motd,
                    time,
                } = mint_info;

                (
                    name,
                    pubkey.map(|p| p.to_bytes().to_vec()),
                    version.map(|v| serde_json::to_string(&v).ok()),
                    description,
                    description_long,
                    contact.map(|c| serde_json::to_string(&c).ok()),
                    serde_json::to_string(&nuts).ok(),
                    icon_url,
                    urls.map(|c| serde_json::to_string(&c).ok()),
                    motd,
                    time,
                )
            }
            None => (
                None, None, None, None, None, None, None, None, None, None, None,
            ),
        };

        sqlx::query(
            r#"
INSERT OR REPLACE INTO mint
(mint_url, name, pubkey, version, description, description_long, contact, nuts, icon_url, urls, motd, mint_time)
VALUES (?, ?, ?, ?, ?, ?, ?, ?, ?, ?, ?, ?);
        "#,
        )
        .bind(mint_url.to_string())
        .bind(name)
        .bind(pubkey)
        .bind(version)
        .bind(description)
        .bind(description_long)
        .bind(contact)
        .bind(nuts)
        .bind(icon_url)
        .bind(urls)
        .bind(motd)
        .bind(time.map(|v| v as i64))
        .execute(&self.pool)
        .await
        .map_err(Error::from)?;

        Ok(())
    }

    #[instrument(skip(self))]
    async fn remove_mint(&self, mint_url: MintUrl) -> Result<(), Self::Err> {
        sqlx::query(
            r#"
DELETE FROM mint
WHERE mint_url=?
        "#,
        )
        .bind(mint_url.to_string())
        .execute(&self.pool)
        .await
        .map_err(Error::from)?;

        Ok(())
    }

    #[instrument(skip(self))]
    async fn get_mint(&self, mint_url: MintUrl) -> Result<Option<MintInfo>, Self::Err> {
        let rec = sqlx::query(
            r#"
SELECT *
FROM mint
WHERE mint_url=?;
        "#,
        )
        .bind(mint_url.to_string())
        .fetch_one(&self.pool)
        .await;

        let rec = match rec {
            Ok(rec) => rec,
            Err(err) => match err {
                sqlx::Error::RowNotFound => return Ok(None),
                _ => return Err(Error::SQLX(err).into()),
            },
        };

        Ok(Some(sqlite_row_to_mint_info(&rec)?))
    }

    #[instrument(skip(self))]
    async fn get_mints(&self) -> Result<HashMap<MintUrl, Option<MintInfo>>, Self::Err> {
        let rec = sqlx::query(
            r#"
SELECT *
FROM mint
        "#,
        )
        .fetch_all(&self.pool)
        .await
        .map_err(Error::from)?;

        let mints = rec
            .into_iter()
            .flat_map(|row| {
                let mint_url: String = row.get("mint_url");

                // Attempt to parse mint_url and convert mint_info
                let mint_result = MintUrl::from_str(&mint_url).ok();
                let mint_info = sqlite_row_to_mint_info(&row).ok();

                // Combine mint_result and mint_info into an Option tuple
                mint_result.map(|mint| (mint, mint_info))
            })
            .collect();

        Ok(mints)
    }

    #[instrument(skip(self))]
    async fn update_mint_url(
        &self,
        old_mint_url: MintUrl,
        new_mint_url: MintUrl,
    ) -> Result<(), Self::Err> {
        let tables = ["mint_quote", "proof"];
        for table in &tables {
            let query = format!(
                r#"
            UPDATE {}
            SET mint_url = ?
            WHERE mint_url = ?;
            "#,
                table
            );

            sqlx::query(&query)
                .bind(new_mint_url.to_string())
                .bind(old_mint_url.to_string())
                .execute(&self.pool)
                .await
                .map_err(Error::from)?;
        }
        Ok(())
    }

    #[instrument(skip(self, keysets))]
    async fn add_mint_keysets(
        &self,
        mint_url: MintUrl,
        keysets: Vec<KeySetInfo>,
    ) -> Result<(), Self::Err> {
        for keyset in keysets {
            sqlx::query(
                r#"
INSERT OR REPLACE INTO keyset
(mint_url, id, unit, active, input_fee_ppk)
VALUES (?, ?, ?, ?, ?);
        "#,
            )
            .bind(mint_url.to_string())
            .bind(keyset.id.to_string())
            .bind(keyset.unit.to_string())
            .bind(keyset.active)
            .bind(keyset.input_fee_ppk as i64)
            .execute(&self.pool)
            .await
            .map_err(Error::from)?;
        }

        Ok(())
    }

    #[instrument(skip(self))]
    async fn get_mint_keysets(
        &self,
        mint_url: MintUrl,
    ) -> Result<Option<Vec<KeySetInfo>>, Self::Err> {
        let recs = sqlx::query(
            r#"
SELECT *
FROM keyset
WHERE mint_url=?
        "#,
        )
        .bind(mint_url.to_string())
        .fetch_all(&self.pool)
        .await;

        let recs = match recs {
            Ok(recs) => recs,
            Err(err) => match err {
                sqlx::Error::RowNotFound => return Ok(None),
                _ => return Err(Error::SQLX(err).into()),
            },
        };

        let keysets = recs
            .iter()
            .map(sqlite_row_to_keyset)
            .collect::<Result<Vec<KeySetInfo>, _>>()?;

        match keysets.is_empty() {
            false => Ok(Some(keysets)),
            true => Ok(None),
        }
    }

    #[instrument(skip(self), fields(keyset_id = %keyset_id))]
    async fn get_keyset_by_id(&self, keyset_id: &Id) -> Result<Option<KeySetInfo>, Self::Err> {
        let rec = sqlx::query(
            r#"
SELECT *
FROM keyset
WHERE id=?
        "#,
        )
        .bind(keyset_id.to_string())
        .fetch_one(&self.pool)
        .await;

        let rec = match rec {
            Ok(recs) => recs,
            Err(err) => match err {
                sqlx::Error::RowNotFound => return Ok(None),
                _ => return Err(Error::SQLX(err).into()),
            },
        };

        Ok(Some(sqlite_row_to_keyset(&rec)?))
    }

    #[instrument(skip_all)]
    async fn add_mint_quote(&self, quote: MintQuote) -> Result<(), Self::Err> {
        sqlx::query(
            r#"
INSERT OR REPLACE INTO mint_quote
<<<<<<< HEAD
(id, mint_url, amount, unit, request, state, expiry, payment_method, amount_paid, amount_minted)
VALUES (?, ?, ?, ?, ?, ?, ?, ?, ?, ?);
=======
(id, mint_url, amount, unit, request, state, expiry, pubkey)
VALUES (?, ?, ?, ?, ?, ?, ?, ?);
>>>>>>> 311aa237
        "#,
        )
        .bind(quote.id.to_string())
        .bind(quote.mint_url.to_string())
        .bind(u64::from(quote.amount) as i64)
        .bind(quote.unit.to_string())
        .bind(quote.request)
        .bind(quote.state.to_string())
        .bind(quote.expiry as i64)
<<<<<<< HEAD
        .bind(quote.payment_method.to_string())
        .bind(u64::from(quote.amount_paid) as i64)
        .bind(u64::from(quote.amount_minted) as i64)
=======
        .bind(quote.pubkey.map(|p| p.to_string()))
>>>>>>> 311aa237
        .execute(&self.pool)
        .await
        .map_err(Error::from)?;

        Ok(())
    }

    #[instrument(skip(self))]
    async fn get_mint_quote(&self, quote_id: &str) -> Result<Option<MintQuote>, Self::Err> {
        let rec = sqlx::query(
            r#"
SELECT *
FROM mint_quote
WHERE id=?;
        "#,
        )
        .bind(quote_id)
        .fetch_one(&self.pool)
        .await;

        let rec = match rec {
            Ok(rec) => rec,
            Err(err) => match err {
                sqlx::Error::RowNotFound => return Ok(None),
                _ => return Err(Error::SQLX(err).into()),
            },
        };

        Ok(Some(sqlite_row_to_mint_quote(&rec)?))
    }

    #[instrument(skip(self))]
    async fn get_mint_quotes(&self) -> Result<Vec<MintQuote>, Self::Err> {
        let rec = sqlx::query(
            r#"
SELECT *
FROM mint_quote
        "#,
        )
        .fetch_all(&self.pool)
        .await
        .map_err(Error::from)?;

        let mint_quotes = rec
            .iter()
            .map(sqlite_row_to_mint_quote)
            .collect::<Result<_, _>>()?;

        Ok(mint_quotes)
    }

    #[instrument(skip(self))]
    async fn remove_mint_quote(&self, quote_id: &str) -> Result<(), Self::Err> {
        sqlx::query(
            r#"
DELETE FROM mint_quote
WHERE id=?
        "#,
        )
        .bind(quote_id)
        .execute(&self.pool)
        .await
        .map_err(Error::from)?;

        Ok(())
    }

    #[instrument(skip_all)]
    async fn add_melt_quote(&self, quote: wallet::MeltQuote) -> Result<(), Self::Err> {
        sqlx::query(
            r#"
INSERT OR REPLACE INTO melt_quote
(id, unit, amount, request, fee_reserve, state, expiry, payment_method)
VALUES (?, ?, ?, ?, ?, ?, ?, ?);
        "#,
        )
        .bind(quote.id.to_string())
        .bind(quote.unit.to_string())
        .bind(u64::from(quote.amount) as i64)
        .bind(quote.request)
        .bind(u64::from(quote.fee_reserve) as i64)
        .bind(quote.state.to_string())
        .bind(quote.expiry as i64)
        .bind(quote.payment_method.to_string())
        .execute(&self.pool)
        .await
        .map_err(Error::from)?;

        Ok(())
    }

    #[instrument(skip(self))]
    async fn get_melt_quote(&self, quote_id: &str) -> Result<Option<wallet::MeltQuote>, Self::Err> {
        let rec = sqlx::query(
            r#"
SELECT *
FROM melt_quote
WHERE id=?;
        "#,
        )
        .bind(quote_id)
        .fetch_one(&self.pool)
        .await;

        let rec = match rec {
            Ok(rec) => rec,
            Err(err) => match err {
                sqlx::Error::RowNotFound => return Ok(None),
                _ => return Err(Error::SQLX(err).into()),
            },
        };

        Ok(Some(sqlite_row_to_melt_quote(&rec)?))
    }

    #[instrument(skip(self))]
    async fn remove_melt_quote(&self, quote_id: &str) -> Result<(), Self::Err> {
        sqlx::query(
            r#"
DELETE FROM melt_quote
WHERE id=?
        "#,
        )
        .bind(quote_id)
        .execute(&self.pool)
        .await
        .map_err(Error::from)?;

        Ok(())
    }

    #[instrument(skip_all)]
    async fn add_keys(&self, keys: Keys) -> Result<(), Self::Err> {
        sqlx::query(
            r#"
INSERT OR REPLACE INTO key
(id, keys)
VALUES (?, ?);
        "#,
        )
        .bind(Id::from(&keys).to_string())
        .bind(serde_json::to_string(&keys).map_err(Error::from)?)
        .execute(&self.pool)
        .await
        .map_err(Error::from)?;

        Ok(())
    }

    #[instrument(skip(self), fields(keyset_id = %keyset_id))]
    async fn get_keys(&self, keyset_id: &Id) -> Result<Option<Keys>, Self::Err> {
        let rec = sqlx::query(
            r#"
SELECT *
FROM key
WHERE id=?;
        "#,
        )
        .bind(keyset_id.to_string())
        .fetch_one(&self.pool)
        .await;

        let rec = match rec {
            Ok(rec) => rec,
            Err(err) => match err {
                sqlx::Error::RowNotFound => return Ok(None),
                _ => return Err(Error::SQLX(err).into()),
            },
        };

        let keys: String = rec.get("keys");

        Ok(serde_json::from_str(&keys).map_err(Error::from)?)
    }

    #[instrument(skip(self))]
    async fn remove_keys(&self, id: &Id) -> Result<(), Self::Err> {
        sqlx::query(
            r#"
DELETE FROM key
WHERE id=?
        "#,
        )
        .bind(id.to_string())
        .execute(&self.pool)
        .await
        .map_err(Error::from)?;

        Ok(())
    }

    async fn update_proofs(
        &self,
        added: Vec<ProofInfo>,
        removed_ys: Vec<PublicKey>,
    ) -> Result<(), Self::Err> {
        for proof in added {
            sqlx::query(
                r#"
    INSERT OR REPLACE INTO proof
    (y, mint_url, state, spending_condition, unit, amount, keyset_id, secret, c, witness)
    VALUES (?, ?, ?, ?, ?, ?, ?, ?, ?, ?);
            "#,
            )
            .bind(proof.y.to_bytes().to_vec())
            .bind(proof.mint_url.to_string())
            .bind(proof.state.to_string())
            .bind(
                proof
                    .spending_condition
                    .map(|s| serde_json::to_string(&s).ok()),
            )
            .bind(proof.unit.to_string())
            .bind(u64::from(proof.proof.amount) as i64)
            .bind(proof.proof.keyset_id.to_string())
            .bind(proof.proof.secret.to_string())
            .bind(proof.proof.c.to_bytes().to_vec())
            .bind(
                proof
                    .proof
                    .witness
                    .map(|w| serde_json::to_string(&w).unwrap()),
            )
            .execute(&self.pool)
            .await
            .map_err(Error::from)?;
        }

        // TODO: Generate a IN clause
        for y in removed_ys {
            sqlx::query(
                r#"
    DELETE FROM proof
    WHERE y = ?
            "#,
            )
            .bind(y.to_bytes().to_vec())
            .execute(&self.pool)
            .await
            .map_err(Error::from)?;
        }

        Ok(())
    }

    async fn set_pending_proofs(&self, ys: Vec<PublicKey>) -> Result<(), Self::Err> {
        for y in ys {
            self.set_proof_state(y, State::Pending).await?;
        }

        Ok(())
    }

    async fn reserve_proofs(&self, ys: Vec<PublicKey>) -> Result<(), Self::Err> {
        for y in ys {
            self.set_proof_state(y, State::Reserved).await?;
        }

        Ok(())
    }

    async fn set_unspent_proofs(&self, ys: Vec<PublicKey>) -> Result<(), Self::Err> {
        for y in ys {
            self.set_proof_state(y, State::Unspent).await?;
        }

        Ok(())
    }

    #[instrument(skip(self, state, spending_conditions))]
    async fn get_proofs(
        &self,
        mint_url: Option<MintUrl>,
        unit: Option<CurrencyUnit>,
        state: Option<Vec<State>>,
        spending_conditions: Option<Vec<SpendingConditions>>,
    ) -> Result<Vec<ProofInfo>, Self::Err> {
        let recs = sqlx::query(
            r#"
SELECT *
FROM proof;
        "#,
        )
        .fetch_all(&self.pool)
        .await;

        let recs = match recs {
            Ok(rec) => rec,
            Err(err) => match err {
                sqlx::Error::RowNotFound => return Ok(vec![]),
                _ => return Err(Error::SQLX(err).into()),
            },
        };

        let proofs: Vec<ProofInfo> = recs
            .iter()
            .filter_map(|p| match sqlite_row_to_proof_info(p) {
                Ok(proof_info) => {
                    match proof_info.matches_conditions(
                        &mint_url,
                        &unit,
                        &state,
                        &spending_conditions,
                    ) {
                        true => Some(proof_info),
                        false => None,
                    }
                }
                Err(err) => {
                    tracing::error!("Could not deserialize proof row: {}", err);
                    None
                }
            })
            .collect();

        match proofs.is_empty() {
            false => Ok(proofs),
            true => return Ok(vec![]),
        }
    }

    #[instrument(skip(self), fields(keyset_id = %keyset_id))]
    async fn increment_keyset_counter(&self, keyset_id: &Id, count: u32) -> Result<(), Self::Err> {
        sqlx::query(
            r#"
UPDATE keyset
SET counter = counter + ?
WHERE id IS ?;
        "#,
        )
        .bind(count)
        .bind(keyset_id.to_string())
        .execute(&self.pool)
        .await
        .map_err(Error::from)?;

        Ok(())
    }

    #[instrument(skip(self), fields(keyset_id = %keyset_id))]
    async fn get_keyset_counter(&self, keyset_id: &Id) -> Result<Option<u32>, Self::Err> {
        let rec = sqlx::query(
            r#"
SELECT counter
FROM keyset
WHERE id=?;
        "#,
        )
        .bind(keyset_id.to_string())
        .fetch_one(&self.pool)
        .await;

        let count = match rec {
            Ok(rec) => {
                let count: Option<u32> = rec.try_get("counter").map_err(Error::from)?;
                count
            }
            Err(err) => match err {
                sqlx::Error::RowNotFound => return Ok(None),
                _ => return Err(Error::SQLX(err).into()),
            },
        };

        Ok(count)
    }

    #[instrument(skip_all)]
    async fn get_nostr_last_checked(
        &self,
        verifying_key: &PublicKey,
    ) -> Result<Option<u32>, Self::Err> {
        let rec = sqlx::query(
            r#"
SELECT last_check
FROM nostr_last_checked
WHERE key=?;
        "#,
        )
        .bind(verifying_key.to_bytes().to_vec())
        .fetch_one(&self.pool)
        .await;

        let count = match rec {
            Ok(rec) => {
                let count: Option<u32> = rec.try_get("last_check").map_err(Error::from)?;
                count
            }
            Err(err) => match err {
                sqlx::Error::RowNotFound => return Ok(None),
                _ => return Err(Error::SQLX(err).into()),
            },
        };

        Ok(count)
    }

    #[instrument(skip_all)]
    async fn add_nostr_last_checked(
        &self,
        verifying_key: PublicKey,
        last_checked: u32,
    ) -> Result<(), Self::Err> {
        sqlx::query(
            r#"
INSERT OR REPLACE INTO nostr_last_checked
(key, last_check)
VALUES (?, ?);
        "#,
        )
        .bind(verifying_key.to_bytes().to_vec())
        .bind(last_checked)
        .execute(&self.pool)
        .await
        .map_err(Error::from)?;

        Ok(())
    }
}

fn sqlite_row_to_mint_info(row: &SqliteRow) -> Result<MintInfo, Error> {
    let name: Option<String> = row.try_get("name").map_err(Error::from)?;
    let row_pubkey: Option<Vec<u8>> = row.try_get("pubkey").map_err(Error::from)?;
    let row_version: Option<String> = row.try_get("version").map_err(Error::from)?;
    let description: Option<String> = row.try_get("description").map_err(Error::from)?;
    let description_long: Option<String> = row.try_get("description_long").map_err(Error::from)?;
    let row_contact: Option<String> = row.try_get("contact").map_err(Error::from)?;
    let row_nuts: Option<String> = row.try_get("nuts").map_err(Error::from)?;
    let icon_url: Option<String> = row.try_get("icon_url").map_err(Error::from)?;
    let motd: Option<String> = row.try_get("motd").map_err(Error::from)?;
    let row_urls: Option<String> = row.try_get("urls").map_err(Error::from)?;
    let time: Option<i64> = row.try_get("mint_time").map_err(Error::from)?;

    Ok(MintInfo {
        name,
        pubkey: row_pubkey.and_then(|p| PublicKey::from_slice(&p).ok()),
        version: row_version.and_then(|v| serde_json::from_str(&v).ok()),
        description,
        description_long,
        contact: row_contact.and_then(|c| serde_json::from_str(&c).ok()),
        nuts: row_nuts
            .and_then(|n| serde_json::from_str(&n).ok())
            .unwrap_or_default(),
        icon_url,
        urls: row_urls.and_then(|c| serde_json::from_str(&c).ok()),
        motd,
        time: time.map(|t| t as u64),
    })
}

fn sqlite_row_to_keyset(row: &SqliteRow) -> Result<KeySetInfo, Error> {
    let row_id: String = row.try_get("id").map_err(Error::from)?;
    let row_unit: String = row.try_get("unit").map_err(Error::from)?;
    let active: bool = row.try_get("active").map_err(Error::from)?;
    let row_keyset_ppk: Option<i64> = row.try_get("input_fee_ppk").map_err(Error::from)?;

    Ok(KeySetInfo {
        id: Id::from_str(&row_id)?,
        unit: CurrencyUnit::from_str(&row_unit).map_err(Error::from)?,
        active,
        input_fee_ppk: row_keyset_ppk.unwrap_or(0) as u64,
    })
}

fn sqlite_row_to_mint_quote(row: &SqliteRow) -> Result<MintQuote, Error> {
    let row_id: String = row.try_get("id").map_err(Error::from)?;
    let row_mint_url: String = row.try_get("mint_url").map_err(Error::from)?;
    let row_amount: i64 = row.try_get("amount").map_err(Error::from)?;
    let row_unit: String = row.try_get("unit").map_err(Error::from)?;
    let row_request: String = row.try_get("request").map_err(Error::from)?;
    let row_state: String = row.try_get("state").map_err(Error::from)?;
    let row_expiry: i64 = row.try_get("expiry").map_err(Error::from)?;
<<<<<<< HEAD
    let row_method: Option<String> = row.try_get("payment_method").map_err(Error::from)?;
    let row_amount_paid: Option<i64> = row.try_get("amount_paid").map_err(Error::from)?;
    let row_amount_minted: Option<i64> = row.try_get("amount_minted").map_err(Error::from)?;

    let state = MintQuoteState::from_str(&row_state)?;

    let payment_method = row_method.and_then(|m| PaymentMethod::from_str(&m).ok());

    let amount_paid = row_amount_paid.unwrap_or(0) as u64;
    let amount_minted = row_amount_minted.unwrap_or(0) as u64;
=======
    let row_pubkey: Option<String> = row.try_get("pubkey").map_err(Error::from)?;

    let state = MintQuoteState::from_str(&row_state)?;

    let pubkey = row_pubkey
        .map(|key| PublicKey::from_str(&key))
        .transpose()?;
>>>>>>> 311aa237

    Ok(MintQuote {
        id: row_id,
        mint_url: MintUrl::from_str(&row_mint_url)?,
        amount: Amount::from(row_amount as u64),
        unit: CurrencyUnit::from_str(&row_unit).map_err(Error::from)?,
        request: row_request,
        state,
        expiry: row_expiry as u64,
<<<<<<< HEAD
        payment_method: payment_method.unwrap_or_default(),
        amount_minted: amount_minted.into(),
        amount_paid: amount_paid.into(),
=======
        pubkey,
>>>>>>> 311aa237
    })
}

fn sqlite_row_to_melt_quote(row: &SqliteRow) -> Result<wallet::MeltQuote, Error> {
    let row_id: String = row.try_get("id").map_err(Error::from)?;
    let row_unit: String = row.try_get("unit").map_err(Error::from)?;
    let row_amount: i64 = row.try_get("amount").map_err(Error::from)?;
    let row_request: String = row.try_get("request").map_err(Error::from)?;
    let row_fee_reserve: i64 = row.try_get("fee_reserve").map_err(Error::from)?;
    let row_state: String = row.try_get("state").map_err(Error::from)?;
    let row_expiry: i64 = row.try_get("expiry").map_err(Error::from)?;
    let row_preimage: Option<String> = row.try_get("payment_preimage").map_err(Error::from)?;
    let row_payment_method: Option<String> = row.try_get("payment_method").map_err(Error::from)?;

    let payment_method = row_payment_method.and_then(|p| PaymentMethod::from_str(&p).ok());

    let state = MeltQuoteState::from_str(&row_state)?;
    Ok(wallet::MeltQuote {
        id: row_id,
        amount: Amount::from(row_amount as u64),
        unit: CurrencyUnit::from_str(&row_unit).map_err(Error::from)?,
        request: row_request,
        payment_method: payment_method.unwrap_or_default(),
        fee_reserve: Amount::from(row_fee_reserve as u64),
        state,
        expiry: row_expiry as u64,
        payment_preimage: row_preimage,
    })
}

fn sqlite_row_to_proof_info(row: &SqliteRow) -> Result<ProofInfo, Error> {
    let row_amount: i64 = row.try_get("amount").map_err(Error::from)?;
    let keyset_id: String = row.try_get("keyset_id").map_err(Error::from)?;
    let row_secret: String = row.try_get("secret").map_err(Error::from)?;
    let row_c: Vec<u8> = row.try_get("c").map_err(Error::from)?;
    let row_witness: Option<String> = row.try_get("witness").map_err(Error::from)?;

    let y: Vec<u8> = row.try_get("y").map_err(Error::from)?;
    let row_mint_url: String = row.try_get("mint_url").map_err(Error::from)?;
    let row_state: String = row.try_get("state").map_err(Error::from)?;
    let row_spending_condition: Option<String> =
        row.try_get("spending_condition").map_err(Error::from)?;
    let row_unit: String = row.try_get("unit").map_err(Error::from)?;

    let proof = Proof {
        amount: Amount::from(row_amount as u64),
        keyset_id: Id::from_str(&keyset_id)?,
        secret: Secret::from_str(&row_secret)?,
        c: PublicKey::from_slice(&row_c)?,
        witness: row_witness.and_then(|w| serde_json::from_str(&w).ok()),
        dleq: None,
    };

    Ok(ProofInfo {
        proof,
        y: PublicKey::from_slice(&y)?,
        mint_url: MintUrl::from_str(&row_mint_url)?,
        state: State::from_str(&row_state)?,
        spending_condition: row_spending_condition.and_then(|r| serde_json::from_str(&r).ok()),
        unit: CurrencyUnit::from_str(&row_unit).map_err(Error::from)?,
    })
}<|MERGE_RESOLUTION|>--- conflicted
+++ resolved
@@ -342,13 +342,8 @@
         sqlx::query(
             r#"
 INSERT OR REPLACE INTO mint_quote
-<<<<<<< HEAD
-(id, mint_url, amount, unit, request, state, expiry, payment_method, amount_paid, amount_minted)
-VALUES (?, ?, ?, ?, ?, ?, ?, ?, ?, ?);
-=======
-(id, mint_url, amount, unit, request, state, expiry, pubkey)
-VALUES (?, ?, ?, ?, ?, ?, ?, ?);
->>>>>>> 311aa237
+(id, mint_url, amount, unit, request, state, expiry, payment_method, amount_paid, amount_minted, pubkey)
+VALUES (?, ?, ?, ?, ?, ?, ?, ?, ?, ?, ?);
         "#,
         )
         .bind(quote.id.to_string())
@@ -358,13 +353,10 @@
         .bind(quote.request)
         .bind(quote.state.to_string())
         .bind(quote.expiry as i64)
-<<<<<<< HEAD
         .bind(quote.payment_method.to_string())
         .bind(u64::from(quote.amount_paid) as i64)
         .bind(u64::from(quote.amount_minted) as i64)
-=======
         .bind(quote.pubkey.map(|p| p.to_string()))
->>>>>>> 311aa237
         .execute(&self.pool)
         .await
         .map_err(Error::from)?;
@@ -836,7 +828,6 @@
     let row_request: String = row.try_get("request").map_err(Error::from)?;
     let row_state: String = row.try_get("state").map_err(Error::from)?;
     let row_expiry: i64 = row.try_get("expiry").map_err(Error::from)?;
-<<<<<<< HEAD
     let row_method: Option<String> = row.try_get("payment_method").map_err(Error::from)?;
     let row_amount_paid: Option<i64> = row.try_get("amount_paid").map_err(Error::from)?;
     let row_amount_minted: Option<i64> = row.try_get("amount_minted").map_err(Error::from)?;
@@ -847,15 +838,11 @@
 
     let amount_paid = row_amount_paid.unwrap_or(0) as u64;
     let amount_minted = row_amount_minted.unwrap_or(0) as u64;
-=======
     let row_pubkey: Option<String> = row.try_get("pubkey").map_err(Error::from)?;
-
-    let state = MintQuoteState::from_str(&row_state)?;
 
     let pubkey = row_pubkey
         .map(|key| PublicKey::from_str(&key))
         .transpose()?;
->>>>>>> 311aa237
 
     Ok(MintQuote {
         id: row_id,
@@ -865,13 +852,10 @@
         request: row_request,
         state,
         expiry: row_expiry as u64,
-<<<<<<< HEAD
         payment_method: payment_method.unwrap_or_default(),
         amount_minted: amount_minted.into(),
         amount_paid: amount_paid.into(),
-=======
         pubkey,
->>>>>>> 311aa237
     })
 }
 
