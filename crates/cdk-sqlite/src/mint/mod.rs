//! SQLite Mint

use std::collections::{HashMap, HashSet};
use std::path::Path;
use std::str::FromStr;

use async_trait::async_trait;
use bitcoin::bip32::DerivationPath;
<<<<<<< HEAD
use cashu_kvac::models::MAC;
use cashu_kvac::secp::{GroupElement, Scalar};
use cdk_common::common::{LnKey, QuoteTTL};
=======
use cdk_common::common::{PaymentProcessorKey, QuoteTTL};
>>>>>>> 1cfb51a4
use cdk_common::database::{self, MintDatabase};
use cdk_common::kvac::{KvacIssuedMac, KvacNullifier};
use cdk_common::mint::{self, MintKeySetInfo, MintQuote};
use cdk_common::nut00::ProofsMethods;
use cdk_common::nut05::QuoteState;
use cdk_common::secret::Secret;
use cdk_common::{
    Amount, BlindSignature, BlindSignatureDleq, CurrencyUnit, Id, MeltBolt11Request,
    MeltQuoteState, MintInfo, MintQuoteState, PaymentMethod, Proof, Proofs, PublicKey, SecretKey,
    State,
};
use error::Error;
use lightning_invoice::Bolt11Invoice;
use sqlx::sqlite::SqliteRow;
use sqlx::{Executor, Pool, Row, Sqlite};
use uuid::fmt::Hyphenated;
use uuid::Uuid;

use crate::common::create_sqlite_pool;

pub mod error;
pub mod memory;

/// Mint SQLite Database
#[derive(Debug, Clone)]
pub struct MintSqliteDatabase {
    pool: Pool<Sqlite>,
}

impl MintSqliteDatabase {
    /// Check if any proofs are spent
    async fn check_for_spent_proofs<'e, 'c: 'e, E>(
        &self,
        transaction: E,
        ys: &[PublicKey],
    ) -> Result<bool, database::Error>
    where
        E: Executor<'c, Database = Sqlite>,
    {
        if ys.is_empty() {
            return Ok(false);
        }

        let check_sql = format!(
            "SELECT state FROM proof WHERE y IN ({}) AND state = 'SPENT'",
            std::iter::repeat("?")
                .take(ys.len())
                .collect::<Vec<_>>()
                .join(",")
        );

        let spent_count = ys
            .iter()
            .fold(sqlx::query(&check_sql), |query, y| {
                query.bind(y.to_bytes().to_vec())
            })
            .fetch_all(transaction)
            .await
            .map_err(Error::from)?
            .len();

        Ok(spent_count > 0)
    }

    /// Create new [`MintSqliteDatabase`]
    #[cfg(not(feature = "sqlcipher"))]
    pub async fn new<P: AsRef<Path>>(path: P) -> Result<Self, Error> {
        Ok(Self {
            pool: create_sqlite_pool(path.as_ref().to_str().ok_or(Error::InvalidDbPath)?).await?,
        })
    }

    /// Create new [`MintSqliteDatabase`]
    #[cfg(feature = "sqlcipher")]
    pub async fn new<P: AsRef<Path>>(path: P, password: String) -> Result<Self, Error> {
        Ok(Self {
            pool: create_sqlite_pool(
                path.as_ref().to_str().ok_or(Error::InvalidDbPath)?,
                password,
            )
            .await?,
        })
    }

    /// Migrate [`MintSqliteDatabase`]
    pub async fn migrate(&self) {
        sqlx::migrate!("./src/mint/migrations")
            .run(&self.pool)
            .await
            .expect("Could not run migrations");
    }
}

#[async_trait]
impl MintDatabase for MintSqliteDatabase {
    type Err = database::Error;

    async fn set_active_keyset(&self, unit: CurrencyUnit, id: Id) -> Result<(), Self::Err> {
        let mut transaction = self.pool.begin().await.map_err(Error::from)?;

        let update_res = sqlx::query(
            r#"
UPDATE keyset
SET active=FALSE
WHERE unit IS ?;
        "#,
        )
        .bind(unit.to_string())
        .execute(&mut *transaction)
        .await;

        match update_res {
            Ok(_) => (),
            Err(err) => {
                tracing::error!("SQLite Could not update keyset");
                if let Err(err) = transaction.rollback().await {
                    tracing::error!("Could not rollback sql transaction: {}", err);
                }

                return Err(Error::from(err).into());
            }
        };

        let update_res = sqlx::query(
            r#"
UPDATE keyset
SET active=TRUE
WHERE unit IS ?
AND id IS ?;
        "#,
        )
        .bind(unit.to_string())
        .bind(id.to_string())
        .execute(&mut *transaction)
        .await;

        match update_res {
            Ok(_) => (),
            Err(err) => {
                tracing::error!("SQLite Could not update keyset");
                if let Err(err) = transaction.rollback().await {
                    tracing::error!("Could not rollback sql transaction: {}", err);
                }

                return Err(Error::from(err).into());
            }
        };

        transaction.commit().await.map_err(Error::from)?;

        Ok(())
    }

    #[cfg(feature = "kvac")]
    async fn set_active_kvac_keyset(&self, unit: CurrencyUnit, id: Id) -> Result<(), Self::Err> {
        let mut transaction = self.pool.begin().await.map_err(Error::from)?;

        let update_res = sqlx::query(
            r#"
UPDATE kvac_keyset
SET active=TRUE
WHERE unit IS ?;
        "#,
        )
        .bind(unit.to_string())
        .execute(&mut transaction)
        .await;

        match update_res {
            Ok(_) => (),
            Err(err) => {
                tracing::error!("SQLite Could not update keyset");
                if let Err(err) = transaction.rollback().await {
                    tracing::error!("Could not rollback sql transaction: {}", err);
                }

                return Err(Error::from(err).into());
            }
        };

        let update_res = sqlx::query(
            r#"
UPDATE kvac_keyset
SET active=TRUE
WHERE unit IS ?
AND id IS ?;
        "#,
        )
        .bind(unit.to_string())
        .bind(id.to_string())
        .execute(&mut transaction)
        .await;

        match update_res {
            Ok(_) => (),
            Err(err) => {
                tracing::error!("SQLite Could not update keyset");
                if let Err(err) = transaction.rollback().await {
                    tracing::error!("Could not rollback sql transaction: {}", err);
                }

                return Err(Error::from(err).into());
            }
        };

        transaction.commit().await.map_err(Error::from)?;

        Ok(())
    }

    async fn get_active_keyset_id(&self, unit: &CurrencyUnit) -> Result<Option<Id>, Self::Err> {
        let mut transaction = self.pool.begin().await.map_err(Error::from)?;

        let rec = sqlx::query(
            r#"
SELECT id
FROM keyset
WHERE active = 1
AND unit IS ?
        "#,
        )
        .bind(unit.to_string())
        .fetch_one(&mut *transaction)
        .await;

        let rec = match rec {
            Ok(rec) => {
                transaction.commit().await.map_err(Error::from)?;
                rec
            }
            Err(err) => match err {
                sqlx::Error::RowNotFound => {
                    transaction.commit().await.map_err(Error::from)?;
                    return Ok(None);
                }
                _ => {
                    return {
                        if let Err(err) = transaction.rollback().await {
                            tracing::error!("Could not rollback sql transaction: {}", err);
                        }
                        Err(Error::SQLX(err).into())
                    }
                }
            },
        };

        Ok(Some(
            Id::from_str(rec.try_get("id").map_err(Error::from)?).map_err(Error::from)?,
        ))
    }

    #[cfg(feature = "kvac")]
    async fn get_active_kvac_keyset_id(
        &self,
        unit: &CurrencyUnit,
    ) -> Result<Option<Id>, Self::Err> {
        let mut transaction = self.pool.begin().await.map_err(Error::from)?;

        let rec = sqlx::query(
            r#"
SELECT id
FROM kvac_keyset
WHERE active = 1
AND unit IS ?
        "#,
        )
        .bind(unit.to_string())
        .fetch_one(&mut transaction)
        .await;

        let rec = match rec {
            Ok(rec) => {
                transaction.commit().await.map_err(Error::from)?;
                rec
            }
            Err(err) => match err {
                sqlx::Error::RowNotFound => {
                    transaction.commit().await.map_err(Error::from)?;
                    return Ok(None);
                }
                _ => {
                    return {
                        if let Err(err) = transaction.rollback().await {
                            tracing::error!("Could not rollback sql transaction: {}", err);
                        }
                        Err(Error::SQLX(err).into())
                    }
                }
            },
        };

        Ok(Some(
            Id::from_str(rec.try_get("id").map_err(Error::from)?).map_err(Error::from)?,
        ))
    }

    async fn get_active_keysets(&self) -> Result<HashMap<CurrencyUnit, Id>, Self::Err> {
        let mut transaction = self.pool.begin().await.map_err(Error::from)?;

        let recs = sqlx::query(
            r#"
SELECT id, unit
FROM keyset
WHERE active = 1
        "#,
        )
        .fetch_all(&mut *transaction)
        .await;

        match recs {
            Ok(recs) => {
                transaction.commit().await.map_err(Error::from)?;

                let keysets = recs
                    .iter()
                    .filter_map(|r| match Id::from_str(r.get("id")) {
                        Ok(id) => Some((
                            CurrencyUnit::from_str(r.get::<'_, &str, &str>("unit")).unwrap(),
                            id,
                        )),
                        Err(_) => None,
                    })
                    .collect();
                Ok(keysets)
            }
            Err(err) => {
                tracing::error!("SQLite could not get active keyset");
                if let Err(err) = transaction.rollback().await {
                    tracing::error!("Could not rollback sql transaction: {}", err);
                }
                Err(Error::from(err).into())
            }
        }
    }

    #[cfg(feature = "kvac")]
    async fn get_active_kvac_keysets(&self) -> Result<HashMap<CurrencyUnit, Id>, Self::Err> {
        let mut transaction = self.pool.begin().await.map_err(Error::from)?;

        let recs = sqlx::query(
            r#"
SELECT id, unit
FROM kvac_keyset
WHERE active = 1
        "#,
        )
        .fetch_all(&mut transaction)
        .await;

        match recs {
            Ok(recs) => {
                transaction.commit().await.map_err(Error::from)?;

                let keysets = recs
                    .iter()
                    .filter_map(|r| match Id::from_str(r.get("id")) {
                        Ok(id) => Some((
                            CurrencyUnit::from_str(r.get::<'_, &str, &str>("unit")).unwrap(),
                            id,
                        )),
                        Err(_) => None,
                    })
                    .collect();
                Ok(keysets)
            }
            Err(err) => {
                tracing::error!("SQLite could not get active keyset");
                if let Err(err) = transaction.rollback().await {
                    tracing::error!("Could not rollback sql transaction: {}", err);
                }
                Err(Error::from(err).into())
            }
        }
    }

    async fn add_mint_quote(&self, quote: MintQuote) -> Result<(), Self::Err> {
        let mut transaction = self.pool.begin().await.map_err(Error::from)?;

        let res = sqlx::query(
            r#"
INSERT INTO mint_quote
(id, amount, unit, request, state, expiry, request_lookup_id, pubkey)
VALUES (?, ?, ?, ?, ?, ?, ?, ?)
ON CONFLICT(id) DO UPDATE SET
    amount = excluded.amount,
    unit = excluded.unit,
    request = excluded.request,
    state = excluded.state,
    expiry = excluded.expiry,
    request_lookup_id = excluded.request_lookup_id
ON CONFLICT(request_lookup_id) DO UPDATE SET
    amount = excluded.amount,
    unit = excluded.unit,
    request = excluded.request,
    state = excluded.state,
    expiry = excluded.expiry,
    id = excluded.id
        "#,
        )
        .bind(quote.id.to_string())
        .bind(u64::from(quote.amount) as i64)
        .bind(quote.unit.to_string())
        .bind(quote.request)
        .bind(quote.state.to_string())
        .bind(quote.expiry as i64)
        .bind(quote.request_lookup_id)
        .bind(quote.pubkey.map(|p| p.to_string()))
        .execute(&mut *transaction)
        .await;

        match res {
            Ok(_) => {
                transaction.commit().await.map_err(Error::from)?;
                Ok(())
            }
            Err(err) => {
                tracing::error!("SQLite Could not update keyset");
                if let Err(err) = transaction.rollback().await {
                    tracing::error!("Could not rollback sql transaction: {}", err);
                }

                Err(Error::from(err).into())
            }
        }
    }

    async fn get_mint_quote(&self, quote_id: &Uuid) -> Result<Option<MintQuote>, Self::Err> {
        let mut transaction = self.pool.begin().await.map_err(Error::from)?;
        let rec = sqlx::query(
            r#"
SELECT *
FROM mint_quote
WHERE id=?;
        "#,
        )
        .bind(quote_id.as_hyphenated())
        .fetch_one(&mut *transaction)
        .await;

        match rec {
            Ok(rec) => {
                transaction.commit().await.map_err(Error::from)?;
                Ok(Some(sqlite_row_to_mint_quote(rec)?))
            }
            Err(err) => match err {
                sqlx::Error::RowNotFound => {
                    transaction.commit().await.map_err(Error::from)?;
                    Ok(None)
                }
                _ => {
                    if let Err(err) = transaction.rollback().await {
                        tracing::error!("Could not rollback sql transaction: {}", err);
                    }
                    Err(Error::SQLX(err).into())
                }
            },
        }
    }

    async fn get_mint_quote_by_request(
        &self,
        request: &str,
    ) -> Result<Option<MintQuote>, Self::Err> {
        let mut transaction = self.pool.begin().await.map_err(Error::from)?;
        let rec = sqlx::query(
            r#"
SELECT *
FROM mint_quote
WHERE request=?;
        "#,
        )
        .bind(request)
        .fetch_one(&mut *transaction)
        .await;

        match rec {
            Ok(rec) => {
                transaction.commit().await.map_err(Error::from)?;
                Ok(Some(sqlite_row_to_mint_quote(rec)?))
            }
            Err(err) => match err {
                sqlx::Error::RowNotFound => {
                    transaction.commit().await.map_err(Error::from)?;
                    Ok(None)
                }
                _ => {
                    if let Err(err) = transaction.rollback().await {
                        tracing::error!("Could not rollback sql transaction: {}", err);
                    }
                    Err(Error::SQLX(err).into())
                }
            },
        }
    }

    async fn get_mint_quote_by_request_lookup_id(
        &self,
        request_lookup_id: &str,
    ) -> Result<Option<MintQuote>, Self::Err> {
        let mut transaction = self.pool.begin().await.map_err(Error::from)?;

        let rec = sqlx::query(
            r#"
SELECT *
FROM mint_quote
WHERE request_lookup_id=?;
        "#,
        )
        .bind(request_lookup_id)
        .fetch_one(&mut *transaction)
        .await;

        match rec {
            Ok(rec) => {
                transaction.commit().await.map_err(Error::from)?;

                Ok(Some(sqlite_row_to_mint_quote(rec)?))
            }
            Err(err) => match err {
                sqlx::Error::RowNotFound => {
                    transaction.commit().await.map_err(Error::from)?;
                    Ok(None)
                }
                _ => {
                    if let Err(err) = transaction.rollback().await {
                        tracing::error!("Could not rollback sql transaction: {}", err);
                    }
                    Err(Error::SQLX(err).into())
                }
            },
        }
    }

    async fn update_mint_quote_state(
        &self,
        quote_id: &Uuid,
        state: MintQuoteState,
    ) -> Result<MintQuoteState, Self::Err> {
        let mut transaction = self.pool.begin().await.map_err(Error::from)?;

        let rec = sqlx::query(
            r#"
SELECT *
FROM mint_quote
WHERE id=?;
        "#,
        )
        .bind(quote_id.as_hyphenated())
        .fetch_one(&mut *transaction)
        .await;
        let quote = match rec {
            Ok(row) => sqlite_row_to_mint_quote(row)?,
            Err(err) => {
                tracing::error!("SQLite Could not update keyset");
                if let Err(err) = transaction.rollback().await {
                    tracing::error!("Could not rollback sql transaction: {}", err);
                }

                return Err(Error::from(err).into());
            }
        };

        let update = sqlx::query(
            r#"
        UPDATE mint_quote SET state = ? WHERE id = ?
        "#,
        )
        .bind(state.to_string())
        .bind(quote_id.as_hyphenated())
        .execute(&mut *transaction)
        .await;

        match update {
            Ok(_) => {
                transaction.commit().await.map_err(Error::from)?;
                Ok(quote.state)
            }
            Err(err) => {
                tracing::error!("SQLite Could not update keyset");
                if let Err(err) = transaction.rollback().await {
                    tracing::error!("Could not rollback sql transaction: {}", err);
                }

                return Err(Error::from(err).into());
            }
        }
    }

    async fn get_mint_quotes(&self) -> Result<Vec<MintQuote>, Self::Err> {
        let mut transaction = self.pool.begin().await.map_err(Error::from)?;
        let rec = sqlx::query(
            r#"
SELECT *
FROM mint_quote
        "#,
        )
        .fetch_all(&mut *transaction)
        .await;

        match rec {
            Ok(rows) => {
                transaction.commit().await.map_err(Error::from)?;
                let mint_quotes = rows
                    .into_iter()
                    .map(sqlite_row_to_mint_quote)
                    .collect::<Result<Vec<MintQuote>, _>>()?;

                Ok(mint_quotes)
            }
            Err(err) => {
                tracing::error!("SQLite get mint quotes");
                if let Err(err) = transaction.rollback().await {
                    tracing::error!("Could not rollback sql transaction: {}", err);
                }

                return Err(Error::from(err).into());
            }
        }
    }

    async fn get_mint_quotes_with_state(
        &self,
        state: MintQuoteState,
    ) -> Result<Vec<MintQuote>, Self::Err> {
        let mut transaction = self.pool.begin().await.map_err(Error::from)?;
        let rec = sqlx::query(
            r#"
SELECT *
FROM mint_quote
WHERE state = ?
        "#,
        )
        .bind(state.to_string())
        .fetch_all(&mut *transaction)
        .await;

        match rec {
            Ok(rows) => {
                transaction.commit().await.map_err(Error::from)?;
                let mint_quotes = rows
                    .into_iter()
                    .map(sqlite_row_to_mint_quote)
                    .collect::<Result<Vec<MintQuote>, _>>()?;

                Ok(mint_quotes)
            }
            Err(err) => {
                tracing::error!("SQLite get mint quotes with state");
                if let Err(err) = transaction.rollback().await {
                    tracing::error!("Could not rollback sql transaction: {}", err);
                }

                return Err(Error::from(err).into());
            }
        }
    }

    async fn remove_mint_quote(&self, quote_id: &Uuid) -> Result<(), Self::Err> {
        let mut transaction = self.pool.begin().await.map_err(Error::from)?;

        let res = sqlx::query(
            r#"
DELETE FROM mint_quote
WHERE id=?
        "#,
        )
        .bind(quote_id.as_hyphenated())
        .execute(&mut *transaction)
        .await;

        match res {
            Ok(_) => {
                transaction.commit().await.map_err(Error::from)?;

                Ok(())
            }
            Err(err) => {
                tracing::error!("SQLite Could not remove mint quote");
                if let Err(err) = transaction.rollback().await {
                    tracing::error!("Could not rollback sql transaction: {}", err);
                }

                Err(Error::from(err).into())
            }
        }
    }

    async fn add_melt_quote(&self, quote: mint::MeltQuote) -> Result<(), Self::Err> {
        let mut transaction = self.pool.begin().await.map_err(Error::from)?;
        let res = sqlx::query(
            r#"
INSERT INTO melt_quote
(id, unit, amount, request, fee_reserve, state, expiry, payment_preimage, request_lookup_id, msat_to_pay)
VALUES (?, ?, ?, ?, ?, ?, ?, ?, ?, ?)
ON CONFLICT(id) DO UPDATE SET
    unit = excluded.unit,
    amount = excluded.amount,
    request = excluded.request,
    fee_reserve = excluded.fee_reserve,
    state = excluded.state,
    expiry = excluded.expiry,
    payment_preimage = excluded.payment_preimage,
    request_lookup_id = excluded.request_lookup_id,
    msat_to_pay = excluded.msat_to_pay
ON CONFLICT(request_lookup_id) DO UPDATE SET
    unit = excluded.unit,
    amount = excluded.amount,
    request = excluded.request,
    fee_reserve = excluded.fee_reserve,
    state = excluded.state,
    expiry = excluded.expiry,
    payment_preimage = excluded.payment_preimage,
    id = excluded.id;
        "#,
        )
        .bind(quote.id.to_string())
        .bind(quote.unit.to_string())
        .bind(u64::from(quote.amount) as i64)
        .bind(quote.request)
        .bind(u64::from(quote.fee_reserve) as i64)
        .bind(quote.state.to_string())
        .bind(quote.expiry as i64)
        .bind(quote.payment_preimage)
        .bind(quote.request_lookup_id)
        .bind(quote.msat_to_pay.map(|a| u64::from(a) as i64))
        .execute(&mut *transaction)
        .await;

        match res {
            Ok(_) => {
                transaction.commit().await.map_err(Error::from)?;

                Ok(())
            }
            Err(err) => {
                tracing::error!("SQLite Could not remove mint quote");
                if let Err(err) = transaction.rollback().await {
                    tracing::error!("Could not rollback sql transaction: {}", err);
                }

                Err(Error::from(err).into())
            }
        }
    }
    async fn get_melt_quote(&self, quote_id: &Uuid) -> Result<Option<mint::MeltQuote>, Self::Err> {
        let mut transaction = self.pool.begin().await.map_err(Error::from)?;
        let rec = sqlx::query(
            r#"
SELECT *
FROM melt_quote
WHERE id=?;
        "#,
        )
        .bind(quote_id.as_hyphenated())
        .fetch_one(&mut *transaction)
        .await;

        match rec {
            Ok(rec) => {
                transaction.commit().await.map_err(Error::from)?;

                Ok(Some(sqlite_row_to_melt_quote(rec)?))
            }
            Err(err) => match err {
                sqlx::Error::RowNotFound => {
                    transaction.commit().await.map_err(Error::from)?;
                    Ok(None)
                }
                _ => {
                    if let Err(err) = transaction.rollback().await {
                        tracing::error!("Could not rollback sql transaction: {}", err);
                    }

                    Err(Error::SQLX(err).into())
                }
            },
        }
    }

    async fn get_melt_quotes(&self) -> Result<Vec<mint::MeltQuote>, Self::Err> {
        let mut transaction = self.pool.begin().await.map_err(Error::from)?;
        let rec = sqlx::query(
            r#"
SELECT *
FROM melt_quote
        "#,
        )
        .fetch_all(&mut *transaction)
        .await
        .map_err(Error::from);

        match rec {
            Ok(rec) => {
                let melt_quotes = rec
                    .into_iter()
                    .map(sqlite_row_to_melt_quote)
                    .collect::<Result<Vec<mint::MeltQuote>, _>>()?;
                Ok(melt_quotes)
            }
            Err(err) => {
                if let Err(err) = transaction.rollback().await {
                    tracing::error!("Could not rollback sql transaction: {}", err);
                }

                Err(err.into())
            }
        }
    }

    async fn update_melt_quote_state(
        &self,
        quote_id: &Uuid,
        state: MeltQuoteState,
    ) -> Result<MeltQuoteState, Self::Err> {
        let mut transaction = self.pool.begin().await.map_err(Error::from)?;

        let rec = sqlx::query(
            r#"
SELECT *
FROM melt_quote
WHERE id=?;
        "#,
        )
        .bind(quote_id.as_hyphenated())
        .fetch_one(&mut *transaction)
        .await;

        let quote = match rec {
            Ok(rec) => sqlite_row_to_melt_quote(rec)?,
            Err(err) => {
                tracing::error!("SQLite Could not update keyset");
                if let Err(err) = transaction.rollback().await {
                    tracing::error!("Could not rollback sql transaction: {}", err);
                }

                return Err(Error::from(err).into());
            }
        };

        let rec = sqlx::query(
            r#"
        UPDATE melt_quote SET state = ? WHERE id = ?
        "#,
        )
        .bind(state.to_string())
        .bind(quote_id.as_hyphenated())
        .execute(&mut *transaction)
        .await;

        match rec {
            Ok(_) => {
                transaction.commit().await.map_err(Error::from)?;
            }
            Err(err) => {
                tracing::error!("SQLite Could not update melt quote");
                if let Err(err) = transaction.rollback().await {
                    tracing::error!("Could not rollback sql transaction: {}", err);
                }

                return Err(Error::from(err).into());
            }
        };

        Ok(quote.state)
    }

    async fn remove_melt_quote(&self, quote_id: &Uuid) -> Result<(), Self::Err> {
        let mut transaction = self.pool.begin().await.map_err(Error::from)?;
        let res = sqlx::query(
            r#"
DELETE FROM melt_quote
WHERE id=?
        "#,
        )
        .bind(quote_id.as_hyphenated())
        .execute(&mut *transaction)
        .await;

        match res {
            Ok(_) => {
                transaction.commit().await.map_err(Error::from)?;
                Ok(())
            }
            Err(err) => {
                tracing::error!("SQLite Could not update melt quote");
                if let Err(err) = transaction.rollback().await {
                    tracing::error!("Could not rollback sql transaction: {}", err);
                }

                Err(Error::from(err).into())
            }
        }
    }

    async fn add_keyset_info(&self, keyset: MintKeySetInfo) -> Result<(), Self::Err> {
        let mut transaction = self.pool.begin().await.map_err(Error::from)?;
        let res = sqlx::query(
            r#"
INSERT INTO keyset
(id, unit, active, valid_from, valid_to, derivation_path, max_order, input_fee_ppk, derivation_path_index)
VALUES (?, ?, ?, ?, ?, ?, ?, ?, ?)
ON CONFLICT(id) DO UPDATE SET
    unit = excluded.unit,
    active = excluded.active,
    valid_from = excluded.valid_from,
    valid_to = excluded.valid_to,
    derivation_path = excluded.derivation_path,
    max_order = excluded.max_order,
    input_fee_ppk = excluded.input_fee_ppk,
    derivation_path_index = excluded.derivation_path_index
        "#,
        )
        .bind(keyset.id.to_string())
        .bind(keyset.unit.to_string())
        .bind(keyset.active)
        .bind(keyset.valid_from as i64)
        .bind(keyset.valid_to.map(|v| v as i64))
        .bind(keyset.derivation_path.to_string())
        .bind(keyset.max_order)
        .bind(keyset.input_fee_ppk as i64)
            .bind(keyset.derivation_path_index)
        .execute(&mut *transaction)
        .await;

        match res {
            Ok(_) => {
                transaction.commit().await.map_err(Error::from)?;
                Ok(())
            }
            Err(err) => {
                tracing::error!("SQLite could not add keyset info");
                if let Err(err) = transaction.rollback().await {
                    tracing::error!("Could not rollback sql transaction: {}", err);
                }

                Err(Error::from(err).into())
            }
        }
    }

    #[cfg(feature = "kvac")]
    async fn add_kvac_keyset_info(&self, keyset: MintKeySetInfo) -> Result<(), Self::Err> {
        let mut transaction = self.pool.begin().await.map_err(Error::from)?;
        let res = sqlx::query(
            r#"
INSERT OR REPLACE INTO kvac_keyset
(id, unit, active, valid_from, valid_to, derivation_path, input_fee_ppk, derivation_path_index)
VALUES (?, ?, ?, ?, ?, ?, ?, ?);
        "#,
        )
        .bind(keyset.id.to_string())
        .bind(keyset.unit.to_string())
        .bind(keyset.active)
        .bind(keyset.valid_from as i64)
        .bind(keyset.valid_to.map(|v| v as i64))
        .bind(keyset.derivation_path.to_string())
        .bind(keyset.input_fee_ppk as i64)
        .bind(keyset.derivation_path_index)
        .execute(&mut transaction)
        .await;

        match res {
            Ok(_) => {
                transaction.commit().await.map_err(Error::from)?;
                Ok(())
            }
            Err(err) => {
                tracing::error!("SQLite could not add keyset info");
                if let Err(err) = transaction.rollback().await {
                    tracing::error!("Could not rollback sql transaction: {}", err);
                }

                Err(Error::from(err).into())
            }
        }
    }

    async fn get_keyset_info(&self, id: &Id) -> Result<Option<MintKeySetInfo>, Self::Err> {
        let mut transaction = self.pool.begin().await.map_err(Error::from)?;
        let rec = sqlx::query(
            r#"
SELECT *
FROM keyset
WHERE id=?;
        "#,
        )
        .bind(id.to_string())
        .fetch_one(&mut *transaction)
        .await;

        match rec {
            Ok(rec) => {
                transaction.commit().await.map_err(Error::from)?;
                Ok(Some(sqlite_row_to_keyset_info(rec)?))
            }
            Err(err) => match err {
                sqlx::Error::RowNotFound => {
                    transaction.commit().await.map_err(Error::from)?;
                    return Ok(None);
                }
                _ => {
                    tracing::error!("SQLite could not get keyset info");
                    if let Err(err) = transaction.rollback().await {
                        tracing::error!("Could not rollback sql transaction: {}", err);
                    }
                    return Err(Error::SQLX(err).into());
                }
            },
        }
    }

    #[cfg(feature = "kvac")]
    async fn get_kvac_keyset_info(&self, id: &Id) -> Result<Option<MintKeySetInfo>, Self::Err> {
        let mut transaction = self.pool.begin().await.map_err(Error::from)?;
        let rec = sqlx::query(
            r#"
SELECT *
FROM kvac_keyset
WHERE id=?;
        "#,
        )
        .bind(id.to_string())
        .fetch_one(&mut transaction)
        .await;

        match rec {
            Ok(rec) => {
                transaction.commit().await.map_err(Error::from)?;
                Ok(Some(sqlite_row_to_kvac_keyset_info(rec)?))
            }
            Err(err) => match err {
                sqlx::Error::RowNotFound => {
                    transaction.commit().await.map_err(Error::from)?;
                    return Ok(None);
                }
                _ => {
                    tracing::error!("SQLite could not get keyset info");
                    if let Err(err) = transaction.rollback().await {
                        tracing::error!("Could not rollback sql transaction: {}", err);
                    }
                    return Err(Error::SQLX(err).into());
                }
            },
        }
    }

    async fn get_keyset_infos(&self) -> Result<Vec<MintKeySetInfo>, Self::Err> {
        let mut transaction = self.pool.begin().await.map_err(Error::from)?;
        let recs = sqlx::query(
            r#"
SELECT *
FROM keyset;
        "#,
        )
        .fetch_all(&mut *transaction)
        .await
        .map_err(Error::from);

        match recs {
            Ok(recs) => {
                transaction.commit().await.map_err(Error::from)?;
                Ok(recs
                    .into_iter()
                    .map(sqlite_row_to_keyset_info)
                    .collect::<Result<_, _>>()?)
            }
            Err(err) => {
                tracing::error!("SQLite could not get keyset info");
                if let Err(err) = transaction.rollback().await {
                    tracing::error!("Could not rollback sql transaction: {}", err);
                }
                Err(err.into())
            }
        }
    }

    #[cfg(feature = "kvac")]
    async fn get_kvac_keyset_infos(&self) -> Result<Vec<MintKeySetInfo>, Self::Err> {
        let mut transaction = self.pool.begin().await.map_err(Error::from)?;
        let recs = sqlx::query(
            r#"
SELECT *
FROM kvac_keyset;
        "#,
        )
        .fetch_all(&mut transaction)
        .await
        .map_err(Error::from);

        match recs {
            Ok(recs) => {
                transaction.commit().await.map_err(Error::from)?;
                Ok(recs
                    .into_iter()
                    .map(sqlite_row_to_kvac_keyset_info)
                    .collect::<Result<_, _>>()?)
            }
            Err(err) => {
                tracing::error!("SQLite could not get keyset info");
                if let Err(err) = transaction.rollback().await {
                    tracing::error!("Could not rollback sql transaction: {}", err);
                }
                Err(err.into())
            }
        }
    }

    async fn add_proofs(&self, proofs: Proofs, quote_id: Option<Uuid>) -> Result<(), Self::Err> {
        let mut transaction = self.pool.begin().await.map_err(Error::from)?;
        for proof in proofs {
            let result = sqlx::query(
                r#"
INSERT OR IGNORE INTO proof
(y, amount, keyset_id, secret, c, witness, state, quote_id)
VALUES (?, ?, ?, ?, ?, ?, ?, ?);
        "#,
            )
            .bind(proof.y()?.to_bytes().to_vec())
            .bind(u64::from(proof.amount) as i64)
            .bind(proof.keyset_id.to_string())
            .bind(proof.secret.to_string())
            .bind(proof.c.to_bytes().to_vec())
            .bind(proof.witness.map(|w| serde_json::to_string(&w).unwrap()))
            .bind("UNSPENT")
            .bind(quote_id.map(|q| q.hyphenated()))
            .execute(&mut *transaction)
            .await;

            // We still need to check for foreign key constraint errors
            if let Err(err) = result {
                if let sqlx::Error::Database(db_err) = &err {
                    if db_err.message().contains("FOREIGN KEY constraint failed") {
                        tracing::error!(
                            "Foreign key constraint failed when adding proof: {:?}",
                            err
                        );
                        transaction.rollback().await.map_err(Error::from)?;
                        return Err(database::Error::InvalidKeysetId);
                    }
                }

                // For any other error, roll back and return the error
                tracing::error!("Error adding proof: {:?}", err);
                transaction.rollback().await.map_err(Error::from)?;
                return Err(Error::from(err).into());
            }
        }
        transaction.commit().await.map_err(Error::from)?;

        Ok(())
    }

    async fn remove_proofs(
        &self,
        ys: &[PublicKey],
        _quote_id: Option<Uuid>,
    ) -> Result<(), Self::Err> {
        let mut transaction = self.pool.begin().await.map_err(Error::from)?;

        if self.check_for_spent_proofs(&mut *transaction, ys).await? {
            transaction.rollback().await.map_err(Error::from)?;
            return Err(Self::Err::AttemptRemoveSpentProof);
        }

        // If no proofs are spent, proceed with deletion
        let delete_sql = format!(
            "DELETE FROM proof WHERE y IN ({})",
            std::iter::repeat("?")
                .take(ys.len())
                .collect::<Vec<_>>()
                .join(",")
        );

        ys.iter()
            .fold(sqlx::query(&delete_sql), |query, y| {
                query.bind(y.to_bytes().to_vec())
            })
            .execute(&mut *transaction)
            .await
            .map_err(Error::from)?;

        transaction.commit().await.map_err(Error::from)?;
        Ok(())
    }

    #[cfg(feature = "kvac")]
    async fn add_kvac_nullifiers(&self, nullifiers: &[KvacNullifier]) -> Result<(), Self::Err> {
        let mut transaction = self.pool.begin().await.map_err(Error::from)?;
        for nullifier in nullifiers.iter() {
            let res = sqlx::query(
                r#"
INSERT INTO kvac_nullifiers
(nullifier, keyset_id, quote_id, state)
VALUES (?, ?, ?, ?);
        "#,
            )
            .bind(nullifier.nullifier.to_bytes())
            .bind(nullifier.keyset_id.to_string())
            .bind(nullifier.quote_id.map(|q| q.hyphenated()))
            .bind(nullifier.state.to_string())
            .execute(&mut transaction)
            .await;

            if let Err(err) = res {
                tracing::error!("SQLite could not add kvac nullifiers");
                if let Err(err) = transaction.rollback().await {
                    tracing::error!("Could not rollback sql transaction: {}", err);
                }
                return Err(Error::SQLX(err).into());
            }
        }

        transaction.commit().await.map_err(Error::from)?;

        Ok(())
    }

    async fn get_proofs_by_ys(&self, ys: &[PublicKey]) -> Result<Vec<Option<Proof>>, Self::Err> {
        let mut transaction = self.pool.begin().await.map_err(Error::from)?;

        let sql = format!(
            "SELECT * FROM proof WHERE y IN ({})",
            "?,".repeat(ys.len()).trim_end_matches(',')
        );

        let mut proofs = ys
            .iter()
            .fold(sqlx::query(&sql), |query, y| {
                query.bind(y.to_bytes().to_vec())
            })
            .fetch_all(&mut *transaction)
            .await
            .map_err(|err| {
                tracing::error!("SQLite could not get state of proof: {err:?}");
                Error::SQLX(err)
            })?
            .into_iter()
            .map(|row| {
                PublicKey::from_slice(row.get("y"))
                    .map_err(Error::from)
                    .and_then(|y| sqlite_row_to_proof(row).map(|proof| (y, proof)))
            })
            .collect::<Result<HashMap<_, _>, _>>()?;

        Ok(ys.iter().map(|y| proofs.remove(y)).collect())
    }

    /// Get kvac nullifiers
    #[cfg(feature = "kvac")]
    async fn get_kvac_nullifiers(
        &self,
        nullifiers: &[GroupElement],
    ) -> Result<Vec<KvacNullifier>, Self::Err> {
        let mut transaction = self.pool.begin().await.map_err(Error::from)?;

        let sql = format!(
            "SELECT * FROM kvac_nullifiers WHERE nullifier IN ({})",
            "?,".repeat(nullifiers.len()).trim_end_matches(',')
        );

        let nullifiers_obj = nullifiers
            .iter()
            .fold(sqlx::query(&sql), |query, nullifier| {
                query.bind(nullifier.to_bytes())
            })
            .fetch_all(&mut transaction)
            .await
            .map_err(|err| {
                tracing::error!("SQLite could not get the state of kvac nullifier: {err:?}");
                Error::SQLX(err)
            })?
            .into_iter()
            .map(sqlite_row_to_kvac_nullifier)
            .collect::<Result<Vec<KvacNullifier>, _>>()?;

        Ok(nullifiers_obj)
    }

    async fn get_proof_ys_by_quote_id(&self, quote_id: &Uuid) -> Result<Vec<PublicKey>, Self::Err> {
        let mut transaction = self.pool.begin().await.map_err(Error::from)?;

        let rec = sqlx::query(
            r#"
SELECT *
FROM proof
WHERE quote_id=?;
        "#,
        )
        .bind(quote_id.as_hyphenated())
        .fetch_all(&mut *transaction)
        .await;

        let ys = match rec {
            Ok(rec) => {
                transaction.commit().await.map_err(Error::from)?;

                let proofs = rec
                    .into_iter()
                    .map(sqlite_row_to_proof)
                    .collect::<Result<Vec<Proof>, _>>()?;

                proofs.ys()?
            }
            Err(err) => match err {
                sqlx::Error::RowNotFound => {
                    transaction.commit().await.map_err(Error::from)?;

                    vec![]
                }
                _ => {
                    if let Err(err) = transaction.rollback().await {
                        tracing::error!("Could not rollback sql transaction: {}", err);
                    }
                    return Err(Error::SQLX(err).into());
                }
            },
        };

        Ok(ys)
    }

    async fn get_proofs_states(&self, ys: &[PublicKey]) -> Result<Vec<Option<State>>, Self::Err> {
        let mut transaction = self.pool.begin().await.map_err(Error::from)?;

        let sql = format!(
            "SELECT y, state FROM proof WHERE y IN ({})",
            "?,".repeat(ys.len()).trim_end_matches(',')
        );

        let mut current_states = ys
            .iter()
            .fold(sqlx::query(&sql), |query, y| {
                query.bind(y.to_bytes().to_vec())
            })
            .fetch_all(&mut *transaction)
            .await
            .map_err(|err| {
                tracing::error!("SQLite could not get state of proof: {err:?}");
                Error::SQLX(err)
            })?
            .into_iter()
            .map(|row| {
                PublicKey::from_slice(row.get("y"))
                    .map_err(Error::from)
                    .and_then(|y| {
                        let state: String = row.get("state");
                        State::from_str(&state)
                            .map_err(Error::from)
                            .map(|state| (y, state))
                    })
            })
            .collect::<Result<HashMap<_, _>, _>>()?;

        Ok(ys.iter().map(|y| current_states.remove(y)).collect())
    }

    #[cfg(feature = "kvac")]
    async fn get_kvac_nullifiers_states(
        &self,
        nullifiers: &[GroupElement],
    ) -> Result<Vec<Option<State>>, Self::Err> {
        let mut transaction = self.pool.begin().await.map_err(Error::from)?;

        let sql = format!(
            "SELECT nullifier, state FROM kvac_nullifiers WHERE nullifier IN ({})",
            "?,".repeat(nullifiers.len()).trim_end_matches(',')
        );

        let mut current_states = nullifiers
            .iter()
            .fold(sqlx::query(&sql), |query, n| query.bind(n.to_bytes()))
            .fetch_all(&mut transaction)
            .await
            .map_err(|err| {
                tracing::error!("SQLite could not get state of kvac coin: {err:?}");
                Error::SQLX(err)
            })?
            .into_iter()
            .map(|row| {
                State::from_str(row.get("state"))
                    .map_err(Error::from)
                    .map(|state| {
                        let ge = GroupElement::new(row.get("nullifier"));
                        (ge, state)
                    })
            })
            .collect::<Result<HashMap<_, _>, _>>()?;

        Ok(nullifiers
            .iter()
            .map(|nullifier| current_states.remove(nullifier))
            .collect())
    }

    async fn get_proofs_by_keyset_id(
        &self,
        keyset_id: &Id,
    ) -> Result<(Proofs, Vec<Option<State>>), Self::Err> {
        let mut transaction = self.pool.begin().await.map_err(Error::from)?;
        let rec = sqlx::query(
            r#"
SELECT *
FROM proof
WHERE keyset_id=?;
        "#,
        )
        .bind(keyset_id.to_string())
        .fetch_all(&mut *transaction)
        .await;

        match rec {
            Ok(rec) => {
                transaction.commit().await.map_err(Error::from)?;
                let mut proofs_for_id = vec![];
                let mut states = vec![];

                for row in rec {
                    let (proof, state) = sqlite_row_to_proof_with_state(row)?;

                    proofs_for_id.push(proof);
                    states.push(state);
                }

                Ok((proofs_for_id, states))
            }
            Err(err) => {
                tracing::error!("SQLite could not get proofs by keysets id");
                if let Err(err) = transaction.rollback().await {
                    tracing::error!("Could not rollback sql transaction: {}", err);
                }

                return Err(Error::from(err).into());
            }
        }
    }

    async fn update_proofs_states(
        &self,
        ys: &[PublicKey],
        proofs_state: State,
    ) -> Result<Vec<Option<State>>, Self::Err> {
        let mut transaction = self.pool.begin().await.map_err(Error::from)?;

        let sql = format!(
            "SELECT y, state FROM proof WHERE y IN ({})",
            "?,".repeat(ys.len()).trim_end_matches(',')
        );

        let rows = ys
            .iter()
            .fold(sqlx::query(&sql), |query, y| {
                query.bind(y.to_bytes().to_vec())
            })
            .fetch_all(&mut *transaction)
            .await
            .map_err(|err| {
                tracing::error!("SQLite could not get state of proof: {err:?}");
                Error::SQLX(err)
            })?;

        // Check if all proofs exist
        if rows.len() != ys.len() {
            transaction.rollback().await.map_err(Error::from)?;
            tracing::warn!("Attempted to update state of non-existent proof");
            return Err(database::Error::ProofNotFound);
        }

        let mut current_states = rows
            .into_iter()
            .map(|row| {
                PublicKey::from_slice(row.get("y"))
                    .map_err(Error::from)
                    .and_then(|y| {
                        let state: String = row.get("state");
                        State::from_str(&state)
                            .map_err(Error::from)
                            .map(|state| (y, state))
                    })
            })
            .collect::<Result<HashMap<_, _>, _>>()?;

        let states = current_states.values().collect::<HashSet<_>>();

        if states.contains(&State::Spent) {
            transaction.rollback().await.map_err(Error::from)?;
            tracing::warn!("Attempted to update state of spent proof");
            return Err(database::Error::AttemptUpdateSpentProof);
        }

        // If no proofs are spent, proceed with update
        let update_sql = format!(
            "UPDATE proof SET state = ? WHERE y IN ({})",
            "?,".repeat(ys.len()).trim_end_matches(',')
        );

        ys.iter()
            .fold(
                sqlx::query(&update_sql).bind(proofs_state.to_string()),
                |query, y| query.bind(y.to_bytes().to_vec()),
            )
            .execute(&mut *transaction)
            .await
            .map_err(|err| {
                tracing::error!("SQLite could not update proof state: {err:?}");
                Error::SQLX(err)
            })?;

        transaction.commit().await.map_err(Error::from)?;

        Ok(ys.iter().map(|y| current_states.remove(y)).collect())
    }

    #[cfg(feature = "kvac")]
    async fn update_kvac_nullifiers_states(
        &self,
        nullifiers: &[GroupElement],
        state: State,
    ) -> Result<Vec<Option<State>>, Self::Err> {
        let mut transaction = self.pool.begin().await.map_err(Error::from)?;

        let sql = format!(
            "SELECT nullifier, state FROM kvac_nullifiers WHERE nullifier IN ({})",
            "?,".repeat(nullifiers.len()).trim_end_matches(',')
        );

        let mut current_states = nullifiers
            .iter()
            .fold(sqlx::query(&sql), |query, nullifier| {
                query.bind(nullifier.to_bytes())
            })
            .fetch_all(&mut transaction)
            .await
            .map_err(|err| {
                tracing::error!("SQLite could not get state of proof: {err:?}");
                Error::SQLX(err)
            })?
            .into_iter()
            .map(|row| {
                let row_n: Vec<u8> = row.get("nullifier");
                let n = GroupElement::new(&row_n);
                let row_state: String = row.get("state");
                State::from_str(&row_state)
                    .map_err(Error::from)
                    .map(|state| (n, state))
            })
            .collect::<Result<HashMap<_, _>, _>>()?;

        let update_sql = format!(
            "UPDATE kvac_nullifiers SET state = ? WHERE state != ? AND nullifier IN ({})",
            "?,".repeat(nullifiers.len()).trim_end_matches(',')
        );

        nullifiers
            .iter()
            .fold(
                sqlx::query(&update_sql)
                    .bind(state.to_string())
                    .bind(State::Spent.to_string()),
                |query, n| query.bind(n.to_bytes()),
            )
            .execute(&mut transaction)
            .await
            .map_err(|err| {
                tracing::error!("SQLite could not update kvac nullifier state: {err:?}");
                Error::SQLX(err)
            })?;

        transaction.commit().await.map_err(Error::from)?;

        Ok(nullifiers
            .iter()
            .map(|n| current_states.remove(n))
            .collect())
    }

    async fn add_blind_signatures(
        &self,
        blinded_messages: &[PublicKey],
        blinded_signatures: &[BlindSignature],
        quote_id: Option<Uuid>,
    ) -> Result<(), Self::Err> {
        let mut transaction = self.pool.begin().await.map_err(Error::from)?;
        for (message, signature) in blinded_messages.iter().zip(blinded_signatures) {
            let res = sqlx::query(
                r#"
INSERT INTO blind_signature
(y, amount, keyset_id, c, quote_id, dleq_e, dleq_s)
VALUES (?, ?, ?, ?, ?, ?, ?);
        "#,
            )
            .bind(message.to_bytes().to_vec())
            .bind(u64::from(signature.amount) as i64)
            .bind(signature.keyset_id.to_string())
            .bind(signature.c.to_bytes().to_vec())
            .bind(quote_id.map(|q| q.hyphenated()))
            .bind(signature.dleq.as_ref().map(|dleq| dleq.e.to_secret_hex()))
            .bind(signature.dleq.as_ref().map(|dleq| dleq.s.to_secret_hex()))
            .execute(&mut *transaction)
            .await;

            if let Err(err) = res {
                tracing::error!("SQLite could not add blind signature");
                if let Err(err) = transaction.rollback().await {
                    tracing::error!("Could not rollback sql transaction: {}", err);
                }
                return Err(Error::SQLX(err).into());
            }
        }

        transaction.commit().await.map_err(Error::from)?;

        Ok(())
    }

    #[cfg(feature = "kvac")]
    async fn add_kvac_issued_macs(
        &self,
        macs: &[KvacIssuedMac],
        quote_id: Option<Uuid>,
    ) -> Result<(), Self::Err> {
        let mut transaction = self.pool.begin().await.map_err(Error::from)?;
        for issued in macs.iter() {
            let res = sqlx::query(
                r#"
INSERT INTO kvac_issued_macs
(t, V, amount_commitment, script_commitment, keyset_id, quote_id)
VALUES (?, ?, ?, ?, ?, ?);
        "#,
            )
            .bind(Vec::<u8>::from(&issued.mac.t))
            .bind(issued.mac.V.to_bytes())
            .bind(issued.commitments.0.to_bytes())
            .bind(issued.commitments.1.to_bytes())
            .bind(issued.keyset_id.to_string())
            .bind(quote_id.map(|q| q.hyphenated()))
            .execute(&mut transaction)
            .await;

            if let Err(err) = res {
                tracing::error!("SQLite could not add issued macs");
                if let Err(err) = transaction.rollback().await {
                    tracing::error!("Could not rollback sql transaction: {}", err);
                }
                return Err(Error::SQLX(err).into());
            }
        }

        transaction.commit().await.map_err(Error::from)?;

        Ok(())
    }

    async fn get_blind_signatures(
        &self,
        blinded_messages: &[PublicKey],
    ) -> Result<Vec<Option<BlindSignature>>, Self::Err> {
        let mut transaction = self.pool.begin().await.map_err(Error::from)?;

        let sql = format!(
            "SELECT * FROM blind_signature WHERE y IN ({})",
            "?,".repeat(blinded_messages.len()).trim_end_matches(',')
        );

        let mut blinded_signatures = blinded_messages
            .iter()
            .fold(sqlx::query(&sql), |query, y| {
                query.bind(y.to_bytes().to_vec())
            })
            .fetch_all(&mut *transaction)
            .await
            .map_err(|err| {
                tracing::error!("SQLite could not get state of proof: {err:?}");
                Error::SQLX(err)
            })?
            .into_iter()
            .map(|row| {
                PublicKey::from_slice(row.get("y"))
                    .map_err(Error::from)
                    .and_then(|y| sqlite_row_to_blind_signature(row).map(|blinded| (y, blinded)))
            })
            .collect::<Result<HashMap<_, _>, _>>()?;

        Ok(blinded_messages
            .iter()
            .map(|y| blinded_signatures.remove(y))
            .collect())
    }

    #[cfg(feature = "kvac")]
    async fn get_kvac_issued_macs_by_tags(
        &self,
        tags: &[Scalar],
    ) -> Result<Vec<KvacIssuedMac>, Self::Err> {
        let mut transaction = self.pool.begin().await.map_err(Error::from)?;

        let sql = format!(
            "SELECT * FROM kvac_issued_macs WHERE t IN ({})",
            "?,".repeat(tags.len()).trim_end_matches(',')
        );

        let issued_macs: Vec<KvacIssuedMac> = tags
            .iter()
            .fold(sqlx::query(&sql), |query, t| query.bind(Vec::<u8>::from(t)))
            .fetch_all(&mut transaction)
            .await
            .map_err(|err| {
                tracing::error!("SQLite could not get the state: {err:?}");
                Error::SQLX(err)
            })?
            .into_iter()
            .map(|row| sqlite_row_to_kvac_issued_mac(row).map_err(Error::from))
            .collect::<Result<Vec<KvacIssuedMac>, Error>>()?;

        Ok(issued_macs)
    }

    async fn get_blind_signatures_for_keyset(
        &self,
        keyset_id: &Id,
    ) -> Result<Vec<BlindSignature>, Self::Err> {
        let mut transaction = self.pool.begin().await.map_err(Error::from)?;

        let rec = sqlx::query(
            r#"
SELECT *
FROM blind_signature
WHERE keyset_id=?;
        "#,
        )
        .bind(keyset_id.to_string())
        .fetch_all(&mut *transaction)
        .await;

        match rec {
            Ok(rec) => {
                transaction.commit().await.map_err(Error::from)?;
                let sigs = rec
                    .into_iter()
                    .map(sqlite_row_to_blind_signature)
                    .collect::<Result<Vec<BlindSignature>, _>>()?;

                Ok(sigs)
            }
            Err(err) => {
                tracing::error!("SQLite could not get vlinf signatures for keyset");
                if let Err(err) = transaction.rollback().await {
                    tracing::error!("Could not rollback sql transaction: {}", err);
                }

                return Err(Error::from(err).into());
            }
        }
    }

    #[cfg(feature = "kvac")]
    async fn get_kvac_issued_macs_for_keyset(
        &self,
        keyset_id: &Id,
    ) -> Result<Vec<KvacIssuedMac>, Self::Err> {
        let mut transaction = self.pool.begin().await.map_err(Error::from)?;

        let rec = sqlx::query(
            r#"
SELECT *
FROM kvac_issued_macs
WHERE keyset_id=?;
        "#,
        )
        .bind(keyset_id.to_string())
        .fetch_all(&mut transaction)
        .await;

        match rec {
            Ok(rec) => {
                transaction.commit().await.map_err(Error::from)?;
                let sigs = rec
                    .into_iter()
                    .map(sqlite_row_to_kvac_issued_mac)
                    .collect::<Result<Vec<KvacIssuedMac>, _>>()?;

                Ok(sigs)
            }
            Err(err) => {
                tracing::error!("SQLite could not get issued macs for keyset");
                if let Err(err) = transaction.rollback().await {
                    tracing::error!("Could not rollback sql transaction: {}", err);
                }

                return Err(Error::from(err).into());
            }
        }
    }

    async fn add_melt_request(
        &self,
        melt_request: MeltBolt11Request<Uuid>,
        ln_key: PaymentProcessorKey,
    ) -> Result<(), Self::Err> {
        let mut transaction = self.pool.begin().await.map_err(Error::from)?;

        let res = sqlx::query(
            r#"
INSERT INTO melt_request
(id, inputs, outputs, method, unit)
VALUES (?, ?, ?, ?, ?)
ON CONFLICT(id) DO UPDATE SET
    inputs = excluded.inputs,
    outputs = excluded.outputs,
    method = excluded.method,
    unit = excluded.unit
        "#,
        )
        .bind(melt_request.quote)
        .bind(serde_json::to_string(&melt_request.inputs)?)
        .bind(serde_json::to_string(&melt_request.outputs)?)
        .bind(ln_key.method.to_string())
        .bind(ln_key.unit.to_string())
        .execute(&mut *transaction)
        .await;

        match res {
            Ok(_) => {
                transaction.commit().await.map_err(Error::from)?;
                Ok(())
            }
            Err(err) => {
                tracing::error!("SQLite Could not update keyset");
                if let Err(err) = transaction.rollback().await {
                    tracing::error!("Could not rollback sql transaction: {}", err);
                }

                Err(Error::from(err).into())
            }
        }
    }

    async fn get_melt_request(
        &self,
        quote_id: &Uuid,
    ) -> Result<Option<(MeltBolt11Request<Uuid>, PaymentProcessorKey)>, Self::Err> {
        let mut transaction = self.pool.begin().await.map_err(Error::from)?;

        let rec = sqlx::query(
            r#"
SELECT *
FROM melt_request
WHERE id=?;
        "#,
        )
        .bind(quote_id.as_hyphenated())
        .fetch_one(&mut *transaction)
        .await;

        match rec {
            Ok(rec) => {
                transaction.commit().await.map_err(Error::from)?;

                let (request, key) = sqlite_row_to_melt_request(rec)?;

                Ok(Some((request, key)))
            }
            Err(err) => match err {
                sqlx::Error::RowNotFound => {
                    transaction.commit().await.map_err(Error::from)?;
                    return Ok(None);
                }
                _ => {
                    return {
                        if let Err(err) = transaction.rollback().await {
                            tracing::error!("Could not rollback sql transaction: {}", err);
                        }
                        Err(Error::SQLX(err).into())
                    }
                }
            },
        }
    }

    /// Get [`BlindSignature`]s for quote
    async fn get_blind_signatures_for_quote(
        &self,
        quote_id: &Uuid,
    ) -> Result<Vec<BlindSignature>, Self::Err> {
        let mut transaction = self.pool.begin().await.map_err(Error::from)?;

        let recs = sqlx::query(
            r#"
SELECT *
FROM blind_signature
WHERE quote_id=?;
        "#,
        )
        .bind(quote_id.as_hyphenated())
        .fetch_all(&mut *transaction)
        .await;

        match recs {
            Ok(recs) => {
                transaction.commit().await.map_err(Error::from)?;

                let keysets = recs
                    .into_iter()
                    .map(sqlite_row_to_blind_signature)
                    .collect::<Result<Vec<_>, _>>()?;
                Ok(keysets)
            }
            Err(err) => {
                tracing::error!("SQLite could not get active keyset");
                if let Err(err) = transaction.rollback().await {
                    tracing::error!("Could not rollback sql transaction: {}", err);
                }
                Err(Error::from(err).into())
            }
        }
    }

    /// Get [`KvacIssuedMac`]s for quote
    #[cfg(feature = "kvac")]
    async fn get_kvac_issued_macs_for_quote(
        &self,
        quote_id: &Uuid,
    ) -> Result<Vec<KvacIssuedMac>, Self::Err> {
        let mut transaction = self.pool.begin().await.map_err(Error::from)?;

        let recs = sqlx::query(
            r#"
SELECT *
FROM kvac_issued_macs
WHERE quote_id=?;
        "#,
        )
        .bind(quote_id.as_hyphenated())
        .fetch_all(&mut transaction)
        .await;

        match recs {
            Ok(recs) => {
                transaction.commit().await.map_err(Error::from)?;

                let keysets = recs
                    .into_iter()
                    .map(sqlite_row_to_kvac_issued_mac)
                    .collect::<Result<Vec<_>, _>>()?;
                Ok(keysets)
            }
            Err(err) => {
                tracing::error!("SQLite could not get active keyset");
                if let Err(err) = transaction.rollback().await {
                    tracing::error!("Could not rollback sql transaction: {}", err);
                }
                Err(Error::from(err).into())
            }
        }
    }

    async fn set_mint_info(&self, mint_info: MintInfo) -> Result<(), Self::Err> {
        let mut transaction = self.pool.begin().await.map_err(Error::from)?;

        let res = sqlx::query(
            r#"
INSERT INTO config
(id, value)
VALUES (?, ?)
ON CONFLICT(id) DO UPDATE SET
    value = excluded.value
;
        "#,
        )
        .bind("mint_info")
        .bind(serde_json::to_string(&mint_info)?)
        .execute(&mut *transaction)
        .await;

        match res {
            Ok(_) => {
                transaction.commit().await.map_err(Error::from)?;
                Ok(())
            }
            Err(err) => {
                tracing::error!("SQLite Could not update mint info");
                if let Err(err) = transaction.rollback().await {
                    tracing::error!("Could not rollback sql transaction: {}", err);
                }

                Err(Error::from(err).into())
            }
        }
    }

    async fn get_mint_info(&self) -> Result<MintInfo, Self::Err> {
        let mut transaction = self.pool.begin().await.map_err(Error::from)?;

        let rec = sqlx::query(
            r#"
SELECT *
FROM config
WHERE id=?;
        "#,
        )
        .bind("mint_info")
        .fetch_one(&mut *transaction)
        .await;

        match rec {
            Ok(rec) => {
                transaction.commit().await.map_err(Error::from)?;

                let value: String = rec.try_get("value").map_err(Error::from)?;

                let mint_info = serde_json::from_str(&value)?;

                Ok(mint_info)
            }
            Err(err) => match err {
                sqlx::Error::RowNotFound => {
                    transaction.commit().await.map_err(Error::from)?;
                    return Err(Error::UnknownMintInfo.into());
                }
                _ => {
                    return {
                        if let Err(err) = transaction.rollback().await {
                            tracing::error!("Could not rollback sql transaction: {}", err);
                        }
                        Err(Error::SQLX(err).into())
                    }
                }
            },
        }
    }

    async fn set_quote_ttl(&self, quote_ttl: QuoteTTL) -> Result<(), Self::Err> {
        let mut transaction = self.pool.begin().await.map_err(Error::from)?;

        let res = sqlx::query(
            r#"
INSERT INTO config
(id, value)
VALUES (?, ?)
ON CONFLICT(id) DO UPDATE SET
    value = excluded.value
;
        "#,
        )
        .bind("quote_ttl")
        .bind(serde_json::to_string(&quote_ttl)?)
        .execute(&mut *transaction)
        .await;

        match res {
            Ok(_) => {
                transaction.commit().await.map_err(Error::from)?;
                Ok(())
            }
            Err(err) => {
                tracing::error!("SQLite Could not update mint info");
                if let Err(err) = transaction.rollback().await {
                    tracing::error!("Could not rollback sql transaction: {}", err);
                }

                Err(Error::from(err).into())
            }
        }
    }

    async fn get_quote_ttl(&self) -> Result<QuoteTTL, Self::Err> {
        let mut transaction = self.pool.begin().await.map_err(Error::from)?;

        let rec = sqlx::query(
            r#"
SELECT *
FROM config
WHERE id=?;
        "#,
        )
        .bind("quote_ttl")
        .fetch_one(&mut *transaction)
        .await;

        match rec {
            Ok(rec) => {
                transaction.commit().await.map_err(Error::from)?;

                let value: String = rec.try_get("value").map_err(Error::from)?;

                let quote_ttl = serde_json::from_str(&value)?;

                Ok(quote_ttl)
            }
            Err(err) => match err {
                sqlx::Error::RowNotFound => {
                    transaction.commit().await.map_err(Error::from)?;
                    return Err(Error::UnknownQuoteTTL.into());
                }
                _ => {
                    return {
                        if let Err(err) = transaction.rollback().await {
                            tracing::error!("Could not rollback sql transaction: {}", err);
                        }
                        Err(Error::SQLX(err).into())
                    }
                }
            },
        }
    }
}

#[cfg(feature = "kvac")]
fn sqlite_row_to_kvac_keyset_info(row: SqliteRow) -> Result<MintKeySetInfo, Error> {
    let row_id: String = row.try_get("id").map_err(Error::from)?;
    let row_unit: String = row.try_get("unit").map_err(Error::from)?;
    let row_active: bool = row.try_get("active").map_err(Error::from)?;
    let row_valid_from: i64 = row.try_get("valid_from").map_err(Error::from)?;
    let row_valid_to: Option<i64> = row.try_get("valid_to").map_err(Error::from)?;
    let row_derivation_path: String = row.try_get("derivation_path").map_err(Error::from)?;
    let row_keyset_ppk: Option<i64> = row.try_get("input_fee_ppk").map_err(Error::from)?;
    let row_derivation_path_index: Option<i64> =
        row.try_get("derivation_path_index").map_err(Error::from)?;

    Ok(MintKeySetInfo {
        id: Id::from_str(&row_id).map_err(Error::from)?,
        unit: CurrencyUnit::from_str(&row_unit).map_err(Error::from)?,
        active: row_active,
        valid_from: row_valid_from as u64,
        valid_to: row_valid_to.map(|v| v as u64),
        derivation_path: DerivationPath::from_str(&row_derivation_path).map_err(Error::from)?,
        derivation_path_index: row_derivation_path_index.map(|d| d as u32),
        max_order: 0,
        input_fee_ppk: row_keyset_ppk.unwrap_or(0) as u64,
    })
}

fn sqlite_row_to_keyset_info(row: SqliteRow) -> Result<MintKeySetInfo, Error> {
    let row_id: String = row.try_get("id").map_err(Error::from)?;
    let row_unit: String = row.try_get("unit").map_err(Error::from)?;
    let row_active: bool = row.try_get("active").map_err(Error::from)?;
    let row_valid_from: i64 = row.try_get("valid_from").map_err(Error::from)?;
    let row_valid_to: Option<i64> = row.try_get("valid_to").map_err(Error::from)?;
    let row_derivation_path: String = row.try_get("derivation_path").map_err(Error::from)?;
    let row_max_order: u8 = row.try_get("max_order").map_err(Error::from)?;
    let row_keyset_ppk: Option<i64> = row.try_get("input_fee_ppk").map_err(Error::from)?;
    let row_derivation_path_index: Option<i64> =
        row.try_get("derivation_path_index").map_err(Error::from)?;

    Ok(MintKeySetInfo {
        id: Id::from_str(&row_id).map_err(Error::from)?,
        unit: CurrencyUnit::from_str(&row_unit).map_err(Error::from)?,
        active: row_active,
        valid_from: row_valid_from as u64,
        valid_to: row_valid_to.map(|v| v as u64),
        derivation_path: DerivationPath::from_str(&row_derivation_path).map_err(Error::from)?,
        derivation_path_index: row_derivation_path_index.map(|d| d as u32),
        max_order: row_max_order,
        input_fee_ppk: row_keyset_ppk.unwrap_or(0) as u64,
    })
}

fn sqlite_row_to_mint_quote(row: SqliteRow) -> Result<MintQuote, Error> {
    let row_id: Hyphenated = row.try_get("id").map_err(Error::from)?;
    let row_amount: i64 = row.try_get("amount").map_err(Error::from)?;
    let row_unit: String = row.try_get("unit").map_err(Error::from)?;
    let row_request: String = row.try_get("request").map_err(Error::from)?;
    let row_state: String = row.try_get("state").map_err(Error::from)?;
    let row_expiry: i64 = row.try_get("expiry").map_err(Error::from)?;
    let row_request_lookup_id: Option<String> =
        row.try_get("request_lookup_id").map_err(Error::from)?;
    let row_pubkey: Option<String> = row.try_get("pubkey").map_err(Error::from)?;

    let request_lookup_id = match row_request_lookup_id {
        Some(id) => id,
        None => match Bolt11Invoice::from_str(&row_request) {
            Ok(invoice) => invoice.payment_hash().to_string(),
            Err(_) => row_request.clone(),
        },
    };

    let pubkey = row_pubkey
        .map(|key| PublicKey::from_str(&key))
        .transpose()?;

    Ok(MintQuote {
        id: row_id.into_uuid(),
        amount: Amount::from(row_amount as u64),
        unit: CurrencyUnit::from_str(&row_unit).map_err(Error::from)?,
        request: row_request,
        state: MintQuoteState::from_str(&row_state).map_err(Error::from)?,
        expiry: row_expiry as u64,
        request_lookup_id,
        pubkey,
    })
}

fn sqlite_row_to_melt_quote(row: SqliteRow) -> Result<mint::MeltQuote, Error> {
    let row_id: Hyphenated = row.try_get("id").map_err(Error::from)?;
    let row_unit: String = row.try_get("unit").map_err(Error::from)?;
    let row_amount: i64 = row.try_get("amount").map_err(Error::from)?;
    let row_request: String = row.try_get("request").map_err(Error::from)?;
    let row_fee_reserve: i64 = row.try_get("fee_reserve").map_err(Error::from)?;
    let row_state: String = row.try_get("state").map_err(Error::from)?;
    let row_expiry: i64 = row.try_get("expiry").map_err(Error::from)?;
    let row_preimage: Option<String> = row.try_get("payment_preimage").map_err(Error::from)?;
    let row_request_lookup: Option<String> =
        row.try_get("request_lookup_id").map_err(Error::from)?;

    let request_lookup_id = row_request_lookup.unwrap_or(row_request.clone());

    let row_msat_to_pay: Option<i64> = row.try_get("msat_to_pay").map_err(Error::from)?;

    Ok(mint::MeltQuote {
        id: row_id.into_uuid(),
        amount: Amount::from(row_amount as u64),
        unit: CurrencyUnit::from_str(&row_unit).map_err(Error::from)?,
        request: row_request,
        fee_reserve: Amount::from(row_fee_reserve as u64),
        state: QuoteState::from_str(&row_state)?,
        expiry: row_expiry as u64,
        payment_preimage: row_preimage,
        request_lookup_id,
        msat_to_pay: row_msat_to_pay.map(|a| Amount::from(a as u64)),
    })
}

fn sqlite_row_to_proof(row: SqliteRow) -> Result<Proof, Error> {
    let row_amount: i64 = row.try_get("amount").map_err(Error::from)?;
    let keyset_id: String = row.try_get("keyset_id").map_err(Error::from)?;
    let row_secret: String = row.try_get("secret").map_err(Error::from)?;
    let row_c: Vec<u8> = row.try_get("c").map_err(Error::from)?;
    let row_witness: Option<String> = row.try_get("witness").map_err(Error::from)?;

    Ok(Proof {
        amount: Amount::from(row_amount as u64),
        keyset_id: Id::from_str(&keyset_id)?,
        secret: Secret::from_str(&row_secret)?,
        c: PublicKey::from_slice(&row_c)?,
        witness: row_witness.and_then(|w| serde_json::from_str(&w).ok()),
        dleq: None,
    })
}

fn sqlite_row_to_proof_with_state(row: SqliteRow) -> Result<(Proof, Option<State>), Error> {
    let row_amount: i64 = row.try_get("amount").map_err(Error::from)?;
    let keyset_id: String = row.try_get("keyset_id").map_err(Error::from)?;
    let row_secret: String = row.try_get("secret").map_err(Error::from)?;
    let row_c: Vec<u8> = row.try_get("c").map_err(Error::from)?;
    let row_witness: Option<String> = row.try_get("witness").map_err(Error::from)?;

    let row_state: Option<String> = row.try_get("state").map_err(Error::from)?;

    let state = row_state.and_then(|s| State::from_str(&s).ok());

    Ok((
        Proof {
            amount: Amount::from(row_amount as u64),
            keyset_id: Id::from_str(&keyset_id)?,
            secret: Secret::from_str(&row_secret)?,
            c: PublicKey::from_slice(&row_c)?,
            witness: row_witness.and_then(|w| serde_json::from_str(&w).ok()),
            dleq: None,
        },
        state,
    ))
}

fn sqlite_row_to_blind_signature(row: SqliteRow) -> Result<BlindSignature, Error> {
    let row_amount: i64 = row.try_get("amount").map_err(Error::from)?;
    let keyset_id: String = row.try_get("keyset_id").map_err(Error::from)?;
    let row_c: Vec<u8> = row.try_get("c").map_err(Error::from)?;
    let row_dleq_e: Option<String> = row.try_get("dleq_e").map_err(Error::from)?;
    let row_dleq_s: Option<String> = row.try_get("dleq_s").map_err(Error::from)?;

    let dleq = match (row_dleq_e, row_dleq_s) {
        (Some(e), Some(s)) => Some(BlindSignatureDleq {
            e: SecretKey::from_hex(e)?,
            s: SecretKey::from_hex(s)?,
        }),
        _ => None,
    };

    Ok(BlindSignature {
        amount: Amount::from(row_amount as u64),
        keyset_id: Id::from_str(&keyset_id)?,
        c: PublicKey::from_slice(&row_c)?,
        dleq,
    })
}

fn sqlite_row_to_melt_request(
    row: SqliteRow,
) -> Result<(MeltBolt11Request<Uuid>, PaymentProcessorKey), Error> {
    let quote_id: Hyphenated = row.try_get("id").map_err(Error::from)?;
    let row_inputs: String = row.try_get("inputs").map_err(Error::from)?;
    let row_outputs: Option<String> = row.try_get("outputs").map_err(Error::from)?;
    let row_method: String = row.try_get("method").map_err(Error::from)?;
    let row_unit: String = row.try_get("unit").map_err(Error::from)?;

    let melt_request = MeltBolt11Request {
        quote: quote_id.into_uuid(),
        inputs: serde_json::from_str(&row_inputs)?,
        outputs: row_outputs.and_then(|o| serde_json::from_str(&o).ok()),
    };

    let ln_key = PaymentProcessorKey {
        unit: CurrencyUnit::from_str(&row_unit)?,
        method: PaymentMethod::from_str(&row_method)?,
    };

    Ok((melt_request, ln_key))
}

<<<<<<< HEAD
#[cfg(feature = "kvac")]
fn sqlite_row_to_kvac_nullifier(row: SqliteRow) -> Result<KvacNullifier, Error> {
    let nullifier: Vec<u8> = row.try_get("nullifier").map_err(Error::from)?;
    let keyset_id: String = row.try_get("keyset_id").map_err(Error::from)?;
    let quote_id: Option<Uuid> = row.try_get("quote_id").map_err(Error::from)?;
    let row_state: String = row.try_get("state").map_err(Error::from)?;

    let state = State::from_str(&row_state)?;

    Ok(KvacNullifier {
        nullifier: GroupElement::new(&nullifier),
        keyset_id: Id::from_str(&keyset_id)?,
        quote_id,
        state,
    })
}

#[cfg(feature = "kvac")]
fn sqlite_row_to_kvac_issued_mac(row: SqliteRow) -> Result<KvacIssuedMac, Error> {
    let row_t: Vec<u8> = row.try_get("t").map_err(Error::from)?;
    let row_v: Vec<u8> = row.try_get("V").map_err(Error::from)?;
    let row_amount_commitment: Vec<u8> = row.try_get("amount_commitment").map_err(Error::from)?;
    let row_script_commitment: Vec<u8> = row.try_get("script_commitment").map_err(Error::from)?;
    let keyset_id: String = row.try_get("keyset_id").map_err(Error::from)?;
    let quote_id: Option<Uuid> = row.try_get("quote_id").map_err(Error::from)?;

    let mac = MAC {
        t: Scalar::new(&row_t),
        V: GroupElement::new(&row_v),
    };
    let com_a = GroupElement::new(&row_amount_commitment);
    let com_s = GroupElement::new(&row_script_commitment);
    let keyset_id = Id::from_str(&keyset_id)?;
    Ok(KvacIssuedMac {
        commitments: (com_a, com_s),
        mac,
        keyset_id,
        quote_id,
    })
=======
#[cfg(test)]
mod tests {
    use cdk_common::mint::MintKeySetInfo;
    use cdk_common::Amount;

    use super::*;

    #[tokio::test]
    async fn test_remove_spent_proofs() {
        let db = memory::empty().await.unwrap();

        // Create a keyset and add it to the database
        let keyset_id = Id::from_str("00916bbf7ef91a36").unwrap();
        let keyset_info = MintKeySetInfo {
            id: keyset_id.clone(),
            unit: CurrencyUnit::Sat,
            active: true,
            valid_from: 0,
            valid_to: None,
            derivation_path: bitcoin::bip32::DerivationPath::from_str("m/0'/0'/0'").unwrap(),
            derivation_path_index: Some(0),
            max_order: 32,
            input_fee_ppk: 0,
        };
        db.add_keyset_info(keyset_info).await.unwrap();

        let proofs = vec![
            Proof {
                amount: Amount::from(100),
                keyset_id: keyset_id.clone(),
                secret: Secret::generate(),
                c: SecretKey::generate().public_key(),
                witness: None,
                dleq: None,
            },
            Proof {
                amount: Amount::from(200),
                keyset_id: keyset_id.clone(),
                secret: Secret::generate(),
                c: SecretKey::generate().public_key(),
                witness: None,
                dleq: None,
            },
        ];

        // Add proofs to database
        db.add_proofs(proofs.clone(), None).await.unwrap();

        // Mark one proof as spent
        db.update_proofs_states(&[proofs[0].y().unwrap()], State::Spent)
            .await
            .unwrap();

        // Try to remove both proofs - should fail because one is spent
        let result = db
            .remove_proofs(&[proofs[0].y().unwrap(), proofs[1].y().unwrap()], None)
            .await;

        assert!(result.is_err());
        assert!(matches!(
            result.unwrap_err(),
            database::Error::AttemptRemoveSpentProof
        ));

        // Verify both proofs still exist
        let states = db
            .get_proofs_states(&[proofs[0].y().unwrap(), proofs[1].y().unwrap()])
            .await
            .unwrap();

        assert_eq!(states.len(), 2);
        assert_eq!(states[0], Some(State::Spent));
        assert_eq!(states[1], Some(State::Unspent));
    }

    #[tokio::test]
    async fn test_update_spent_proofs() {
        let db = memory::empty().await.unwrap();

        // Create a keyset and add it to the database
        let keyset_id = Id::from_str("00916bbf7ef91a36").unwrap();
        let keyset_info = MintKeySetInfo {
            id: keyset_id.clone(),
            unit: CurrencyUnit::Sat,
            active: true,
            valid_from: 0,
            valid_to: None,
            derivation_path: bitcoin::bip32::DerivationPath::from_str("m/0'/0'/0'").unwrap(),
            derivation_path_index: Some(0),
            max_order: 32,
            input_fee_ppk: 0,
        };
        db.add_keyset_info(keyset_info).await.unwrap();

        let proofs = vec![
            Proof {
                amount: Amount::from(100),
                keyset_id: keyset_id.clone(),
                secret: Secret::generate(),
                c: SecretKey::generate().public_key(),
                witness: None,
                dleq: None,
            },
            Proof {
                amount: Amount::from(200),
                keyset_id: keyset_id.clone(),
                secret: Secret::generate(),
                c: SecretKey::generate().public_key(),
                witness: None,
                dleq: None,
            },
        ];

        // Add proofs to database
        db.add_proofs(proofs.clone(), None).await.unwrap();

        // Mark one proof as spent
        db.update_proofs_states(&[proofs[0].y().unwrap()], State::Spent)
            .await
            .unwrap();

        // Try to update both proofs - should fail because one is spent
        let result = db
            .update_proofs_states(
                &[proofs[0].y().unwrap(), proofs[1].y().unwrap()],
                State::Reserved,
            )
            .await;

        assert!(result.is_err());
        assert!(matches!(
            result.unwrap_err(),
            database::Error::AttemptUpdateSpentProof
        ));

        // Verify states haven't changed
        let states = db
            .get_proofs_states(&[proofs[0].y().unwrap(), proofs[1].y().unwrap()])
            .await
            .unwrap();

        assert_eq!(states.len(), 2);
        assert_eq!(states[0], Some(State::Spent));
        assert_eq!(states[1], Some(State::Unspent));
    }
>>>>>>> 1cfb51a4
}<|MERGE_RESOLUTION|>--- conflicted
+++ resolved
@@ -6,13 +6,9 @@
 
 use async_trait::async_trait;
 use bitcoin::bip32::DerivationPath;
-<<<<<<< HEAD
 use cashu_kvac::models::MAC;
 use cashu_kvac::secp::{GroupElement, Scalar};
-use cdk_common::common::{LnKey, QuoteTTL};
-=======
 use cdk_common::common::{PaymentProcessorKey, QuoteTTL};
->>>>>>> 1cfb51a4
 use cdk_common::database::{self, MintDatabase};
 use cdk_common::kvac::{KvacIssuedMac, KvacNullifier};
 use cdk_common::mint::{self, MintKeySetInfo, MintQuote};
@@ -178,7 +174,7 @@
         "#,
         )
         .bind(unit.to_string())
-        .execute(&mut transaction)
+        .execute(&mut *transaction)
         .await;
 
         match update_res {
@@ -203,7 +199,7 @@
         )
         .bind(unit.to_string())
         .bind(id.to_string())
-        .execute(&mut transaction)
+        .execute(&mut *transaction)
         .await;
 
         match update_res {
@@ -280,7 +276,7 @@
         "#,
         )
         .bind(unit.to_string())
-        .fetch_one(&mut transaction)
+        .fetch_one(&mut *transaction)
         .await;
 
         let rec = match rec {
@@ -359,7 +355,7 @@
 WHERE active = 1
         "#,
         )
-        .fetch_all(&mut transaction)
+        .fetch_all(&mut *transaction)
         .await;
 
         match recs {
@@ -933,7 +929,7 @@
         .bind(keyset.derivation_path.to_string())
         .bind(keyset.max_order)
         .bind(keyset.input_fee_ppk as i64)
-            .bind(keyset.derivation_path_index)
+        .bind(keyset.derivation_path_index)
         .execute(&mut *transaction)
         .await;
 
@@ -970,8 +966,8 @@
         .bind(keyset.valid_to.map(|v| v as i64))
         .bind(keyset.derivation_path.to_string())
         .bind(keyset.input_fee_ppk as i64)
-        .bind(keyset.derivation_path_index)
-        .execute(&mut transaction)
+            .bind(keyset.derivation_path_index)
+        .execute(&mut *transaction)
         .await;
 
         match res {
@@ -1035,7 +1031,7 @@
         "#,
         )
         .bind(id.to_string())
-        .fetch_one(&mut transaction)
+        .fetch_one(&mut *transaction)
         .await;
 
         match rec {
@@ -1098,7 +1094,7 @@
 FROM kvac_keyset;
         "#,
         )
-        .fetch_all(&mut transaction)
+        .fetch_all(&mut *transaction)
         .await
         .map_err(Error::from);
 
@@ -1213,7 +1209,7 @@
             .bind(nullifier.keyset_id.to_string())
             .bind(nullifier.quote_id.map(|q| q.hyphenated()))
             .bind(nullifier.state.to_string())
-            .execute(&mut transaction)
+            .execute(&mut *transaction)
             .await;
 
             if let Err(err) = res {
@@ -1278,7 +1274,7 @@
             .fold(sqlx::query(&sql), |query, nullifier| {
                 query.bind(nullifier.to_bytes())
             })
-            .fetch_all(&mut transaction)
+            .fetch_all(&mut *transaction)
             .await
             .map_err(|err| {
                 tracing::error!("SQLite could not get the state of kvac nullifier: {err:?}");
@@ -1384,7 +1380,7 @@
         let mut current_states = nullifiers
             .iter()
             .fold(sqlx::query(&sql), |query, n| query.bind(n.to_bytes()))
-            .fetch_all(&mut transaction)
+            .fetch_all(&mut *transaction)
             .await
             .map_err(|err| {
                 tracing::error!("SQLite could not get state of kvac coin: {err:?}");
@@ -1543,7 +1539,7 @@
             .fold(sqlx::query(&sql), |query, nullifier| {
                 query.bind(nullifier.to_bytes())
             })
-            .fetch_all(&mut transaction)
+            .fetch_all(&mut *transaction)
             .await
             .map_err(|err| {
                 tracing::error!("SQLite could not get state of proof: {err:?}");
@@ -1573,7 +1569,7 @@
                     .bind(State::Spent.to_string()),
                 |query, n| query.bind(n.to_bytes()),
             )
-            .execute(&mut transaction)
+            .execute(&mut *transaction)
             .await
             .map_err(|err| {
                 tracing::error!("SQLite could not update kvac nullifier state: {err:?}");
@@ -1648,7 +1644,7 @@
             .bind(issued.commitments.1.to_bytes())
             .bind(issued.keyset_id.to_string())
             .bind(quote_id.map(|q| q.hyphenated()))
-            .execute(&mut transaction)
+            .execute(&mut *transaction)
             .await;
 
             if let Err(err) = res {
@@ -1716,7 +1712,7 @@
         let issued_macs: Vec<KvacIssuedMac> = tags
             .iter()
             .fold(sqlx::query(&sql), |query, t| query.bind(Vec::<u8>::from(t)))
-            .fetch_all(&mut transaction)
+            .fetch_all(&mut *transaction)
             .await
             .map_err(|err| {
                 tracing::error!("SQLite could not get the state: {err:?}");
@@ -1782,7 +1778,7 @@
         "#,
         )
         .bind(keyset_id.to_string())
-        .fetch_all(&mut transaction)
+        .fetch_all(&mut *transaction)
         .await;
 
         match rec {
@@ -1945,7 +1941,7 @@
         "#,
         )
         .bind(quote_id.as_hyphenated())
-        .fetch_all(&mut transaction)
+        .fetch_all(&mut *transaction)
         .await;
 
         match recs {
@@ -2321,7 +2317,6 @@
     Ok((melt_request, ln_key))
 }
 
-<<<<<<< HEAD
 #[cfg(feature = "kvac")]
 fn sqlite_row_to_kvac_nullifier(row: SqliteRow) -> Result<KvacNullifier, Error> {
     let nullifier: Vec<u8> = row.try_get("nullifier").map_err(Error::from)?;
@@ -2361,7 +2356,8 @@
         keyset_id,
         quote_id,
     })
-=======
+}
+
 #[cfg(test)]
 mod tests {
     use cdk_common::mint::MintKeySetInfo;
@@ -2507,5 +2503,4 @@
         assert_eq!(states[0], Some(State::Spent));
         assert_eq!(states[1], Some(State::Unspent));
     }
->>>>>>> 1cfb51a4
 }