//! SQLite Mint

use std::collections::HashMap;
use std::ops::DerefMut;
use std::path::Path;
use std::str::FromStr;

use async_rusqlite::{query, DatabaseExecutor};
use async_trait::async_trait;
use bitcoin::bip32::DerivationPath;
<<<<<<< HEAD
use cdk_common::common::{GCSFilter, PaymentProcessorKey, QuoteTTL};
=======
use cdk_common::common::QuoteTTL;
>>>>>>> 3f84b3b4
use cdk_common::database::{
    self, MintDatabase, MintFiltersDatabase, MintKeysDatabase, MintProofsDatabase,
    MintQuotesDatabase, MintSignaturesDatabase,
};
use cdk_common::mint::{self, MintKeySetInfo, MintQuote};
use cdk_common::nut00::ProofsMethods;
use cdk_common::nut05::QuoteState;
use cdk_common::secret::Secret;
use cdk_common::state::check_state_transition;
use cdk_common::util::unix_time;
use cdk_common::{
    Amount, BlindSignature, BlindSignatureDleq, CurrencyUnit, Id, MeltQuoteState, MintInfo,
    MintQuoteState, Proof, Proofs, PublicKey, SecretKey, State,
};
use error::Error;
use lightning_invoice::Bolt11Invoice;
use uuid::Uuid;

use crate::common::{create_sqlite_pool, migrate};
use crate::stmt::Column;
use crate::{
    column_as_nullable_number, column_as_nullable_string, column_as_number, column_as_string,
    unpack_into,
};

mod async_rusqlite;
#[cfg(feature = "auth")]
mod auth;
pub mod error;
pub mod memory;

#[rustfmt::skip]
mod migrations;

#[cfg(feature = "auth")]
pub use auth::MintSqliteAuthDatabase;

/// Mint SQLite Database
#[derive(Debug, Clone)]
pub struct MintSqliteDatabase {
    pool: async_rusqlite::AsyncRusqlite,
}

#[async_trait]
impl MintFiltersDatabase for MintSqliteDatabase {
    type Err = database::Error;

    async fn store_spent_filter(&self, keyset_id: &Id, filter: GCSFilter) -> Result<(), Self::Err> {
        let mut transaction = self.pool.begin().await.map_err(Error::from)?;

        let res = sqlx::query(
            r#"
INSERT INTO spent_filters (keyset_id, content, num_items, inv_false_positive_rate, remainder_bitlength, time)
VALUES (?, ?, ?, ?, ?, ?)
ON CONFLICT(keyset_id) DO UPDATE SET
    content = excluded.content,
    num_items = excluded.num_items,
    inv_false_positive_rate = excluded.inv_false_positive_rate,
    remainder_bitlength = excluded.remainder_bitlength,
    time = excluded.time;
        "#,
        )
        .bind(keyset_id.to_string())
        .bind(filter.content)
        .bind(filter.num_items as i64)
        .bind(filter.m as i64)
        .bind(filter.p as i64)
        .bind(unix_time() as i64)
        .execute(&mut *transaction)
        .await;

        match res {
            Ok(_) => {
                transaction.commit().await.map_err(Error::from)?;
                Ok(())
            }
            Err(err) => {
                tracing::error!("SQLite could not store spent filter");
                if let Err(err) = transaction.rollback().await {
                    tracing::error!("Could not rollback sql transaction: {}", err);
                }
                Err(Error::from(err).into())
            }
        }
    }

    async fn get_spent_filter(&self, keyset_id: &Id) -> Result<Option<GCSFilter>, Self::Err> {
        let mut transaction = self.pool.begin().await.map_err(Error::from)?;

        let rec = sqlx::query(
            r#"
SELECT *
FROM spent_filters
WHERE keyset_id=?;
        "#,
        )
        .bind(keyset_id.to_string())
        .fetch_one(&mut *transaction)
        .await;

        match rec {
            Ok(row) => {
                transaction.commit().await.map_err(Error::from)?;
                Ok(Some(GCSFilter {
                    content: row.try_get("content").map_err(Error::from)?,
                    num_items: row.try_get("num_items").map_err(Error::from)?,
                    m: row
                        .try_get("inv_false_positive_rate")
                        .map_err(Error::from)?,
                    p: row.try_get("remainder_bitlength").map_err(Error::from)?,
                    time: row.try_get("time").map_err(Error::from)?,
                }))
            }
            Err(sqlx::Error::RowNotFound) => {
                transaction.commit().await.map_err(Error::from)?;
                Ok(None)
            }
            Err(err) => {
                if let Err(err) = transaction.rollback().await {
                    tracing::error!("Could not rollback sql transaction: {}", err);
                }
                Err(Error::SQLX(err).into())
            }
        }
    }

    async fn update_spent_filter(
        &self,
        keyset_id: &Id,
        filter: GCSFilter,
    ) -> Result<(), Self::Err> {
        self.store_spent_filter(keyset_id, filter).await
    }
    async fn store_issued_filter(
        &self,
        keyset_id: &Id,
        filter: GCSFilter,
    ) -> Result<(), Self::Err> {
        let mut transaction = self.pool.begin().await.map_err(Error::from)?;

        let res = sqlx::query(
            r#"
INSERT INTO issued_filters (keyset_id, content, num_items, inv_false_positive_rate, remainder_bitlength, time)
VALUES (?, ?, ?, ?, ?, ?)
ON CONFLICT(keyset_id) DO UPDATE SET
    content = excluded.content,
    num_items = excluded.num_items,
    inv_false_positive_rate = excluded.inv_false_positive_rate,
    remainder_bitlength = excluded.remainder_bitlength,
    time = excluded.time;
        "#,
        )
        .bind(keyset_id.to_string())
        .bind(filter.content)
        .bind(filter.num_items as i64)
        .bind(filter.m as i64)
        .bind(filter.p as i64)
        .bind(unix_time() as i64)
        .execute(&mut *transaction)
        .await;

        match res {
            Ok(_) => {
                transaction.commit().await.map_err(Error::from)?;
                Ok(())
            }
            Err(err) => {
                tracing::error!("SQLite could not store spent filter");
                if let Err(err) = transaction.rollback().await {
                    tracing::error!("Could not rollback sql transaction: {}", err);
                }
                Err(Error::from(err).into())
            }
        }
    }

    async fn get_issued_filter(&self, keyset_id: &Id) -> Result<Option<GCSFilter>, Self::Err> {
        let mut transaction = self.pool.begin().await.map_err(Error::from)?;

        let rec = sqlx::query(
            r#"
SELECT *
FROM issued_filters
WHERE keyset_id=?;
        "#,
        )
        .bind(keyset_id.to_string())
        .fetch_one(&mut *transaction)
        .await;

        match rec {
            Ok(row) => {
                transaction.commit().await.map_err(Error::from)?;
                Ok(Some(GCSFilter {
                    content: row.try_get("content").map_err(Error::from)?,
                    num_items: row.try_get("num_items").map_err(Error::from)?,
                    m: row
                        .try_get("inv_false_positive_rate")
                        .map_err(Error::from)?,
                    p: row.try_get("remainder_bitlength").map_err(Error::from)?,
                    time: row.try_get("time").map_err(Error::from)?,
                }))
            }
            Err(sqlx::Error::RowNotFound) => {
                transaction.commit().await.map_err(Error::from)?;
                Ok(None)
            }
            Err(err) => {
                if let Err(err) = transaction.rollback().await {
                    tracing::error!("Could not rollback sql transaction: {}", err);
                }
                Err(Error::SQLX(err).into())
            }
        }
    }

    async fn update_issued_filter(
        &self,
        keyset_id: &Id,
        filter: GCSFilter,
    ) -> Result<(), Self::Err> {
        self.store_issued_filter(keyset_id, filter).await
    }
}

impl MintSqliteDatabase {
    /// Create new [`MintSqliteDatabase`]
    #[cfg(not(feature = "sqlcipher"))]
    pub async fn new<P: AsRef<Path>>(path: P) -> Result<Self, Error> {
        let pool = create_sqlite_pool(path.as_ref().to_str().ok_or(Error::InvalidDbPath)?);
        migrate(pool.get()?.deref_mut(), migrations::MIGRATIONS)?;

        Ok(Self {
            pool: async_rusqlite::AsyncRusqlite::new(pool),
        })
    }

    /// Create new [`MintSqliteDatabase`]
    #[cfg(feature = "sqlcipher")]
    pub async fn new<P: AsRef<Path>>(path: P, password: String) -> Result<Self, Error> {
        let pool = create_sqlite_pool(
            path.as_ref().to_str().ok_or(Error::InvalidDbPath)?,
            password,
        );
        migrate(pool.get()?.deref_mut(), migrations::MIGRATIONS)?;

        Ok(Self {
            pool: async_rusqlite::AsyncRusqlite::new(pool),
        })
    }

    #[inline(always)]
    async fn get_current_states<C>(
        &self,
        conn: &C,
        ys: &[PublicKey],
    ) -> Result<HashMap<PublicKey, State>, Error>
    where
        C: DatabaseExecutor + Send + Sync,
    {
        query(r#"SELECT y, state FROM proof WHERE y IN (:ys)"#)
            .bind_vec(":ys", ys.iter().map(|y| y.to_bytes().to_vec()).collect())
            .fetch_all(conn)
            .await?
            .into_iter()
            .map(|row| {
                Ok((
                    column_as_string!(&row[0], PublicKey::from_hex, PublicKey::from_slice),
                    column_as_string!(&row[1], State::from_str),
                ))
            })
            .collect::<Result<HashMap<_, _>, _>>()
    }

    #[inline(always)]
    async fn set_to_config<T>(&self, id: &str, value: &T) -> Result<(), Error>
    where
        T: ?Sized + serde::Serialize,
    {
        query(
            r#"
            INSERT INTO config (id, value) VALUES (:id, :value)
                ON CONFLICT(id) DO UPDATE SET value = excluded.value
                "#,
        )
        .bind(":id", id.to_owned())
        .bind(":value", serde_json::to_string(&value)?)
        .execute(&self.pool)
        .await?;

        Ok(())
    }

    #[inline(always)]
    async fn fetch_from_config<T>(&self, id: &str) -> Result<T, Error>
    where
        T: serde::de::DeserializeOwned,
    {
        let value = column_as_string!(query(r#"SELECT value FROM config WHERE id = :id LIMIT 1"#)
            .bind(":id", id.to_owned())
            .pluck(&self.pool)
            .await?
            .ok_or::<Error>(Error::UnknownQuoteTTL)?);

        Ok(serde_json::from_str(&value)?)
    }
}

#[async_trait]
impl MintKeysDatabase for MintSqliteDatabase {
    type Err = database::Error;

    async fn set_active_keyset(&self, unit: CurrencyUnit, id: Id) -> Result<(), Self::Err> {
        let transaction = self.pool.begin().await?;

        query(r#"UPDATE keyset SET active=FALSE WHERE unit IS :unit"#)
            .bind(":unit", unit.to_string())
            .execute(&transaction)
            .await?;

        query(r#"UPDATE keyset SET active=TRUE WHERE unit IS :unit AND id IS :id"#)
            .bind(":unit", unit.to_string())
            .bind(":id", id.to_string())
            .execute(&transaction)
            .await?;

        transaction.commit().await?;

        Ok(())
    }

    async fn get_active_keyset_id(&self, unit: &CurrencyUnit) -> Result<Option<Id>, Self::Err> {
        Ok(
            query(r#" SELECT id FROM keyset WHERE active = 1 AND unit IS :unit"#)
                .bind(":unit", unit.to_string())
                .pluck(&self.pool)
                .await?
                .map(|id| match id {
                    Column::Text(text) => Ok(Id::from_str(&text)?),
                    Column::Blob(id) => Ok(Id::from_bytes(&id)?),
                    _ => Err(Error::InvalidKeysetId),
                })
                .transpose()?,
        )
    }

    async fn get_active_keysets(&self) -> Result<HashMap<CurrencyUnit, Id>, Self::Err> {
        Ok(query(r#"SELECT id, unit FROM keyset WHERE active = 1"#)
            .fetch_all(&self.pool)
            .await?
            .into_iter()
            .map(|row| {
                Ok((
                    column_as_string!(&row[1], CurrencyUnit::from_str),
                    column_as_string!(&row[0], Id::from_str, Id::from_bytes),
                ))
            })
            .collect::<Result<HashMap<_, _>, Error>>()?)
    }

    async fn add_keyset_info(&self, keyset: MintKeySetInfo) -> Result<(), Self::Err> {
        query(
            r#"
        INSERT INTO
            keyset (
                id, unit, active, valid_from, valid_to, derivation_path,
                max_order, input_fee_ppk, derivation_path_index
            )
        VALUES (
            :id, :unit, :active, :valid_from, :valid_to, :derivation_path,
            :max_order, :input_fee_ppk, :derivation_path_index
        )
        ON CONFLICT(id) DO UPDATE SET
            unit = excluded.unit,
            active = excluded.active,
            valid_from = excluded.valid_from,
            valid_to = excluded.valid_to,
            derivation_path = excluded.derivation_path,
            max_order = excluded.max_order,
            input_fee_ppk = excluded.input_fee_ppk,
            derivation_path_index = excluded.derivation_path_index
        "#,
        )
        .bind(":id", keyset.id.to_string())
        .bind(":unit", keyset.unit.to_string())
        .bind(":active", keyset.active)
        .bind(":valid_from", keyset.valid_from as i64)
        .bind(":valid_to", keyset.final_expiry.map(|v| v as i64))
        .bind(":derivation_path", keyset.derivation_path.to_string())
        .bind(":max_order", keyset.max_order)
        .bind(":input_fee_ppk", keyset.input_fee_ppk as i64)
        .bind(":derivation_path_index", keyset.derivation_path_index)
        .execute(&self.pool)
        .await?;

        Ok(())
    }

    async fn get_keyset_info(&self, id: &Id) -> Result<Option<MintKeySetInfo>, Self::Err> {
        Ok(query(
            r#"SELECT
                id,
                unit,
                active,
                valid_from,
                valid_to,
                derivation_path,
                derivation_path_index,
                max_order,
                input_fee_ppk
            FROM
                keyset
                WHERE id=:id"#,
        )
        .bind(":id", id.to_string())
        .fetch_one(&self.pool)
        .await?
        .map(sqlite_row_to_keyset_info)
        .transpose()?)
    }

    async fn get_keyset_infos(&self) -> Result<Vec<MintKeySetInfo>, Self::Err> {
        Ok(query(
            r#"SELECT
                id,
                unit,
                active,
                valid_from,
                valid_to,
                derivation_path,
                derivation_path_index,
                max_order,
                input_fee_ppk
            FROM
                keyset
            "#,
        )
        .fetch_all(&self.pool)
        .await?
        .into_iter()
        .map(sqlite_row_to_keyset_info)
        .collect::<Result<Vec<_>, _>>()?)
    }
}

#[async_trait]
impl MintQuotesDatabase for MintSqliteDatabase {
    type Err = database::Error;

    async fn add_mint_quote(&self, quote: MintQuote) -> Result<(), Self::Err> {
        query(
            r#"
                INSERT OR REPLACE INTO mint_quote (
                    id, amount, unit, request, state, expiry, request_lookup_id,
                    pubkey, created_time, paid_time, issued_time
                )
                VALUES (
                    :id, :amount, :unit, :request, :state, :expiry, :request_lookup_id,
                    :pubkey, :created_time, :paid_time, :issued_time
                )
            "#,
        )
        .bind(":id", quote.id.to_string())
        .bind(":amount", u64::from(quote.amount) as i64)
        .bind(":unit", quote.unit.to_string())
        .bind(":request", quote.request)
        .bind(":state", quote.state.to_string())
        .bind(":expiry", quote.expiry as i64)
        .bind(":request_lookup_id", quote.request_lookup_id)
        .bind(":pubkey", quote.pubkey.map(|p| p.to_string()))
        .bind(":created_time", quote.created_time as i64)
        .bind(":paid_time", quote.paid_time.map(|t| t as i64))
        .bind(":issued_time", quote.issued_time.map(|t| t as i64))
        .execute(&self.pool)
        .await?;

        Ok(())
    }

    async fn get_mint_quote(&self, quote_id: &Uuid) -> Result<Option<MintQuote>, Self::Err> {
        Ok(query(
            r#"
            SELECT
                id,
                amount,
                unit,
                request,
                state,
                expiry,
                request_lookup_id,
                pubkey,
                created_time,
                paid_time,
                issued_time
            FROM
                mint_quote
            WHERE id = :id"#,
        )
        .bind(":id", quote_id.as_hyphenated().to_string())
        .fetch_one(&self.pool)
        .await?
        .map(sqlite_row_to_mint_quote)
        .transpose()?)
    }

    async fn get_mint_quote_by_request(
        &self,
        request: &str,
    ) -> Result<Option<MintQuote>, Self::Err> {
        Ok(query(
            r#"
            SELECT
                id,
                amount,
                unit,
                request,
                state,
                expiry,
                request_lookup_id,
                pubkey,
                created_time,
                paid_time,
                issued_time
            FROM
                mint_quote
            WHERE request = :request"#,
        )
        .bind(":request", request.to_owned())
        .fetch_one(&self.pool)
        .await?
        .map(sqlite_row_to_mint_quote)
        .transpose()?)
    }

    async fn get_mint_quote_by_request_lookup_id(
        &self,
        request_lookup_id: &str,
    ) -> Result<Option<MintQuote>, Self::Err> {
        Ok(query(
            r#"
            SELECT
                id,
                amount,
                unit,
                request,
                state,
                expiry,
                request_lookup_id,
                pubkey,
                created_time,
                paid_time,
                issued_time
            FROM
                mint_quote
            WHERE request_lookup_id = :request_lookup_id"#,
        )
        .bind(":request_lookup_id", request_lookup_id.to_owned())
        .fetch_one(&self.pool)
        .await?
        .map(sqlite_row_to_mint_quote)
        .transpose()?)
    }

    async fn update_mint_quote_state(
        &self,
        quote_id: &Uuid,
        state: MintQuoteState,
    ) -> Result<MintQuoteState, Self::Err> {
        let transaction = self.pool.begin().await?;

        let quote = query(
            r#"
            SELECT
                id,
                amount,
                unit,
                request,
                state,
                expiry,
                request_lookup_id,
                pubkey,
                created_time,
                paid_time,
                issued_time
            FROM
                mint_quote
            WHERE id = :id"#,
        )
        .bind(":id", quote_id.as_hyphenated().to_string())
        .fetch_one(&transaction)
        .await?
        .map(sqlite_row_to_mint_quote)
        .ok_or(Error::QuoteNotFound)??;

        let update_query = match state {
            MintQuoteState::Paid => {
                r#"UPDATE mint_quote SET state = :state, paid_time = :current_time WHERE id = :quote_id"#
            }
            MintQuoteState::Issued => {
                r#"UPDATE mint_quote SET state = :state, issued_time = :current_time WHERE id = :quote_id"#
            }
            _ => r#"UPDATE mint_quote SET state = :state WHERE id = :quote_id"#,
        };

        let current_time = unix_time();

        let update = match state {
            MintQuoteState::Paid => query(update_query)
                .bind(":state", state.to_string())
                .bind(":current_time", current_time as i64)
                .bind(":quote_id", quote_id.as_hyphenated().to_string()),
            MintQuoteState::Issued => query(update_query)
                .bind(":state", state.to_string())
                .bind(":current_time", current_time as i64)
                .bind(":quote_id", quote_id.as_hyphenated().to_string()),
            _ => query(update_query)
                .bind(":state", state.to_string())
                .bind(":quote_id", quote_id.as_hyphenated().to_string()),
        };

        match update.execute(&transaction).await {
            Ok(_) => {
                transaction.commit().await?;
                Ok(quote.state)
            }
            Err(err) => {
                tracing::error!("SQLite Could not update keyset: {:?}", err);
                if let Err(err) = transaction.rollback().await {
                    tracing::error!("Could not rollback sql transaction: {}", err);
                }

                return Err(err.into());
            }
        }
    }

    async fn get_mint_quotes(&self) -> Result<Vec<MintQuote>, Self::Err> {
        Ok(query(
            r#"
                   SELECT
                       id,
                       amount,
                       unit,
                       request,
                       state,
                       expiry,
                       request_lookup_id,
                       pubkey,
                       created_time,
                       paid_time,
                       issued_time
                   FROM
                       mint_quote
                  "#,
        )
        .fetch_all(&self.pool)
        .await?
        .into_iter()
        .map(sqlite_row_to_mint_quote)
        .collect::<Result<Vec<_>, _>>()?)
    }

    async fn get_mint_quotes_with_state(
        &self,
        state: MintQuoteState,
    ) -> Result<Vec<MintQuote>, Self::Err> {
        Ok(query(
            r#"
                   SELECT
                       id,
                       amount,
                       unit,
                       request,
                       state,
                       expiry,
                       request_lookup_id,
                       pubkey,
                       created_time,
                       paid_time,
                       issued_time
                   FROM
                       mint_quote
                    WHERE
                        state = :state
                  "#,
        )
        .bind(":state", state.to_string())
        .fetch_all(&self.pool)
        .await?
        .into_iter()
        .map(sqlite_row_to_mint_quote)
        .collect::<Result<Vec<_>, _>>()?)
    }

    async fn remove_mint_quote(&self, quote_id: &Uuid) -> Result<(), Self::Err> {
        query(
            r#"
            DELETE FROM mint_quote
            WHERE id=?
            "#,
        )
        .bind(":id", quote_id.as_hyphenated().to_string())
        .execute(&self.pool)
        .await?;
        Ok(())
    }

    async fn add_melt_quote(&self, quote: mint::MeltQuote) -> Result<(), Self::Err> {
        query(
            r#"
            INSERT INTO melt_quote
            (
                id, unit, amount, request, fee_reserve, state,
                expiry, payment_preimage, request_lookup_id, msat_to_pay,
                created_time, paid_time
            )
            VALUES
            (
                :id, :unit, :amount, :request, :fee_reserve, :state,
                :expiry, :payment_preimage, :request_lookup_id, :msat_to_pay,
                :created_time, :paid_time
            )
            ON CONFLICT(id) DO UPDATE SET
                unit = excluded.unit,
                amount = excluded.amount,
                request = excluded.request,
                fee_reserve = excluded.fee_reserve,
                state = excluded.state,
                expiry = excluded.expiry,
                payment_preimage = excluded.payment_preimage,
                request_lookup_id = excluded.request_lookup_id,
                msat_to_pay = excluded.msat_to_pay,
                created_time = excluded.created_time,
                paid_time = excluded.paid_time
            ON CONFLICT(request_lookup_id) DO UPDATE SET
                unit = excluded.unit,
                amount = excluded.amount,
                request = excluded.request,
                fee_reserve = excluded.fee_reserve,
                state = excluded.state,
                expiry = excluded.expiry,
                payment_preimage = excluded.payment_preimage,
                id = excluded.id,
                created_time = excluded.created_time,
                paid_time = excluded.paid_time;
        "#,
        )
        .bind(":id", quote.id.to_string())
        .bind(":unit", quote.unit.to_string())
        .bind(":amount", u64::from(quote.amount) as i64)
        .bind(":request", quote.request)
        .bind(":fee_reserve", u64::from(quote.fee_reserve) as i64)
        .bind(":state", quote.state.to_string())
        .bind(":expiry", quote.expiry as i64)
        .bind(":payment_preimage", quote.payment_preimage)
        .bind(":request_lookup_id", quote.request_lookup_id)
        .bind(
            ":msat_to_pay",
            quote.msat_to_pay.map(|a| u64::from(a) as i64),
        )
        .bind(":created_time", quote.created_time as i64)
        .bind(":paid_time", quote.paid_time.map(|t| t as i64))
        .execute(&self.pool)
        .await?;

        Ok(())
    }
    async fn get_melt_quote(&self, quote_id: &Uuid) -> Result<Option<mint::MeltQuote>, Self::Err> {
        Ok(query(
            r#"
            SELECT
                id,
                unit,
                amount,
                request,
                fee_reserve,
                state,
                expiry,
                payment_preimage,
                request_lookup_id,
                msat_to_pay,
                created_time,
                paid_time
            FROM
                melt_quote
            WHERE
                id=:id
            "#,
        )
        .bind(":id", quote_id.as_hyphenated().to_string())
        .fetch_one(&self.pool)
        .await?
        .map(sqlite_row_to_melt_quote)
        .transpose()?)
    }

    async fn get_melt_quotes(&self) -> Result<Vec<mint::MeltQuote>, Self::Err> {
        Ok(query(
            r#"
            SELECT
                id,
                unit,
                amount,
                request,
                fee_reserve,
                state,
                expiry,
                payment_preimage,
                request_lookup_id,
                msat_to_pay,
                created_time,
                paid_time
            FROM
                melt_quote
            "#,
        )
        .fetch_all(&self.pool)
        .await?
        .into_iter()
        .map(sqlite_row_to_melt_quote)
        .collect::<Result<Vec<_>, _>>()?)
    }

    async fn update_melt_quote_state(
        &self,
        quote_id: &Uuid,
        state: MeltQuoteState,
    ) -> Result<(MeltQuoteState, mint::MeltQuote), Self::Err> {
        let transaction = self.pool.begin().await?;

        let mut quote = query(
            r#"
            SELECT
                id,
                unit,
                amount,
                request,
                fee_reserve,
                state,
                expiry,
                payment_preimage,
                request_lookup_id,
                msat_to_pay,
                created_time,
                paid_time
            FROM
                melt_quote
            WHERE
                id=:id
                AND state != :state
            "#,
        )
        .bind(":id", quote_id.as_hyphenated().to_string())
        .bind(":state", state.to_string())
        .fetch_one(&transaction)
        .await?
        .map(sqlite_row_to_melt_quote)
        .transpose()?
        .ok_or(Error::QuoteNotFound)?;

        let rec = if state == MeltQuoteState::Paid {
            let current_time = unix_time();
            query(r#"UPDATE melt_quote SET state = :state, paid_time = :paid_time WHERE id = :id"#)
                .bind(":state", state.to_string())
                .bind(":paid_time", current_time as i64)
                .bind(":id", quote_id.as_hyphenated().to_string())
                .execute(&transaction)
                .await
        } else {
            query(r#"UPDATE melt_quote SET state = :state WHERE id = :id"#)
                .bind(":state", state.to_string())
                .bind(":id", quote_id.as_hyphenated().to_string())
                .execute(&transaction)
                .await
        };

        match rec {
            Ok(_) => {
                transaction.commit().await?;
            }
            Err(err) => {
                tracing::error!("SQLite Could not update melt quote");
                transaction.rollback().await?;
                return Err(err.into());
            }
        };

        let old_state = quote.state;
        quote.state = state;

        Ok((old_state, quote))
    }

    async fn remove_melt_quote(&self, quote_id: &Uuid) -> Result<(), Self::Err> {
        query(
            r#"
            DELETE FROM melt_quote
            WHERE id=?
            "#,
        )
        .bind(":id", quote_id.as_hyphenated().to_string())
        .execute(&self.pool)
        .await?;

        Ok(())
    }
}

#[async_trait]
impl MintProofsDatabase for MintSqliteDatabase {
    type Err = database::Error;

    async fn add_proofs(&self, proofs: Proofs, quote_id: Option<Uuid>) -> Result<(), Self::Err> {
        let transaction = self.pool.begin().await?;

        let current_time = unix_time();

        // Check any previous proof, this query should return None in order to proceed storing
        // Any result here would error
        match query(r#"SELECT state FROM proof WHERE y IN (:ys) LIMIT 1"#)
            .bind_vec(
                ":ys",
                proofs
                    .iter()
                    .map(|y| y.y().map(|y| y.to_bytes().to_vec()))
                    .collect::<Result<_, _>>()?,
            )
            .pluck(&transaction)
            .await?
            .map(|state| Ok::<_, Error>(column_as_string!(&state, State::from_str)))
            .transpose()?
        {
            Some(State::Spent) => Err(database::Error::AttemptUpdateSpentProof),
            Some(_) => Err(database::Error::Duplicate),
            None => Ok(()), // no previous record
        }?;

        for proof in proofs {
            query(
                r#"
                INSERT INTO proof
                (y, amount, keyset_id, secret, c, witness, state, quote_id, created_time)
                VALUES
                (:y, :amount, :keyset_id, :secret, :c, :witness, :state, :quote_id, :created_time)
                "#,
            )
            .bind(":y", proof.y()?.to_bytes().to_vec())
            .bind(":amount", u64::from(proof.amount) as i64)
            .bind(":keyset_id", proof.keyset_id.to_string())
            .bind(":secret", proof.secret.to_string())
            .bind(":c", proof.c.to_bytes().to_vec())
            .bind(
                ":witness",
                proof.witness.map(|w| serde_json::to_string(&w).unwrap()),
            )
            .bind(":state", "UNSPENT".to_string())
            .bind(":quote_id", quote_id.map(|q| q.hyphenated().to_string()))
            .bind(":created_time", current_time as i64)
            .execute(&transaction)
            .await?;
        }

        transaction.commit().await?;

        Ok(())
    }

    async fn remove_proofs(
        &self,
        ys: &[PublicKey],
        _quote_id: Option<Uuid>,
    ) -> Result<(), Self::Err> {
        let transaction = self.pool.begin().await?;

        let total_deleted = query(
            r#"
            DELETE FROM proof WHERE y IN (:ys) AND state NOT IN (:exclude_state)
            "#,
        )
        .bind_vec(":ys", ys.iter().map(|y| y.to_bytes().to_vec()).collect())
        .bind_vec(":exclude_state", vec![State::Spent.to_string()])
        .execute(&transaction)
        .await?;

        if total_deleted != ys.len() {
            transaction.rollback().await?;
            return Err(Self::Err::AttemptRemoveSpentProof);
        }

        transaction.commit().await?;

        Ok(())
    }

    async fn get_proofs_by_ys(&self, ys: &[PublicKey]) -> Result<Vec<Option<Proof>>, Self::Err> {
        let mut proofs = query(
            r#"
            SELECT
                amount,
                keyset_id,
                secret,
                c,
                witness,
                y
            FROM
                proof
            WHERE
                y IN (:ys)
            "#,
        )
        .bind_vec(":ys", ys.iter().map(|y| y.to_bytes().to_vec()).collect())
        .fetch_all(&self.pool)
        .await?
        .into_iter()
        .map(|mut row| {
            Ok((
                column_as_string!(
                    row.pop().ok_or(Error::InvalidDbPath)?,
                    PublicKey::from_hex,
                    PublicKey::from_slice
                ),
                sqlite_row_to_proof(row)?,
            ))
        })
        .collect::<Result<HashMap<_, _>, Error>>()?;

        Ok(ys.iter().map(|y| proofs.remove(y)).collect())
    }

    async fn get_proof_ys_by_quote_id(&self, quote_id: &Uuid) -> Result<Vec<PublicKey>, Self::Err> {
        Ok(query(
            r#"
            SELECT
                amount,
                keyset_id,
                secret,
                c,
                witness
            FROM
                proof
            WHERE
                quote_id = :quote_id
            "#,
        )
        .bind(":quote_id", quote_id.as_hyphenated().to_string())
        .fetch_all(&self.pool)
        .await?
        .into_iter()
        .map(sqlite_row_to_proof)
        .collect::<Result<Vec<Proof>, _>>()?
        .ys()?)
    }

    async fn get_proofs_states(&self, ys: &[PublicKey]) -> Result<Vec<Option<State>>, Self::Err> {
        let mut current_states = self.get_current_states(&self.pool, ys).await?;

        Ok(ys.iter().map(|y| current_states.remove(y)).collect())
    }

    async fn get_proofs_by_keyset_id(
        &self,
        keyset_id: &Id,
    ) -> Result<(Proofs, Vec<Option<State>>), Self::Err> {
        Ok(query(
            r#"
            SELECT
               keyset_id,
               amount,
               secret,
               c,
               witness,
               state
            FROM
                proof
            WHERE
                keyset_id=?
            "#,
        )
        .bind(":keyset_id", keyset_id.to_string())
        .fetch_all(&self.pool)
        .await?
        .into_iter()
        .map(sqlite_row_to_proof_with_state)
        .collect::<Result<Vec<_>, _>>()?
        .into_iter()
        .unzip())
    }

    async fn update_proofs_states(
        &self,
        ys: &[PublicKey],
        new_state: State,
    ) -> Result<Vec<Option<State>>, Self::Err> {
        let transaction = self.pool.begin().await?;

        let mut current_states = self.get_current_states(&transaction, ys).await?;

        if current_states.len() != ys.len() {
            transaction.rollback().await?;
            tracing::warn!(
                "Attempted to update state of non-existent proof {} {}",
                current_states.len(),
                ys.len()
            );
            return Err(database::Error::ProofNotFound);
        }

        for state in current_states.values() {
            check_state_transition(*state, new_state)?;
        }

        query(r#"UPDATE proof SET state = :new_state WHERE y IN (:ys)"#)
            .bind(":new_state", new_state.to_string())
            .bind_vec(":ys", ys.iter().map(|y| y.to_bytes().to_vec()).collect())
            .execute(&transaction)
            .await?;

        transaction.commit().await?;

        Ok(ys.iter().map(|y| current_states.remove(y)).collect())
    }
}

#[async_trait]
impl MintSignaturesDatabase for MintSqliteDatabase {
    type Err = database::Error;

    async fn add_blind_signatures(
        &self,
        blinded_messages: &[PublicKey],
        blind_signatures: &[BlindSignature],
        quote_id: Option<Uuid>,
    ) -> Result<(), Self::Err> {
        let transaction = self.pool.begin().await?;

        let current_time = unix_time();

        for (message, signature) in blinded_messages.iter().zip(blind_signatures) {
            query(
                r#"
                    INSERT INTO blind_signature
                    (blinded_message, amount, keyset_id, c, quote_id, dleq_e, dleq_s, created_time)
                    VALUES
                    (:blinded_message, :amount, :keyset_id, :c, :quote_id, :dleq_e, :dleq_s, :created_time)
                "#,
            )
            .bind(":blinded_message", message.to_bytes().to_vec())
            .bind(":amount", u64::from(signature.amount) as i64)
            .bind(":keyset_id", signature.keyset_id.to_string())
            .bind(":c", signature.c.to_bytes().to_vec())
            .bind(":quote_id", quote_id.map(|q| q.hyphenated().to_string()))
            .bind(
                ":dleq_e",
                signature.dleq.as_ref().map(|dleq| dleq.e.to_secret_hex()),
            )
            .bind(
                ":dleq_s",
                signature.dleq.as_ref().map(|dleq| dleq.s.to_secret_hex()),
            )
            .bind(":created_time", current_time as i64)
            .execute(&transaction)
            .await?;
        }

        transaction.commit().await?;

        Ok(())
    }

    async fn get_blind_signatures(
        &self,
        blinded_messages: &[PublicKey],
    ) -> Result<Vec<Option<BlindSignature>>, Self::Err> {
        let mut blinded_signatures = query(
            r#"SELECT
                keyset_id,
                amount,
                c,
                dleq_e,
                dleq_s,
                blinded_message
            FROM
                blind_signature
            WHERE blinded_message IN (:blinded_message)
            "#,
        )
        .bind_vec(
            ":blinded_message",
            blinded_messages
                .iter()
                .map(|b_| b_.to_bytes().to_vec())
                .collect(),
        )
        .fetch_all(&self.pool)
        .await?
        .into_iter()
        .map(|mut row| {
            Ok((
                column_as_string!(
                    &row.pop().ok_or(Error::InvalidDbResponse)?,
                    PublicKey::from_hex,
                    PublicKey::from_slice
                ),
                sqlite_row_to_blind_signature(row)?,
            ))
        })
        .collect::<Result<HashMap<_, _>, Error>>()?;
        Ok(blinded_messages
            .iter()
            .map(|y| blinded_signatures.remove(y))
            .collect())
    }

    async fn get_blind_signatures_for_keyset(
        &self,
        keyset_id: &Id,
<<<<<<< HEAD
    ) -> Result<Vec<(PublicKey, BlindSignature)>, Self::Err> {
        let mut transaction = self.pool.begin().await.map_err(Error::from)?;

        let rec = sqlx::query(
=======
    ) -> Result<Vec<BlindSignature>, Self::Err> {
        Ok(query(
>>>>>>> 3f84b3b4
            r#"
            SELECT
                keyset_id,
                amount,
                c,
                dleq_e,
                dleq_s
            FROM
                blind_signature
            WHERE
                keyset_id=:keyset_id
            "#,
        )
<<<<<<< HEAD
        .bind(keyset_id.to_string())
        .fetch_all(&mut *transaction)
        .await;

        match rec {
            Ok(rec) => {
                transaction.commit().await.map_err(Error::from)?;
                let sigs = rec
                    .into_iter()
                    .map(|row| -> Result<(PublicKey, BlindSignature), Error> {
                        let b_: Vec<u8> = row.try_get("y").map_err(Error::from)?;

                        let b_ = PublicKey::from_slice(&b_).map_err(Error::from)?;
                        Ok((b_, sqlite_row_to_blind_signature(row)?))
                    })
                    .collect::<Result<Vec<(PublicKey, BlindSignature)>, _>>()?;

                Ok(sigs)
            }
            Err(err) => {
                tracing::error!("SQLite could not get vlinf signatures for keyset");
                if let Err(err) = transaction.rollback().await {
                    tracing::error!("Could not rollback sql transaction: {}", err);
                }

                return Err(Error::from(err).into());
            }
        }
=======
        .bind(":keyset_id", keyset_id.to_string())
        .fetch_all(&self.pool)
        .await?
        .into_iter()
        .map(sqlite_row_to_blind_signature)
        .collect::<Result<Vec<BlindSignature>, _>>()?)
>>>>>>> 3f84b3b4
    }

    /// Get [`BlindSignature`]s for quote
    async fn get_blind_signatures_for_quote(
        &self,
        quote_id: &Uuid,
    ) -> Result<Vec<BlindSignature>, Self::Err> {
        Ok(query(
            r#"
            SELECT
                keyset_id,
                amount,
                c,
                dleq_e,
                dleq_s
            FROM
                blind_signature
            WHERE
                quote_id=:quote_id
            "#,
        )
        .bind(":quote_id", quote_id.to_string())
        .fetch_all(&self.pool)
        .await?
        .into_iter()
        .map(sqlite_row_to_blind_signature)
        .collect::<Result<Vec<BlindSignature>, _>>()?)
    }
}

#[async_trait]
impl MintDatabase<database::Error> for MintSqliteDatabase {
    async fn set_mint_info(&self, mint_info: MintInfo) -> Result<(), database::Error> {
        Ok(self.set_to_config("mint_info", &mint_info).await?)
    }

    async fn get_mint_info(&self) -> Result<MintInfo, database::Error> {
        Ok(self.fetch_from_config("mint_info").await?)
    }

    async fn set_quote_ttl(&self, quote_ttl: QuoteTTL) -> Result<(), database::Error> {
        Ok(self.set_to_config("quote_ttl", &quote_ttl).await?)
    }

    async fn get_quote_ttl(&self) -> Result<QuoteTTL, database::Error> {
        Ok(self.fetch_from_config("quote_ttl").await?)
    }
}

fn sqlite_row_to_keyset_info(row: Vec<Column>) -> Result<MintKeySetInfo, Error> {
    unpack_into!(
        let (
            id,
            unit,
            active,
            valid_from,
            valid_to,
            derivation_path,
            derivation_path_index,
            max_order,
            row_keyset_ppk
        ) = row
    );

    Ok(MintKeySetInfo {
        id: column_as_string!(id, Id::from_str, Id::from_bytes),
        unit: column_as_string!(unit, CurrencyUnit::from_str),
        active: matches!(active, Column::Integer(1)),
        valid_from: column_as_number!(valid_from),
        derivation_path: column_as_string!(derivation_path, DerivationPath::from_str),
        derivation_path_index: column_as_nullable_number!(derivation_path_index),
        max_order: column_as_number!(max_order),
        input_fee_ppk: column_as_number!(row_keyset_ppk),
        final_expiry: column_as_nullable_number!(valid_to),
    })
}

fn sqlite_row_to_mint_quote(row: Vec<Column>) -> Result<MintQuote, Error> {
    unpack_into!(
        let (
            id, amount, unit, request, state, expiry, request_lookup_id,
            pubkey, created_time, paid_time, issued_time
        ) = row
    );

    let request = column_as_string!(&request);
    let request_lookup_id = column_as_nullable_string!(&request_lookup_id).unwrap_or_else(|| {
        Bolt11Invoice::from_str(&request)
            .map(|invoice| invoice.payment_hash().to_string())
            .unwrap_or_else(|_| request.clone())
    });

    let pubkey = column_as_nullable_string!(&pubkey)
        .map(|pk| PublicKey::from_hex(&pk))
        .transpose()?;

    let id = column_as_string!(id);
    let amount: u64 = column_as_number!(amount);

    Ok(MintQuote {
        id: Uuid::parse_str(&id).map_err(|_| Error::InvalidUuid(id))?,
        amount: Amount::from(amount),
        unit: column_as_string!(unit, CurrencyUnit::from_str),
        request,
        state: column_as_string!(state, MintQuoteState::from_str),
        expiry: column_as_number!(expiry),
        request_lookup_id,
        pubkey,
        created_time: column_as_number!(created_time),
        paid_time: column_as_nullable_number!(paid_time).map(|p| p),
        issued_time: column_as_nullable_number!(issued_time).map(|p| p),
    })
}

fn sqlite_row_to_melt_quote(row: Vec<Column>) -> Result<mint::MeltQuote, Error> {
    unpack_into!(
        let (
            id,
            unit,
            amount,
            request,
            fee_reserve,
            state,
            expiry,
            payment_preimage,
            request_lookup_id,
            msat_to_pay,
            created_time,
            paid_time
        ) = row
    );

    let id = column_as_string!(id);
    let amount: u64 = column_as_number!(amount);
    let fee_reserve: u64 = column_as_number!(fee_reserve);

    let request = column_as_string!(&request);
    let request_lookup_id = column_as_nullable_string!(&request_lookup_id).unwrap_or_else(|| {
        Bolt11Invoice::from_str(&request)
            .map(|invoice| invoice.payment_hash().to_string())
            .unwrap_or_else(|_| request.clone())
    });
    let msat_to_pay: Option<u64> = column_as_nullable_number!(msat_to_pay);

    Ok(mint::MeltQuote {
        id: Uuid::parse_str(&id).map_err(|_| Error::InvalidUuid(id))?,
        amount: Amount::from(amount),
        fee_reserve: Amount::from(fee_reserve),
        unit: column_as_string!(unit, CurrencyUnit::from_str),
        request,
        payment_preimage: column_as_nullable_string!(payment_preimage),
        msat_to_pay: msat_to_pay.map(Amount::from),
        state: column_as_string!(state, QuoteState::from_str),
        expiry: column_as_number!(expiry),
        request_lookup_id,
        created_time: column_as_number!(created_time),
        paid_time: column_as_nullable_number!(paid_time).map(|p| p),
    })
}

fn sqlite_row_to_proof(row: Vec<Column>) -> Result<Proof, Error> {
    unpack_into!(
        let (
            amount,
            keyset_id,
            secret,
            c,
            witness
        ) = row
    );

    let amount: u64 = column_as_number!(amount);
    Ok(Proof {
        amount: Amount::from(amount),
        keyset_id: column_as_string!(keyset_id, Id::from_str),
        secret: column_as_string!(secret, Secret::from_str),
        c: column_as_string!(c, PublicKey::from_hex, PublicKey::from_slice),
        witness: column_as_nullable_string!(witness).and_then(|w| serde_json::from_str(&w).ok()),
        dleq: None,
    })
}

fn sqlite_row_to_proof_with_state(row: Vec<Column>) -> Result<(Proof, Option<State>), Error> {
    unpack_into!(
        let (
            keyset_id, amount, secret, c, witness, state
        ) = row
    );

    let amount: u64 = column_as_number!(amount);
    let state = column_as_nullable_string!(state).and_then(|s| State::from_str(&s).ok());

    Ok((
        Proof {
            amount: Amount::from(amount),
            keyset_id: column_as_string!(keyset_id, Id::from_str, Id::from_bytes),
            secret: column_as_string!(secret, Secret::from_str),
            c: column_as_string!(c, PublicKey::from_hex, PublicKey::from_slice),
            witness: column_as_nullable_string!(witness)
                .and_then(|w| serde_json::from_str(&w).ok()),
            dleq: None,
        },
        state,
    ))
}

fn sqlite_row_to_blind_signature(row: Vec<Column>) -> Result<BlindSignature, Error> {
    unpack_into!(
        let (
            keyset_id, amount, c, dleq_e, dleq_s
        ) = row
    );

    let dleq = match (
        column_as_nullable_string!(dleq_e),
        column_as_nullable_string!(dleq_s),
    ) {
        (Some(e), Some(s)) => Some(BlindSignatureDleq {
            e: SecretKey::from_hex(e)?,
            s: SecretKey::from_hex(s)?,
        }),
        _ => None,
    };

    let amount: u64 = column_as_number!(amount);

    Ok(BlindSignature {
        amount: Amount::from(amount),
        keyset_id: column_as_string!(keyset_id, Id::from_str, Id::from_bytes),
        c: column_as_string!(c, PublicKey::from_hex, PublicKey::from_slice),
        dleq,
    })
}

#[cfg(test)]
mod tests {
    use std::fs::remove_file;

    use cdk_common::mint::MintKeySetInfo;
    use cdk_common::{mint_db_test, Amount};

    use super::*;

    #[tokio::test]
    async fn test_remove_spent_proofs() {
        let db = memory::empty().await.unwrap();

        // Create a keyset and add it to the database
        let keyset_id = Id::from_str("00916bbf7ef91a36").unwrap();
        let keyset_info = MintKeySetInfo {
            id: keyset_id,
            unit: CurrencyUnit::Sat,
            active: true,
            valid_from: 0,
            derivation_path: bitcoin::bip32::DerivationPath::from_str("m/0'/0'/0'").unwrap(),
            derivation_path_index: Some(0),
            max_order: 32,
            input_fee_ppk: 0,
            final_expiry: None,
        };
        db.add_keyset_info(keyset_info).await.unwrap();

        let proofs = vec![
            Proof {
                amount: Amount::from(100),
                keyset_id,
                secret: Secret::generate(),
                c: SecretKey::generate().public_key(),
                witness: None,
                dleq: None,
            },
            Proof {
                amount: Amount::from(200),
                keyset_id,
                secret: Secret::generate(),
                c: SecretKey::generate().public_key(),
                witness: None,
                dleq: None,
            },
        ];

        // Add proofs to database
        db.add_proofs(proofs.clone(), None).await.unwrap();

        // Mark one proof as spent
        db.update_proofs_states(&[proofs[0].y().unwrap()], State::Spent)
            .await
            .unwrap();

        // Try to remove both proofs - should fail because one is spent
        let result = db
            .remove_proofs(&[proofs[0].y().unwrap(), proofs[1].y().unwrap()], None)
            .await;

        assert!(result.is_err());
        assert!(matches!(
            result.unwrap_err(),
            database::Error::AttemptRemoveSpentProof
        ));

        // Verify both proofs still exist
        let states = db
            .get_proofs_states(&[proofs[0].y().unwrap(), proofs[1].y().unwrap()])
            .await
            .unwrap();

        assert_eq!(states.len(), 2);
        assert_eq!(states[0], Some(State::Spent));
        assert_eq!(states[1], Some(State::Unspent));
    }

    #[tokio::test]
    async fn test_update_spent_proofs() {
        let db = memory::empty().await.unwrap();

        // Create a keyset and add it to the database
        let keyset_id = Id::from_str("00916bbf7ef91a36").unwrap();
        let keyset_info = MintKeySetInfo {
            id: keyset_id,
            unit: CurrencyUnit::Sat,
            active: true,
            valid_from: 0,
            derivation_path: bitcoin::bip32::DerivationPath::from_str("m/0'/0'/0'").unwrap(),
            derivation_path_index: Some(0),
            max_order: 32,
            input_fee_ppk: 0,
            final_expiry: None,
        };
        db.add_keyset_info(keyset_info).await.unwrap();

        let proofs = vec![
            Proof {
                amount: Amount::from(100),
                keyset_id,
                secret: Secret::generate(),
                c: SecretKey::generate().public_key(),
                witness: None,
                dleq: None,
            },
            Proof {
                amount: Amount::from(200),
                keyset_id,
                secret: Secret::generate(),
                c: SecretKey::generate().public_key(),
                witness: None,
                dleq: None,
            },
        ];

        // Add proofs to database
        db.add_proofs(proofs.clone(), None).await.unwrap();

        // Mark one proof as spent
        db.update_proofs_states(&[proofs[0].y().unwrap()], State::Spent)
            .await
            .unwrap();

        // Try to update both proofs - should fail because one is spent
        let result = db
            .update_proofs_states(&[proofs[0].y().unwrap()], State::Unspent)
            .await;

        assert!(result.is_err());
        assert!(matches!(
            result.unwrap_err(),
            database::Error::AttemptUpdateSpentProof
        ));

        // Verify states haven't changed
        let states = db
            .get_proofs_states(&[proofs[0].y().unwrap(), proofs[1].y().unwrap()])
            .await
            .unwrap();

        assert_eq!(states.len(), 2);
        assert_eq!(states[0], Some(State::Spent));
        assert_eq!(states[1], Some(State::Unspent));
    }

    async fn provide_db() -> MintSqliteDatabase {
        memory::empty().await.unwrap()
    }

    mint_db_test!(provide_db);

    #[tokio::test]
    async fn open_legacy_and_migrate() {
        let file = format!(
            "{}/db.sqlite",
            std::env::temp_dir().to_str().unwrap_or_default()
        );

        {
            let _ = remove_file(&file);
            #[cfg(not(feature = "sqlcipher"))]
            let legacy = create_sqlite_pool(&file);
            #[cfg(feature = "sqlcipher")]
            let legacy = create_sqlite_pool(&file, "test".to_owned());
            let y = legacy.get().expect("pool");
            y.execute_batch(include_str!("../../tests/legacy-sqlx.sql"))
                .expect("create former db failed");
        }

        #[cfg(not(feature = "sqlcipher"))]
        let conn = MintSqliteDatabase::new(&file).await;

        #[cfg(feature = "sqlcipher")]
        let conn = MintSqliteDatabase::new(&file, "test".to_owned()).await;

        assert!(conn.is_ok(), "Failed with {:?}", conn.unwrap_err());

        let _ = remove_file(&file);
    }
}<|MERGE_RESOLUTION|>--- conflicted
+++ resolved
@@ -8,11 +8,7 @@
 use async_rusqlite::{query, DatabaseExecutor};
 use async_trait::async_trait;
 use bitcoin::bip32::DerivationPath;
-<<<<<<< HEAD
-use cdk_common::common::{GCSFilter, PaymentProcessorKey, QuoteTTL};
-=======
 use cdk_common::common::QuoteTTL;
->>>>>>> 3f84b3b4
 use cdk_common::database::{
     self, MintDatabase, MintFiltersDatabase, MintKeysDatabase, MintProofsDatabase,
     MintQuotesDatabase, MintSignaturesDatabase,
@@ -54,188 +50,6 @@
 #[derive(Debug, Clone)]
 pub struct MintSqliteDatabase {
     pool: async_rusqlite::AsyncRusqlite,
-}
-
-#[async_trait]
-impl MintFiltersDatabase for MintSqliteDatabase {
-    type Err = database::Error;
-
-    async fn store_spent_filter(&self, keyset_id: &Id, filter: GCSFilter) -> Result<(), Self::Err> {
-        let mut transaction = self.pool.begin().await.map_err(Error::from)?;
-
-        let res = sqlx::query(
-            r#"
-INSERT INTO spent_filters (keyset_id, content, num_items, inv_false_positive_rate, remainder_bitlength, time)
-VALUES (?, ?, ?, ?, ?, ?)
-ON CONFLICT(keyset_id) DO UPDATE SET
-    content = excluded.content,
-    num_items = excluded.num_items,
-    inv_false_positive_rate = excluded.inv_false_positive_rate,
-    remainder_bitlength = excluded.remainder_bitlength,
-    time = excluded.time;
-        "#,
-        )
-        .bind(keyset_id.to_string())
-        .bind(filter.content)
-        .bind(filter.num_items as i64)
-        .bind(filter.m as i64)
-        .bind(filter.p as i64)
-        .bind(unix_time() as i64)
-        .execute(&mut *transaction)
-        .await;
-
-        match res {
-            Ok(_) => {
-                transaction.commit().await.map_err(Error::from)?;
-                Ok(())
-            }
-            Err(err) => {
-                tracing::error!("SQLite could not store spent filter");
-                if let Err(err) = transaction.rollback().await {
-                    tracing::error!("Could not rollback sql transaction: {}", err);
-                }
-                Err(Error::from(err).into())
-            }
-        }
-    }
-
-    async fn get_spent_filter(&self, keyset_id: &Id) -> Result<Option<GCSFilter>, Self::Err> {
-        let mut transaction = self.pool.begin().await.map_err(Error::from)?;
-
-        let rec = sqlx::query(
-            r#"
-SELECT *
-FROM spent_filters
-WHERE keyset_id=?;
-        "#,
-        )
-        .bind(keyset_id.to_string())
-        .fetch_one(&mut *transaction)
-        .await;
-
-        match rec {
-            Ok(row) => {
-                transaction.commit().await.map_err(Error::from)?;
-                Ok(Some(GCSFilter {
-                    content: row.try_get("content").map_err(Error::from)?,
-                    num_items: row.try_get("num_items").map_err(Error::from)?,
-                    m: row
-                        .try_get("inv_false_positive_rate")
-                        .map_err(Error::from)?,
-                    p: row.try_get("remainder_bitlength").map_err(Error::from)?,
-                    time: row.try_get("time").map_err(Error::from)?,
-                }))
-            }
-            Err(sqlx::Error::RowNotFound) => {
-                transaction.commit().await.map_err(Error::from)?;
-                Ok(None)
-            }
-            Err(err) => {
-                if let Err(err) = transaction.rollback().await {
-                    tracing::error!("Could not rollback sql transaction: {}", err);
-                }
-                Err(Error::SQLX(err).into())
-            }
-        }
-    }
-
-    async fn update_spent_filter(
-        &self,
-        keyset_id: &Id,
-        filter: GCSFilter,
-    ) -> Result<(), Self::Err> {
-        self.store_spent_filter(keyset_id, filter).await
-    }
-    async fn store_issued_filter(
-        &self,
-        keyset_id: &Id,
-        filter: GCSFilter,
-    ) -> Result<(), Self::Err> {
-        let mut transaction = self.pool.begin().await.map_err(Error::from)?;
-
-        let res = sqlx::query(
-            r#"
-INSERT INTO issued_filters (keyset_id, content, num_items, inv_false_positive_rate, remainder_bitlength, time)
-VALUES (?, ?, ?, ?, ?, ?)
-ON CONFLICT(keyset_id) DO UPDATE SET
-    content = excluded.content,
-    num_items = excluded.num_items,
-    inv_false_positive_rate = excluded.inv_false_positive_rate,
-    remainder_bitlength = excluded.remainder_bitlength,
-    time = excluded.time;
-        "#,
-        )
-        .bind(keyset_id.to_string())
-        .bind(filter.content)
-        .bind(filter.num_items as i64)
-        .bind(filter.m as i64)
-        .bind(filter.p as i64)
-        .bind(unix_time() as i64)
-        .execute(&mut *transaction)
-        .await;
-
-        match res {
-            Ok(_) => {
-                transaction.commit().await.map_err(Error::from)?;
-                Ok(())
-            }
-            Err(err) => {
-                tracing::error!("SQLite could not store spent filter");
-                if let Err(err) = transaction.rollback().await {
-                    tracing::error!("Could not rollback sql transaction: {}", err);
-                }
-                Err(Error::from(err).into())
-            }
-        }
-    }
-
-    async fn get_issued_filter(&self, keyset_id: &Id) -> Result<Option<GCSFilter>, Self::Err> {
-        let mut transaction = self.pool.begin().await.map_err(Error::from)?;
-
-        let rec = sqlx::query(
-            r#"
-SELECT *
-FROM issued_filters
-WHERE keyset_id=?;
-        "#,
-        )
-        .bind(keyset_id.to_string())
-        .fetch_one(&mut *transaction)
-        .await;
-
-        match rec {
-            Ok(row) => {
-                transaction.commit().await.map_err(Error::from)?;
-                Ok(Some(GCSFilter {
-                    content: row.try_get("content").map_err(Error::from)?,
-                    num_items: row.try_get("num_items").map_err(Error::from)?,
-                    m: row
-                        .try_get("inv_false_positive_rate")
-                        .map_err(Error::from)?,
-                    p: row.try_get("remainder_bitlength").map_err(Error::from)?,
-                    time: row.try_get("time").map_err(Error::from)?,
-                }))
-            }
-            Err(sqlx::Error::RowNotFound) => {
-                transaction.commit().await.map_err(Error::from)?;
-                Ok(None)
-            }
-            Err(err) => {
-                if let Err(err) = transaction.rollback().await {
-                    tracing::error!("Could not rollback sql transaction: {}", err);
-                }
-                Err(Error::SQLX(err).into())
-            }
-        }
-    }
-
-    async fn update_issued_filter(
-        &self,
-        keyset_id: &Id,
-        filter: GCSFilter,
-    ) -> Result<(), Self::Err> {
-        self.store_issued_filter(keyset_id, filter).await
-    }
 }
 
 impl MintSqliteDatabase {
@@ -1229,15 +1043,8 @@
     async fn get_blind_signatures_for_keyset(
         &self,
         keyset_id: &Id,
-<<<<<<< HEAD
-    ) -> Result<Vec<(PublicKey, BlindSignature)>, Self::Err> {
-        let mut transaction = self.pool.begin().await.map_err(Error::from)?;
-
-        let rec = sqlx::query(
-=======
     ) -> Result<Vec<BlindSignature>, Self::Err> {
         Ok(query(
->>>>>>> 3f84b3b4
             r#"
             SELECT
                 keyset_id,
@@ -1251,43 +1058,12 @@
                 keyset_id=:keyset_id
             "#,
         )
-<<<<<<< HEAD
-        .bind(keyset_id.to_string())
-        .fetch_all(&mut *transaction)
-        .await;
-
-        match rec {
-            Ok(rec) => {
-                transaction.commit().await.map_err(Error::from)?;
-                let sigs = rec
-                    .into_iter()
-                    .map(|row| -> Result<(PublicKey, BlindSignature), Error> {
-                        let b_: Vec<u8> = row.try_get("y").map_err(Error::from)?;
-
-                        let b_ = PublicKey::from_slice(&b_).map_err(Error::from)?;
-                        Ok((b_, sqlite_row_to_blind_signature(row)?))
-                    })
-                    .collect::<Result<Vec<(PublicKey, BlindSignature)>, _>>()?;
-
-                Ok(sigs)
-            }
-            Err(err) => {
-                tracing::error!("SQLite could not get vlinf signatures for keyset");
-                if let Err(err) = transaction.rollback().await {
-                    tracing::error!("Could not rollback sql transaction: {}", err);
-                }
-
-                return Err(Error::from(err).into());
-            }
-        }
-=======
         .bind(":keyset_id", keyset_id.to_string())
         .fetch_all(&self.pool)
         .await?
         .into_iter()
         .map(sqlite_row_to_blind_signature)
         .collect::<Result<Vec<BlindSignature>, _>>()?)
->>>>>>> 3f84b3b4
     }
 
     /// Get [`BlindSignature`]s for quote
