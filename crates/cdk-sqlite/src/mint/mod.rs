//! SQLite Mint

use std::collections::HashMap;
use std::path::Path;
use std::str::FromStr;
use std::time::Duration;

use async_trait::async_trait;
use bitcoin::bip32::DerivationPath;
use cashu_kvac::models::MAC;
use cashu_kvac::secp::{GroupElement, Scalar};
use cdk_common::common::{LnKey, QuoteTTL};
use cdk_common::database::{self, MintDatabase};
use cdk_common::kvac::{KvacIssuedMac, KvacNullifier};
use cdk_common::mint::{self, MintKeySetInfo, MintQuote};
use cdk_common::nut00::ProofsMethods;
use cdk_common::nut05::QuoteState;
use cdk_common::secret::Secret;
use cdk_common::{
    Amount, BlindSignature, BlindSignatureDleq, CurrencyUnit, Id, MeltBolt11Request,
    MeltQuoteState, MintInfo, MintQuoteState, PaymentMethod, Proof, Proofs, PublicKey, SecretKey,
    State,
};
use error::Error;
use lightning_invoice::Bolt11Invoice;
use sqlx::sqlite::{SqliteConnectOptions, SqlitePool, SqlitePoolOptions, SqliteRow};
use sqlx::Row;
use uuid::fmt::Hyphenated;
use uuid::Uuid;

pub mod error;

/// Mint SQLite Database
#[derive(Debug, Clone)]
pub struct MintSqliteDatabase {
    pool: SqlitePool,
}

impl MintSqliteDatabase {
    /// Create new [`MintSqliteDatabase`]
    pub async fn new(path: &Path) -> Result<Self, Error> {
        let path = path.to_str().ok_or(Error::InvalidDbPath)?;
        let db_options = SqliteConnectOptions::from_str(path)?
            .busy_timeout(Duration::from_secs(5))
            .read_only(false)
            .create_if_missing(true)
            .auto_vacuum(sqlx::sqlite::SqliteAutoVacuum::Full);

        let pool = SqlitePoolOptions::new()
            .max_connections(1)
            .connect_with(db_options)
            .await?;

        Ok(Self { pool })
    }

    /// Migrate [`MintSqliteDatabase`]
    pub async fn migrate(&self) {
        sqlx::migrate!("./src/mint/migrations")
            .run(&self.pool)
            .await
            .expect("Could not run migrations");
    }
}

#[async_trait]
impl MintDatabase for MintSqliteDatabase {
    type Err = database::Error;

    async fn set_active_keyset(&self, unit: CurrencyUnit, id: Id) -> Result<(), Self::Err> {
        let mut transaction = self.pool.begin().await.map_err(Error::from)?;

        let update_res = sqlx::query(
            r#"
UPDATE keyset
SET active=FALSE
WHERE unit IS ?;
        "#,
        )
        .bind(unit.to_string())
        .execute(&mut transaction)
        .await;

        match update_res {
            Ok(_) => (),
            Err(err) => {
                tracing::error!("SQLite Could not update keyset");
                if let Err(err) = transaction.rollback().await {
                    tracing::error!("Could not rollback sql transaction: {}", err);
                }

                return Err(Error::from(err).into());
            }
        };

        let update_res = sqlx::query(
            r#"
UPDATE keyset
SET active=TRUE
WHERE unit IS ?
AND id IS ?;
        "#,
        )
        .bind(unit.to_string())
        .bind(id.to_string())
        .execute(&mut transaction)
        .await;

        match update_res {
            Ok(_) => (),
            Err(err) => {
                tracing::error!("SQLite Could not update keyset");
                if let Err(err) = transaction.rollback().await {
                    tracing::error!("Could not rollback sql transaction: {}", err);
                }

                return Err(Error::from(err).into());
            }
        };

        transaction.commit().await.map_err(Error::from)?;

        Ok(())
    }

    async fn set_active_kvac_keyset(&self, unit: CurrencyUnit, id: Id) -> Result<(), Self::Err> {
        let mut transaction = self.pool.begin().await.map_err(Error::from)?;

        let update_res = sqlx::query(
            r#"
UPDATE kvac_keyset
SET active=TRUE
WHERE unit IS ?;
        "#,
        )
        .bind(unit.to_string())
        .execute(&mut transaction)
        .await;

        match update_res {
            Ok(_) => (),
            Err(err) => {
                tracing::error!("SQLite Could not update keyset");
                if let Err(err) = transaction.rollback().await {
                    tracing::error!("Could not rollback sql transaction: {}", err);
                }

                return Err(Error::from(err).into());
            }
        };

        let update_res = sqlx::query(
            r#"
UPDATE kvac_keyset
SET active=TRUE
WHERE unit IS ?
AND id IS ?;
        "#,
        )
        .bind(unit.to_string())
        .bind(id.to_string())
        .execute(&mut transaction)
        .await;

        match update_res {
            Ok(_) => (),
            Err(err) => {
                tracing::error!("SQLite Could not update keyset");
                if let Err(err) = transaction.rollback().await {
                    tracing::error!("Could not rollback sql transaction: {}", err);
                }

                return Err(Error::from(err).into());
            }
        };

        transaction.commit().await.map_err(Error::from)?;

        Ok(())
    }

    async fn get_active_keyset_id(&self, unit: &CurrencyUnit) -> Result<Option<Id>, Self::Err> {
        let mut transaction = self.pool.begin().await.map_err(Error::from)?;

        let rec = sqlx::query(
            r#"
SELECT id
FROM keyset
WHERE active = 1
AND unit IS ?
        "#,
        )
        .bind(unit.to_string())
        .fetch_one(&mut transaction)
        .await;

        let rec = match rec {
            Ok(rec) => {
                transaction.commit().await.map_err(Error::from)?;
                rec
            }
            Err(err) => match err {
                sqlx::Error::RowNotFound => {
                    transaction.commit().await.map_err(Error::from)?;
                    return Ok(None);
                }
                _ => {
                    return {
                        if let Err(err) = transaction.rollback().await {
                            tracing::error!("Could not rollback sql transaction: {}", err);
                        }
                        Err(Error::SQLX(err).into())
                    }
                }
            },
        };

        Ok(Some(
            Id::from_str(rec.try_get("id").map_err(Error::from)?).map_err(Error::from)?,
        ))
    }

    async fn get_active_kvac_keyset_id(
        &self,
        unit: &CurrencyUnit,
    ) -> Result<Option<Id>, Self::Err> {
        let mut transaction = self.pool.begin().await.map_err(Error::from)?;

        let rec = sqlx::query(
            r#"
SELECT id
FROM kvac_keyset
WHERE active = 1
AND unit IS ?
        "#,
        )
        .bind(unit.to_string())
        .fetch_one(&mut transaction)
        .await;

        let rec = match rec {
            Ok(rec) => {
                transaction.commit().await.map_err(Error::from)?;
                rec
            }
            Err(err) => match err {
                sqlx::Error::RowNotFound => {
                    transaction.commit().await.map_err(Error::from)?;
                    return Ok(None);
                }
                _ => {
                    return {
                        if let Err(err) = transaction.rollback().await {
                            tracing::error!("Could not rollback sql transaction: {}", err);
                        }
                        Err(Error::SQLX(err).into())
                    }
                }
            },
        };

        Ok(Some(
            Id::from_str(rec.try_get("id").map_err(Error::from)?).map_err(Error::from)?,
        ))
    }

    async fn get_active_keysets(&self) -> Result<HashMap<CurrencyUnit, Id>, Self::Err> {
        let mut transaction = self.pool.begin().await.map_err(Error::from)?;

        let recs = sqlx::query(
            r#"
SELECT id, unit
FROM keyset
WHERE active = 1
        "#,
        )
        .fetch_all(&mut transaction)
        .await;

        match recs {
            Ok(recs) => {
                transaction.commit().await.map_err(Error::from)?;

                let keysets = recs
                    .iter()
                    .filter_map(|r| match Id::from_str(r.get("id")) {
                        Ok(id) => Some((
                            CurrencyUnit::from_str(r.get::<'_, &str, &str>("unit")).unwrap(),
                            id,
                        )),
                        Err(_) => None,
                    })
                    .collect();
                Ok(keysets)
            }
            Err(err) => {
                tracing::error!("SQLite could not get active keyset");
                if let Err(err) = transaction.rollback().await {
                    tracing::error!("Could not rollback sql transaction: {}", err);
                }
                Err(Error::from(err).into())
            }
        }
    }

    async fn get_active_kvac_keysets(&self) -> Result<HashMap<CurrencyUnit, Id>, Self::Err> {
        let mut transaction = self.pool.begin().await.map_err(Error::from)?;

        let recs = sqlx::query(
            r#"
SELECT id, unit
FROM kvac_keyset
WHERE active = 1
        "#,
        )
        .fetch_all(&mut transaction)
        .await;

        match recs {
            Ok(recs) => {
                transaction.commit().await.map_err(Error::from)?;

                let keysets = recs
                    .iter()
                    .filter_map(|r| match Id::from_str(r.get("id")) {
                        Ok(id) => Some((
                            CurrencyUnit::from_str(r.get::<'_, &str, &str>("unit")).unwrap(),
                            id,
                        )),
                        Err(_) => None,
                    })
                    .collect();
                Ok(keysets)
            }
            Err(err) => {
                tracing::error!("SQLite could not get active keyset");
                if let Err(err) = transaction.rollback().await {
                    tracing::error!("Could not rollback sql transaction: {}", err);
                }
                Err(Error::from(err).into())
            }
        }
    }

    async fn add_mint_quote(&self, quote: MintQuote) -> Result<(), Self::Err> {
        let mut transaction = self.pool.begin().await.map_err(Error::from)?;

        let res = sqlx::query(
            r#"
INSERT OR REPLACE INTO mint_quote
(id, amount, unit, request, state, expiry, request_lookup_id, pubkey)
VALUES (?, ?, ?, ?, ?, ?, ?, ?);
        "#,
        )
        .bind(quote.id.to_string())
        .bind(u64::from(quote.amount) as i64)
        .bind(quote.unit.to_string())
        .bind(quote.request)
        .bind(quote.state.to_string())
        .bind(quote.expiry as i64)
        .bind(quote.request_lookup_id)
        .bind(quote.pubkey.map(|p| p.to_string()))
        .execute(&mut transaction)
        .await;

        match res {
            Ok(_) => {
                transaction.commit().await.map_err(Error::from)?;
                Ok(())
            }
            Err(err) => {
                tracing::error!("SQLite Could not update keyset");
                if let Err(err) = transaction.rollback().await {
                    tracing::error!("Could not rollback sql transaction: {}", err);
                }

                Err(Error::from(err).into())
            }
        }
    }

    async fn get_mint_quote(&self, quote_id: &Uuid) -> Result<Option<MintQuote>, Self::Err> {
        let mut transaction = self.pool.begin().await.map_err(Error::from)?;
        let rec = sqlx::query(
            r#"
SELECT *
FROM mint_quote
WHERE id=?;
        "#,
        )
        .bind(quote_id.as_hyphenated())
        .fetch_one(&mut transaction)
        .await;

        match rec {
            Ok(rec) => {
                transaction.commit().await.map_err(Error::from)?;
                Ok(Some(sqlite_row_to_mint_quote(rec)?))
            }
            Err(err) => match err {
                sqlx::Error::RowNotFound => {
                    transaction.commit().await.map_err(Error::from)?;
                    Ok(None)
                }
                _ => {
                    if let Err(err) = transaction.rollback().await {
                        tracing::error!("Could not rollback sql transaction: {}", err);
                    }
                    Err(Error::SQLX(err).into())
                }
            },
        }
    }

    async fn get_mint_quote_by_request(
        &self,
        request: &str,
    ) -> Result<Option<MintQuote>, Self::Err> {
        let mut transaction = self.pool.begin().await.map_err(Error::from)?;
        let rec = sqlx::query(
            r#"
SELECT *
FROM mint_quote
WHERE request=?;
        "#,
        )
        .bind(request)
        .fetch_one(&mut transaction)
        .await;

        match rec {
            Ok(rec) => {
                transaction.commit().await.map_err(Error::from)?;
                Ok(Some(sqlite_row_to_mint_quote(rec)?))
            }
            Err(err) => match err {
                sqlx::Error::RowNotFound => {
                    transaction.commit().await.map_err(Error::from)?;
                    Ok(None)
                }
                _ => {
                    if let Err(err) = transaction.rollback().await {
                        tracing::error!("Could not rollback sql transaction: {}", err);
                    }
                    Err(Error::SQLX(err).into())
                }
            },
        }
    }

    async fn get_mint_quote_by_request_lookup_id(
        &self,
        request_lookup_id: &str,
    ) -> Result<Option<MintQuote>, Self::Err> {
        let mut transaction = self.pool.begin().await.map_err(Error::from)?;

        let rec = sqlx::query(
            r#"
SELECT *
FROM mint_quote
WHERE request_lookup_id=?;
        "#,
        )
        .bind(request_lookup_id)
        .fetch_one(&mut transaction)
        .await;

        match rec {
            Ok(rec) => {
                transaction.commit().await.map_err(Error::from)?;

                Ok(Some(sqlite_row_to_mint_quote(rec)?))
            }
            Err(err) => match err {
                sqlx::Error::RowNotFound => {
                    transaction.commit().await.map_err(Error::from)?;
                    Ok(None)
                }
                _ => {
                    if let Err(err) = transaction.rollback().await {
                        tracing::error!("Could not rollback sql transaction: {}", err);
                    }
                    Err(Error::SQLX(err).into())
                }
            },
        }
    }

    async fn update_mint_quote_state(
        &self,
        quote_id: &Uuid,
        state: MintQuoteState,
    ) -> Result<MintQuoteState, Self::Err> {
        let mut transaction = self.pool.begin().await.map_err(Error::from)?;

        let rec = sqlx::query(
            r#"
SELECT *
FROM mint_quote
WHERE id=?;
        "#,
        )
        .bind(quote_id.as_hyphenated())
        .fetch_one(&mut transaction)
        .await;
        let quote = match rec {
            Ok(row) => sqlite_row_to_mint_quote(row)?,
            Err(err) => {
                tracing::error!("SQLite Could not update keyset");
                if let Err(err) = transaction.rollback().await {
                    tracing::error!("Could not rollback sql transaction: {}", err);
                }

                return Err(Error::from(err).into());
            }
        };

        let update = sqlx::query(
            r#"
        UPDATE mint_quote SET state = ? WHERE id = ?
        "#,
        )
        .bind(state.to_string())
        .bind(quote_id.as_hyphenated())
        .execute(&mut transaction)
        .await;

        match update {
            Ok(_) => {
                transaction.commit().await.map_err(Error::from)?;
                Ok(quote.state)
            }
            Err(err) => {
                tracing::error!("SQLite Could not update keyset");
                if let Err(err) = transaction.rollback().await {
                    tracing::error!("Could not rollback sql transaction: {}", err);
                }

                return Err(Error::from(err).into());
            }
        }
    }

    async fn get_mint_quotes(&self) -> Result<Vec<MintQuote>, Self::Err> {
        let mut transaction = self.pool.begin().await.map_err(Error::from)?;
        let rec = sqlx::query(
            r#"
SELECT *
FROM mint_quote
        "#,
        )
        .fetch_all(&mut transaction)
        .await;

        match rec {
            Ok(rows) => {
                transaction.commit().await.map_err(Error::from)?;
                let mint_quotes = rows
                    .into_iter()
                    .map(sqlite_row_to_mint_quote)
                    .collect::<Result<Vec<MintQuote>, _>>()?;

                Ok(mint_quotes)
            }
            Err(err) => {
                tracing::error!("SQLite get mint quotes");
                if let Err(err) = transaction.rollback().await {
                    tracing::error!("Could not rollback sql transaction: {}", err);
                }

                return Err(Error::from(err).into());
            }
        }
    }

    async fn get_mint_quotes_with_state(
        &self,
        state: MintQuoteState,
    ) -> Result<Vec<MintQuote>, Self::Err> {
        let mut transaction = self.pool.begin().await.map_err(Error::from)?;
        let rec = sqlx::query(
            r#"
SELECT * 
FROM mint_quote 
WHERE state = ?
        "#,
        )
        .bind(state.to_string())
        .fetch_all(&mut transaction)
        .await;

        match rec {
            Ok(rows) => {
                transaction.commit().await.map_err(Error::from)?;
                let mint_quotes = rows
                    .into_iter()
                    .map(sqlite_row_to_mint_quote)
                    .collect::<Result<Vec<MintQuote>, _>>()?;

                Ok(mint_quotes)
            }
            Err(err) => {
                tracing::error!("SQLite get mint quotes with state");
                if let Err(err) = transaction.rollback().await {
                    tracing::error!("Could not rollback sql transaction: {}", err);
                }

                return Err(Error::from(err).into());
            }
        }
    }

    async fn remove_mint_quote(&self, quote_id: &Uuid) -> Result<(), Self::Err> {
        let mut transaction = self.pool.begin().await.map_err(Error::from)?;

        let res = sqlx::query(
            r#"
DELETE FROM mint_quote
WHERE id=?
        "#,
        )
        .bind(quote_id.as_hyphenated())
        .execute(&mut transaction)
        .await;

        match res {
            Ok(_) => {
                transaction.commit().await.map_err(Error::from)?;

                Ok(())
            }
            Err(err) => {
                tracing::error!("SQLite Could not remove mint quote");
                if let Err(err) = transaction.rollback().await {
                    tracing::error!("Could not rollback sql transaction: {}", err);
                }

                Err(Error::from(err).into())
            }
        }
    }

    async fn add_melt_quote(&self, quote: mint::MeltQuote) -> Result<(), Self::Err> {
        let mut transaction = self.pool.begin().await.map_err(Error::from)?;
        let res = sqlx::query(
            r#"
INSERT OR REPLACE INTO melt_quote
(id, unit, amount, request, fee_reserve, state, expiry, payment_preimage, request_lookup_id, msat_to_pay)
VALUES (?, ?, ?, ?, ?, ?, ?, ?, ?, ?);
        "#,
        )
        .bind(quote.id.to_string())
        .bind(quote.unit.to_string())
        .bind(u64::from(quote.amount) as i64)
        .bind(quote.request)
        .bind(u64::from(quote.fee_reserve) as i64)
        .bind(quote.state.to_string())
        .bind(quote.expiry as i64)
        .bind(quote.payment_preimage)
        .bind(quote.request_lookup_id)
        .bind(quote.msat_to_pay.map(|a| u64::from(a) as i64))
        .execute(&mut transaction)
        .await;

        match res {
            Ok(_) => {
                transaction.commit().await.map_err(Error::from)?;

                Ok(())
            }
            Err(err) => {
                tracing::error!("SQLite Could not remove mint quote");
                if let Err(err) = transaction.rollback().await {
                    tracing::error!("Could not rollback sql transaction: {}", err);
                }

                Err(Error::from(err).into())
            }
        }
    }
    async fn get_melt_quote(&self, quote_id: &Uuid) -> Result<Option<mint::MeltQuote>, Self::Err> {
        let mut transaction = self.pool.begin().await.map_err(Error::from)?;
        let rec = sqlx::query(
            r#"
SELECT *
FROM melt_quote
WHERE id=?;
        "#,
        )
        .bind(quote_id.as_hyphenated())
        .fetch_one(&mut transaction)
        .await;

        match rec {
            Ok(rec) => {
                transaction.commit().await.map_err(Error::from)?;

                Ok(Some(sqlite_row_to_melt_quote(rec)?))
            }
            Err(err) => match err {
                sqlx::Error::RowNotFound => {
                    transaction.commit().await.map_err(Error::from)?;
                    Ok(None)
                }
                _ => {
                    if let Err(err) = transaction.rollback().await {
                        tracing::error!("Could not rollback sql transaction: {}", err);
                    }

                    Err(Error::SQLX(err).into())
                }
            },
        }
    }

    async fn get_melt_quotes(&self) -> Result<Vec<mint::MeltQuote>, Self::Err> {
        let mut transaction = self.pool.begin().await.map_err(Error::from)?;
        let rec = sqlx::query(
            r#"
SELECT *
FROM melt_quote
        "#,
        )
        .fetch_all(&mut transaction)
        .await
        .map_err(Error::from);

        match rec {
            Ok(rec) => {
                let melt_quotes = rec
                    .into_iter()
                    .map(sqlite_row_to_melt_quote)
                    .collect::<Result<Vec<mint::MeltQuote>, _>>()?;
                Ok(melt_quotes)
            }
            Err(err) => {
                if let Err(err) = transaction.rollback().await {
                    tracing::error!("Could not rollback sql transaction: {}", err);
                }

                Err(err.into())
            }
        }
    }

    async fn update_melt_quote_state(
        &self,
        quote_id: &Uuid,
        state: MeltQuoteState,
    ) -> Result<MeltQuoteState, Self::Err> {
        let mut transaction = self.pool.begin().await.map_err(Error::from)?;

        let rec = sqlx::query(
            r#"
SELECT *
FROM melt_quote
WHERE id=?;
        "#,
        )
        .bind(quote_id.as_hyphenated())
        .fetch_one(&mut transaction)
        .await;

        let quote = match rec {
            Ok(rec) => sqlite_row_to_melt_quote(rec)?,
            Err(err) => {
                tracing::error!("SQLite Could not update keyset");
                if let Err(err) = transaction.rollback().await {
                    tracing::error!("Could not rollback sql transaction: {}", err);
                }

                return Err(Error::from(err).into());
            }
        };

        let rec = sqlx::query(
            r#"
        UPDATE melt_quote SET state = ? WHERE id = ?
        "#,
        )
        .bind(state.to_string())
        .bind(quote_id.as_hyphenated())
        .execute(&mut transaction)
        .await;

        match rec {
            Ok(_) => {
                transaction.commit().await.map_err(Error::from)?;
            }
            Err(err) => {
                tracing::error!("SQLite Could not update melt quote");
                if let Err(err) = transaction.rollback().await {
                    tracing::error!("Could not rollback sql transaction: {}", err);
                }

                return Err(Error::from(err).into());
            }
        };

        Ok(quote.state)
    }

    async fn remove_melt_quote(&self, quote_id: &Uuid) -> Result<(), Self::Err> {
        let mut transaction = self.pool.begin().await.map_err(Error::from)?;
        let res = sqlx::query(
            r#"
DELETE FROM melt_quote
WHERE id=?
        "#,
        )
        .bind(quote_id.as_hyphenated())
        .execute(&mut transaction)
        .await;

        match res {
            Ok(_) => {
                transaction.commit().await.map_err(Error::from)?;
                Ok(())
            }
            Err(err) => {
                tracing::error!("SQLite Could not update melt quote");
                if let Err(err) = transaction.rollback().await {
                    tracing::error!("Could not rollback sql transaction: {}", err);
                }

                Err(Error::from(err).into())
            }
        }
    }

    async fn add_keyset_info(&self, keyset: MintKeySetInfo) -> Result<(), Self::Err> {
        let mut transaction = self.pool.begin().await.map_err(Error::from)?;
        let res = sqlx::query(
            r#"
INSERT OR REPLACE INTO keyset
(id, unit, active, valid_from, valid_to, derivation_path, max_order, input_fee_ppk, derivation_path_index)
VALUES (?, ?, ?, ?, ?, ?, ?, ?, ?);
        "#,
        )
        .bind(keyset.id.to_string())
        .bind(keyset.unit.to_string())
        .bind(keyset.active)
        .bind(keyset.valid_from as i64)
        .bind(keyset.valid_to.map(|v| v as i64))
        .bind(keyset.derivation_path.to_string())
        .bind(keyset.max_order)
        .bind(keyset.input_fee_ppk as i64)
            .bind(keyset.derivation_path_index)
        .execute(&mut transaction)
        .await;

        match res {
            Ok(_) => {
                transaction.commit().await.map_err(Error::from)?;
                Ok(())
            }
            Err(err) => {
                tracing::error!("SQLite could not add keyset info");
                if let Err(err) = transaction.rollback().await {
                    tracing::error!("Could not rollback sql transaction: {}", err);
                }

                Err(Error::from(err).into())
            }
        }
    }

    async fn add_kvac_keyset_info(&self, keyset: MintKeySetInfo) -> Result<(), Self::Err> {
        let mut transaction = self.pool.begin().await.map_err(Error::from)?;
        let res = sqlx::query(
            r#"
INSERT OR REPLACE INTO kvac_keyset
(id, unit, active, valid_from, valid_to, derivation_path, input_fee_ppk, derivation_path_index)
VALUES (?, ?, ?, ?, ?, ?, ?, ?);
        "#,
        )
        .bind(keyset.id.to_string())
        .bind(keyset.unit.to_string())
        .bind(keyset.active)
        .bind(keyset.valid_from as i64)
        .bind(keyset.valid_to.map(|v| v as i64))
        .bind(keyset.derivation_path.to_string())
        .bind(keyset.input_fee_ppk as i64)
        .bind(keyset.derivation_path_index)
        .execute(&mut transaction)
        .await;

        match res {
            Ok(_) => {
                transaction.commit().await.map_err(Error::from)?;
                Ok(())
            }
            Err(err) => {
                tracing::error!("SQLite could not add keyset info");
                if let Err(err) = transaction.rollback().await {
                    tracing::error!("Could not rollback sql transaction: {}", err);
                }

                Err(Error::from(err).into())
            }
        }
    }

    async fn get_keyset_info(&self, id: &Id) -> Result<Option<MintKeySetInfo>, Self::Err> {
        let mut transaction = self.pool.begin().await.map_err(Error::from)?;
        let rec = sqlx::query(
            r#"
SELECT *
FROM keyset
WHERE id=?;
        "#,
        )
        .bind(id.to_string())
        .fetch_one(&mut transaction)
        .await;

        match rec {
            Ok(rec) => {
                transaction.commit().await.map_err(Error::from)?;
                Ok(Some(sqlite_row_to_keyset_info(rec)?))
            }
            Err(err) => match err {
                sqlx::Error::RowNotFound => {
                    transaction.commit().await.map_err(Error::from)?;
                    return Ok(None);
                }
                _ => {
                    tracing::error!("SQLite could not get keyset info");
                    if let Err(err) = transaction.rollback().await {
                        tracing::error!("Could not rollback sql transaction: {}", err);
                    }
                    return Err(Error::SQLX(err).into());
                }
            },
        }
    }

    async fn get_kvac_keyset_info(&self, id: &Id) -> Result<Option<MintKeySetInfo>, Self::Err> {
        let mut transaction = self.pool.begin().await.map_err(Error::from)?;
        let rec = sqlx::query(
            r#"
SELECT *
FROM kvac_keyset
WHERE id=?;
        "#,
        )
        .bind(id.to_string())
        .fetch_one(&mut transaction)
        .await;

        match rec {
            Ok(rec) => {
                transaction.commit().await.map_err(Error::from)?;
                Ok(Some(sqlite_row_to_kvac_keyset_info(rec)?))
            }
            Err(err) => match err {
                sqlx::Error::RowNotFound => {
                    transaction.commit().await.map_err(Error::from)?;
                    return Ok(None);
                }
                _ => {
                    tracing::error!("SQLite could not get keyset info");
                    if let Err(err) = transaction.rollback().await {
                        tracing::error!("Could not rollback sql transaction: {}", err);
                    }
                    return Err(Error::SQLX(err).into());
                }
            },
        }
    }

    async fn get_keyset_infos(&self) -> Result<Vec<MintKeySetInfo>, Self::Err> {
        let mut transaction = self.pool.begin().await.map_err(Error::from)?;
        let recs = sqlx::query(
            r#"
SELECT *
FROM keyset;
        "#,
        )
        .fetch_all(&mut transaction)
        .await
        .map_err(Error::from);

        match recs {
            Ok(recs) => {
                transaction.commit().await.map_err(Error::from)?;
                Ok(recs
                    .into_iter()
                    .map(sqlite_row_to_keyset_info)
                    .collect::<Result<_, _>>()?)
            }
            Err(err) => {
                tracing::error!("SQLite could not get keyset info");
                if let Err(err) = transaction.rollback().await {
                    tracing::error!("Could not rollback sql transaction: {}", err);
                }
                Err(err.into())
            }
        }
    }

    async fn get_kvac_keyset_infos(&self) -> Result<Vec<MintKeySetInfo>, Self::Err> {
        let mut transaction = self.pool.begin().await.map_err(Error::from)?;
        let recs = sqlx::query(
            r#"
SELECT *
FROM kvac_keyset;
        "#,
        )
        .fetch_all(&mut transaction)
        .await
        .map_err(Error::from);

        match recs {
            Ok(recs) => {
                transaction.commit().await.map_err(Error::from)?;
                Ok(recs
                    .into_iter()
                    .map(sqlite_row_to_kvac_keyset_info)
                    .collect::<Result<_, _>>()?)
            }
            Err(err) => {
                tracing::error!("SQLite could not get keyset info");
                if let Err(err) = transaction.rollback().await {
                    tracing::error!("Could not rollback sql transaction: {}", err);
                }
                Err(err.into())
            }
        }
    }

    async fn add_proofs(&self, proofs: Proofs, quote_id: Option<Uuid>) -> Result<(), Self::Err> {
        let mut transaction = self.pool.begin().await.map_err(Error::from)?;
        for proof in proofs {
            if let Err(err) = sqlx::query(
                r#"
INSERT INTO proof
(y, amount, keyset_id, secret, c, witness, state, quote_id)
VALUES (?, ?, ?, ?, ?, ?, ?, ?);
        "#,
            )
            .bind(proof.y()?.to_bytes().to_vec())
            .bind(u64::from(proof.amount) as i64)
            .bind(proof.keyset_id.to_string())
            .bind(proof.secret.to_string())
            .bind(proof.c.to_bytes().to_vec())
            .bind(proof.witness.map(|w| serde_json::to_string(&w).unwrap()))
            .bind("UNSPENT")
            .bind(quote_id.map(|q| q.hyphenated()))
            .execute(&mut transaction)
            .await
            .map_err(Error::from)
            {
                tracing::debug!("Attempting to add known proof. Skipping.... {:?}", err);
            }
        }
        transaction.commit().await.map_err(Error::from)?;

        Ok(())
    }

<<<<<<< HEAD
    async fn add_kvac_nullifiers(&self, nullifiers: &[KvacNullifier]) -> Result<(), Self::Err> {
        let mut transaction = self.pool.begin().await.map_err(Error::from)?;
        for nullifier in nullifiers.iter() {
            let res = sqlx::query(
                r#"
INSERT INTO kvac_nullifiers
(nullifier, keyset_id, quote_id, state)
VALUES (?, ?, ?, ?);
        "#,
            )
            .bind(nullifier.nullifier.to_bytes().to_vec())
            .bind(nullifier.keyset_id.to_string())
            .bind(nullifier.quote_id.map(|q| q.hyphenated()))
            .bind(nullifier.state.to_string())
            .execute(&mut transaction)
            .await;

            if let Err(err) = res {
                tracing::error!("SQLite could not add kvac nullifiers");
                if let Err(err) = transaction.rollback().await {
                    tracing::error!("Could not rollback sql transaction: {}", err);
                }
                return Err(Error::SQLX(err).into());
            }
        }

        transaction.commit().await.map_err(Error::from)?;

=======
    async fn remove_proofs(
        &self,
        ys: &[PublicKey],
        _quote_id: Option<Uuid>,
    ) -> Result<(), Self::Err> {
        let mut transaction = self.pool.begin().await.map_err(Error::from)?;

        let sql = format!(
            "DELETE FROM proof WHERE y IN ({})",
            std::iter::repeat("?")
                .take(ys.len())
                .collect::<Vec<_>>()
                .join(",")
        );

        ys.iter()
            .fold(sqlx::query(&sql), |query, y| {
                query.bind(y.to_bytes().to_vec())
            })
            .execute(&mut transaction)
            .await
            .map_err(Error::from)?;

        transaction.commit().await.map_err(Error::from)?;
>>>>>>> 3775d7d9
        Ok(())
    }

    async fn get_proofs_by_ys(&self, ys: &[PublicKey]) -> Result<Vec<Option<Proof>>, Self::Err> {
        let mut transaction = self.pool.begin().await.map_err(Error::from)?;

        let sql = format!(
            "SELECT * FROM proof WHERE y IN ({})",
            "?,".repeat(ys.len()).trim_end_matches(',')
        );

        let mut proofs = ys
            .iter()
            .fold(sqlx::query(&sql), |query, y| {
                query.bind(y.to_bytes().to_vec())
            })
            .fetch_all(&mut transaction)
            .await
            .map_err(|err| {
                tracing::error!("SQLite could not get state of proof: {err:?}");
                Error::SQLX(err)
            })?
            .into_iter()
            .map(|row| {
                PublicKey::from_slice(row.get("y"))
                    .map_err(Error::from)
                    .and_then(|y| sqlite_row_to_proof(row).map(|proof| (y, proof)))
            })
            .collect::<Result<HashMap<_, _>, _>>()?;

        Ok(ys.iter().map(|y| proofs.remove(y)).collect())
    }

    /// Get kvac nullifiers
    async fn get_kvac_nullifiers(
        &self,
        nullifiers: &[GroupElement],
    ) -> Result<Vec<KvacNullifier>, Self::Err> {
        let mut transaction = self.pool.begin().await.map_err(Error::from)?;

        let sql = format!(
            "SELECT * FROM kvac_nullifiers WHERE nullifier IN ({})",
            "?,".repeat(nullifiers.len()).trim_end_matches(',')
        );

        let nullifiers_obj = nullifiers
            .iter()
            .fold(sqlx::query(&sql), |query, nullifier| {
                query.bind(nullifier.to_bytes())
            })
            .fetch_all(&mut transaction)
            .await
            .map_err(|err| {
                tracing::error!("SQLite could not get the state of kvac nullifier: {err:?}");
                Error::SQLX(err)
            })?
            .into_iter()
            .map(sqlite_row_to_kvac_nullifier)
            .collect::<Result<Vec<KvacNullifier>, _>>()?;

        Ok(nullifiers_obj)
    }

    async fn get_proof_ys_by_quote_id(&self, quote_id: &Uuid) -> Result<Vec<PublicKey>, Self::Err> {
        let mut transaction = self.pool.begin().await.map_err(Error::from)?;

        let rec = sqlx::query(
            r#"
SELECT *
FROM proof
WHERE quote_id=?;
        "#,
        )
        .bind(quote_id.as_hyphenated())
        .fetch_all(&mut transaction)
        .await;

        let ys = match rec {
            Ok(rec) => {
                transaction.commit().await.map_err(Error::from)?;

                let proofs = rec
                    .into_iter()
                    .map(sqlite_row_to_proof)
                    .collect::<Result<Vec<Proof>, _>>()?;

                proofs.ys()?
            }
            Err(err) => match err {
                sqlx::Error::RowNotFound => {
                    transaction.commit().await.map_err(Error::from)?;

                    vec![]
                }
                _ => {
                    if let Err(err) = transaction.rollback().await {
                        tracing::error!("Could not rollback sql transaction: {}", err);
                    }
                    return Err(Error::SQLX(err).into());
                }
            },
        };

        Ok(ys)
    }

    async fn get_proofs_states(&self, ys: &[PublicKey]) -> Result<Vec<Option<State>>, Self::Err> {
        let mut transaction = self.pool.begin().await.map_err(Error::from)?;

        let sql = format!(
            "SELECT y, state FROM proof WHERE y IN ({})",
            "?,".repeat(ys.len()).trim_end_matches(',')
        );

        let mut current_states = ys
            .iter()
            .fold(sqlx::query(&sql), |query, y| {
                query.bind(y.to_bytes().to_vec())
            })
            .fetch_all(&mut transaction)
            .await
            .map_err(|err| {
                tracing::error!("SQLite could not get state of proof: {err:?}");
                Error::SQLX(err)
            })?
            .into_iter()
            .map(|row| {
                PublicKey::from_slice(row.get("y"))
                    .map_err(Error::from)
                    .and_then(|y| {
                        let state: String = row.get("state");
                        State::from_str(&state)
                            .map_err(Error::from)
                            .map(|state| (y, state))
                    })
            })
            .collect::<Result<HashMap<_, _>, _>>()?;

        Ok(ys.iter().map(|y| current_states.remove(y)).collect())
    }

    async fn get_proofs_by_keyset_id(
        &self,
        keyset_id: &Id,
    ) -> Result<(Proofs, Vec<Option<State>>), Self::Err> {
        let mut transaction = self.pool.begin().await.map_err(Error::from)?;
        let rec = sqlx::query(
            r#"
SELECT *
FROM proof
WHERE keyset_id=?;
        "#,
        )
        .bind(keyset_id.to_string())
        .fetch_all(&mut transaction)
        .await;

        match rec {
            Ok(rec) => {
                transaction.commit().await.map_err(Error::from)?;
                let mut proofs_for_id = vec![];
                let mut states = vec![];

                for row in rec {
                    let (proof, state) = sqlite_row_to_proof_with_state(row)?;

                    proofs_for_id.push(proof);
                    states.push(state);
                }

                Ok((proofs_for_id, states))
            }
            Err(err) => {
                tracing::error!("SQLite could not get proofs by keysets id");
                if let Err(err) = transaction.rollback().await {
                    tracing::error!("Could not rollback sql transaction: {}", err);
                }

                return Err(Error::from(err).into());
            }
        }
    }

    async fn update_proofs_states(
        &self,
        ys: &[PublicKey],
        proofs_state: State,
    ) -> Result<Vec<Option<State>>, Self::Err> {
        let mut transaction = self.pool.begin().await.map_err(Error::from)?;

        let sql = format!(
            "SELECT y, state FROM proof WHERE y IN ({})",
            "?,".repeat(ys.len()).trim_end_matches(',')
        );

        let mut current_states = ys
            .iter()
            .fold(sqlx::query(&sql), |query, y| {
                query.bind(y.to_bytes().to_vec())
            })
            .fetch_all(&mut transaction)
            .await
            .map_err(|err| {
                tracing::error!("SQLite could not get state of proof: {err:?}");
                Error::SQLX(err)
            })?
            .into_iter()
            .map(|row| {
                PublicKey::from_slice(row.get("y"))
                    .map_err(Error::from)
                    .and_then(|y| {
                        let state: String = row.get("state");
                        State::from_str(&state)
                            .map_err(Error::from)
                            .map(|state| (y, state))
                    })
            })
            .collect::<Result<HashMap<_, _>, _>>()?;

        let update_sql = format!(
            "UPDATE proof SET state = ? WHERE state != ? AND y IN ({})",
            "?,".repeat(ys.len()).trim_end_matches(',')
        );

        ys.iter()
            .fold(
                sqlx::query(&update_sql)
                    .bind(proofs_state.to_string())
                    .bind(State::Spent.to_string()),
                |query, y| query.bind(y.to_bytes().to_vec()),
            )
            .execute(&mut transaction)
            .await
            .map_err(|err| {
                tracing::error!("SQLite could not update proof state: {err:?}");
                Error::SQLX(err)
            })?;

        transaction.commit().await.map_err(Error::from)?;

        Ok(ys.iter().map(|y| current_states.remove(y)).collect())
    }

    async fn update_kvac_nullifiers_states(
        &self,
        nullifiers: &[GroupElement],
        state: State,
    ) -> Result<Vec<Option<State>>, Self::Err> {
        let mut transaction = self.pool.begin().await.map_err(Error::from)?;

        let sql = format!(
            "SELECT nullifier, state FROM kvac_nullifiers WHERE nullifier IN ({})",
            "?,".repeat(nullifiers.len()).trim_end_matches(',')
        );

        let mut current_states = nullifiers
            .iter()
            .fold(sqlx::query(&sql), |query, nullifier| {
                query.bind(nullifier.to_bytes().to_vec())
            })
            .fetch_all(&mut transaction)
            .await
            .map_err(|err| {
                tracing::error!("SQLite could not get state of proof: {err:?}");
                Error::SQLX(err)
            })?
            .into_iter()
            .map(|row| {
                let row_n: Vec<u8> = row.get("nullifier");
                let n = GroupElement::new(&row_n);
                let row_state: String = row.get("state");
                State::from_str(&row_state)
                    .map_err(Error::from)
                    .map(|state| (n, state))
            })
            .collect::<Result<HashMap<_, _>, _>>()?;

        let update_sql = format!(
            "UPDATE kvac_nullifiers SET state = ? WHERE state != ? AND nullifier IN ({})",
            "?,".repeat(nullifiers.len()).trim_end_matches(',')
        );

        nullifiers
            .iter()
            .fold(
                sqlx::query(&update_sql)
                    .bind(state.to_string())
                    .bind(State::Spent.to_string()),
                |query, y| query.bind(y.to_bytes().to_vec()),
            )
            .execute(&mut transaction)
            .await
            .map_err(|err| {
                tracing::error!("SQLite could not update kvac nullifier state: {err:?}");
                Error::SQLX(err)
            })?;

        Ok(nullifiers
            .iter()
            .map(|n| current_states.remove(n))
            .collect())
    }

    async fn add_blind_signatures(
        &self,
        blinded_messages: &[PublicKey],
        blinded_signatures: &[BlindSignature],
        quote_id: Option<Uuid>,
    ) -> Result<(), Self::Err> {
        let mut transaction = self.pool.begin().await.map_err(Error::from)?;
        for (message, signature) in blinded_messages.iter().zip(blinded_signatures) {
            let res = sqlx::query(
                r#"
INSERT INTO blind_signature
(y, amount, keyset_id, c, quote_id, dleq_e, dleq_s)
VALUES (?, ?, ?, ?, ?, ?, ?);
        "#,
            )
            .bind(message.to_bytes().to_vec())
            .bind(u64::from(signature.amount) as i64)
            .bind(signature.keyset_id.to_string())
            .bind(signature.c.to_bytes().to_vec())
            .bind(quote_id.map(|q| q.hyphenated()))
            .bind(signature.dleq.as_ref().map(|dleq| dleq.e.to_secret_hex()))
            .bind(signature.dleq.as_ref().map(|dleq| dleq.s.to_secret_hex()))
            .execute(&mut transaction)
            .await;

            if let Err(err) = res {
                tracing::error!("SQLite could not add blind signature");
                if let Err(err) = transaction.rollback().await {
                    tracing::error!("Could not rollback sql transaction: {}", err);
                }
                return Err(Error::SQLX(err).into());
            }
        }

        transaction.commit().await.map_err(Error::from)?;

        Ok(())
    }

    async fn add_kvac_issued_macs(
        &self,
        macs: &[KvacIssuedMac],
        quote_id: Option<Uuid>,
    ) -> Result<(), Self::Err> {
        let mut transaction = self.pool.begin().await.map_err(Error::from)?;
        for issued in macs.iter() {
            let res = sqlx::query(
                r#"
INSERT INTO kvac_issued_macs
(t, V, amount_commitment, script_commitment, keyset_id, quote_id)
VALUES (?, ?, ?, ?, ?, ?);
        "#,
            )
            .bind(Vec::<u8>::from(&issued.mac.t))
            .bind(issued.mac.V.to_bytes())
            .bind(issued.commitments.0.to_bytes())
            .bind(issued.commitments.1.to_bytes())
            .bind(issued.keyset_id.to_string())
            .bind(quote_id.map(|q| q.hyphenated()))
            .execute(&mut transaction)
            .await;

            if let Err(err) = res {
                tracing::error!("SQLite could not add issued macs");
                if let Err(err) = transaction.rollback().await {
                    tracing::error!("Could not rollback sql transaction: {}", err);
                }
                return Err(Error::SQLX(err).into());
            }
        }

        transaction.commit().await.map_err(Error::from)?;

        Ok(())
    }

    async fn get_blind_signatures(
        &self,
        blinded_messages: &[PublicKey],
    ) -> Result<Vec<Option<BlindSignature>>, Self::Err> {
        let mut transaction = self.pool.begin().await.map_err(Error::from)?;

        let sql = format!(
            "SELECT * FROM blind_signature WHERE y IN ({})",
            "?,".repeat(blinded_messages.len()).trim_end_matches(',')
        );

        let mut blinded_signatures = blinded_messages
            .iter()
            .fold(sqlx::query(&sql), |query, y| {
                query.bind(y.to_bytes().to_vec())
            })
            .fetch_all(&mut transaction)
            .await
            .map_err(|err| {
                tracing::error!("SQLite could not get state of proof: {err:?}");
                Error::SQLX(err)
            })?
            .into_iter()
            .map(|row| {
                PublicKey::from_slice(row.get("y"))
                    .map_err(Error::from)
                    .and_then(|y| sqlite_row_to_blind_signature(row).map(|blinded| (y, blinded)))
            })
            .collect::<Result<HashMap<_, _>, _>>()?;

        Ok(blinded_messages
            .iter()
            .map(|y| blinded_signatures.remove(y))
            .collect())
    }

    async fn get_kvac_issued_macs_by_tags(
        &self,
        tags: &[Scalar],
    ) -> Result<Vec<KvacIssuedMac>, Self::Err> {
        let mut transaction = self.pool.begin().await.map_err(Error::from)?;

        let sql = format!(
            "SELECT * FROM kvac_issued_macs WHERE t IN ({})",
            "?,".repeat(tags.len()).trim_end_matches(',')
        );

        let issued_macs: Vec<KvacIssuedMac> = tags
            .iter()
            .fold(sqlx::query(&sql), |query, t| query.bind(Vec::<u8>::from(t)))
            .fetch_all(&mut transaction)
            .await
            .map_err(|err| {
                tracing::error!("SQLite could not get the state: {err:?}");
                Error::SQLX(err)
            })?
            .into_iter()
            .map(|row| sqlite_row_to_kvac_issued_mac(row).map_err(Error::from))
            .collect::<Result<Vec<KvacIssuedMac>, Error>>()?;

        Ok(issued_macs)
    }

    async fn get_blind_signatures_for_keyset(
        &self,
        keyset_id: &Id,
    ) -> Result<Vec<BlindSignature>, Self::Err> {
        let mut transaction = self.pool.begin().await.map_err(Error::from)?;

        let rec = sqlx::query(
            r#"
SELECT *
FROM blind_signature
WHERE keyset_id=?;
        "#,
        )
        .bind(keyset_id.to_string())
        .fetch_all(&mut transaction)
        .await;

        match rec {
            Ok(rec) => {
                transaction.commit().await.map_err(Error::from)?;
                let sigs = rec
                    .into_iter()
                    .map(sqlite_row_to_blind_signature)
                    .collect::<Result<Vec<BlindSignature>, _>>()?;

                Ok(sigs)
            }
            Err(err) => {
                tracing::error!("SQLite could not get vlinf signatures for keyset");
                if let Err(err) = transaction.rollback().await {
                    tracing::error!("Could not rollback sql transaction: {}", err);
                }

                return Err(Error::from(err).into());
            }
        }
    }

    async fn get_kvac_issued_macs_for_keyset(
        &self,
        keyset_id: &Id,
    ) -> Result<Vec<KvacIssuedMac>, Self::Err> {
        let mut transaction = self.pool.begin().await.map_err(Error::from)?;

        let rec = sqlx::query(
            r#"
SELECT *
FROM kvac_issued_macs
WHERE keyset_id=?;
        "#,
        )
        .bind(keyset_id.to_string())
        .fetch_all(&mut transaction)
        .await;

        match rec {
            Ok(rec) => {
                transaction.commit().await.map_err(Error::from)?;
                let sigs = rec
                    .into_iter()
                    .map(|row| sqlite_row_to_kvac_issued_mac(row))
                    .collect::<Result<Vec<KvacIssuedMac>, _>>()?;

                Ok(sigs)
            }
            Err(err) => {
                tracing::error!("SQLite could not get issued macs for keyset");
                if let Err(err) = transaction.rollback().await {
                    tracing::error!("Could not rollback sql transaction: {}", err);
                }

                return Err(Error::from(err).into());
            }
        }
    }

    async fn add_melt_request(
        &self,
        melt_request: MeltBolt11Request<Uuid>,
        ln_key: LnKey,
    ) -> Result<(), Self::Err> {
        let mut transaction = self.pool.begin().await.map_err(Error::from)?;

        let res = sqlx::query(
            r#"
INSERT OR REPLACE INTO melt_request
(id, inputs, outputs, method, unit)
VALUES (?, ?, ?, ?, ?);
        "#,
        )
        .bind(melt_request.quote)
        .bind(serde_json::to_string(&melt_request.inputs)?)
        .bind(serde_json::to_string(&melt_request.outputs)?)
        .bind(ln_key.method.to_string())
        .bind(ln_key.unit.to_string())
        .execute(&mut transaction)
        .await;

        match res {
            Ok(_) => {
                transaction.commit().await.map_err(Error::from)?;
                Ok(())
            }
            Err(err) => {
                tracing::error!("SQLite Could not update keyset");
                if let Err(err) = transaction.rollback().await {
                    tracing::error!("Could not rollback sql transaction: {}", err);
                }

                Err(Error::from(err).into())
            }
        }
    }

    async fn get_melt_request(
        &self,
        quote_id: &Uuid,
    ) -> Result<Option<(MeltBolt11Request<Uuid>, LnKey)>, Self::Err> {
        let mut transaction = self.pool.begin().await.map_err(Error::from)?;

        let rec = sqlx::query(
            r#"
SELECT *
FROM melt_request
WHERE id=?;
        "#,
        )
        .bind(quote_id.as_hyphenated())
        .fetch_one(&mut transaction)
        .await;

        match rec {
            Ok(rec) => {
                transaction.commit().await.map_err(Error::from)?;

                let (request, key) = sqlite_row_to_melt_request(rec)?;

                Ok(Some((request, key)))
            }
            Err(err) => match err {
                sqlx::Error::RowNotFound => {
                    transaction.commit().await.map_err(Error::from)?;
                    return Ok(None);
                }
                _ => {
                    return {
                        if let Err(err) = transaction.rollback().await {
                            tracing::error!("Could not rollback sql transaction: {}", err);
                        }
                        Err(Error::SQLX(err).into())
                    }
                }
            },
        }
    }

    /// Get [`BlindSignature`]s for quote
    async fn get_blind_signatures_for_quote(
        &self,
        quote_id: &Uuid,
    ) -> Result<Vec<BlindSignature>, Self::Err> {
        let mut transaction = self.pool.begin().await.map_err(Error::from)?;

        let recs = sqlx::query(
            r#"
SELECT *
FROM blind_signature
WHERE quote_id=?;
        "#,
        )
        .bind(quote_id.as_hyphenated())
        .fetch_all(&mut transaction)
        .await;

        match recs {
            Ok(recs) => {
                transaction.commit().await.map_err(Error::from)?;

                let keysets = recs
                    .into_iter()
                    .map(sqlite_row_to_blind_signature)
                    .collect::<Result<Vec<_>, _>>()?;
                Ok(keysets)
            }
            Err(err) => {
                tracing::error!("SQLite could not get active keyset");
                if let Err(err) = transaction.rollback().await {
                    tracing::error!("Could not rollback sql transaction: {}", err);
                }
                Err(Error::from(err).into())
            }
        }
    }

    /// Get [`KvacIssuedMac`]s for quote
    async fn get_kvac_issued_macs_for_quote(
        &self,
        quote_id: &Uuid,
    ) -> Result<Vec<KvacIssuedMac>, Self::Err> {
        let mut transaction = self.pool.begin().await.map_err(Error::from)?;

        let recs = sqlx::query(
            r#"
SELECT *
FROM kvac_issued_macs
WHERE quote_id=?;
        "#,
        )
        .bind(quote_id.as_hyphenated())
        .fetch_all(&mut transaction)
        .await;

        match recs {
            Ok(recs) => {
                transaction.commit().await.map_err(Error::from)?;

                let keysets = recs
                    .into_iter()
                    .map(sqlite_row_to_kvac_issued_mac)
                    .collect::<Result<Vec<_>, _>>()?;
                Ok(keysets)
            }
            Err(err) => {
                tracing::error!("SQLite could not get active keyset");
                if let Err(err) = transaction.rollback().await {
                    tracing::error!("Could not rollback sql transaction: {}", err);
                }
                Err(Error::from(err).into())
            }
        }
    }

    async fn set_mint_info(&self, mint_info: MintInfo) -> Result<(), Self::Err> {
        let mut transaction = self.pool.begin().await.map_err(Error::from)?;

        let res = sqlx::query(
            r#"
INSERT OR REPLACE INTO config
(id, value)
VALUES (?, ?);
        "#,
        )
        .bind("mint_info")
        .bind(serde_json::to_string(&mint_info)?)
        .execute(&mut transaction)
        .await;

        match res {
            Ok(_) => {
                transaction.commit().await.map_err(Error::from)?;
                Ok(())
            }
            Err(err) => {
                tracing::error!("SQLite Could not update mint info");
                if let Err(err) = transaction.rollback().await {
                    tracing::error!("Could not rollback sql transaction: {}", err);
                }

                Err(Error::from(err).into())
            }
        }
    }

    async fn get_mint_info(&self) -> Result<MintInfo, Self::Err> {
        let mut transaction = self.pool.begin().await.map_err(Error::from)?;

        let rec = sqlx::query(
            r#"
SELECT *
FROM config
WHERE id=?;
        "#,
        )
        .bind("mint_info")
        .fetch_one(&mut transaction)
        .await;

        match rec {
            Ok(rec) => {
                transaction.commit().await.map_err(Error::from)?;

                let value: String = rec.try_get("value").map_err(Error::from)?;

                let mint_info = serde_json::from_str(&value)?;

                Ok(mint_info)
            }
            Err(err) => match err {
                sqlx::Error::RowNotFound => {
                    transaction.commit().await.map_err(Error::from)?;
                    return Err(Error::UnknownMintInfo.into());
                }
                _ => {
                    return {
                        if let Err(err) = transaction.rollback().await {
                            tracing::error!("Could not rollback sql transaction: {}", err);
                        }
                        Err(Error::SQLX(err).into())
                    }
                }
            },
        }
    }

    async fn set_quote_ttl(&self, quote_ttl: QuoteTTL) -> Result<(), Self::Err> {
        let mut transaction = self.pool.begin().await.map_err(Error::from)?;

        let res = sqlx::query(
            r#"
INSERT OR REPLACE INTO config
(id, value)
VALUES (?, ?);
        "#,
        )
        .bind("quote_ttl")
        .bind(serde_json::to_string(&quote_ttl)?)
        .execute(&mut transaction)
        .await;

        match res {
            Ok(_) => {
                transaction.commit().await.map_err(Error::from)?;
                Ok(())
            }
            Err(err) => {
                tracing::error!("SQLite Could not update mint info");
                if let Err(err) = transaction.rollback().await {
                    tracing::error!("Could not rollback sql transaction: {}", err);
                }

                Err(Error::from(err).into())
            }
        }
    }

    async fn get_quote_ttl(&self) -> Result<QuoteTTL, Self::Err> {
        let mut transaction = self.pool.begin().await.map_err(Error::from)?;

        let rec = sqlx::query(
            r#"
SELECT *
FROM config
WHERE id=?;
        "#,
        )
        .bind("quote_ttl")
        .fetch_one(&mut transaction)
        .await;

        match rec {
            Ok(rec) => {
                transaction.commit().await.map_err(Error::from)?;

                let value: String = rec.try_get("value").map_err(Error::from)?;

                let quote_ttl = serde_json::from_str(&value)?;

                Ok(quote_ttl)
            }
            Err(err) => match err {
                sqlx::Error::RowNotFound => {
                    transaction.commit().await.map_err(Error::from)?;
                    return Err(Error::UnknownQuoteTTL.into());
                }
                _ => {
                    return {
                        if let Err(err) = transaction.rollback().await {
                            tracing::error!("Could not rollback sql transaction: {}", err);
                        }
                        Err(Error::SQLX(err).into())
                    }
                }
            },
        }
    }
}

fn sqlite_row_to_kvac_keyset_info(row: SqliteRow) -> Result<MintKeySetInfo, Error> {
    let row_id: String = row.try_get("id").map_err(Error::from)?;
    let row_unit: String = row.try_get("unit").map_err(Error::from)?;
    let row_active: bool = row.try_get("active").map_err(Error::from)?;
    let row_valid_from: i64 = row.try_get("valid_from").map_err(Error::from)?;
    let row_valid_to: Option<i64> = row.try_get("valid_to").map_err(Error::from)?;
    let row_derivation_path: String = row.try_get("derivation_path").map_err(Error::from)?;
    let row_keyset_ppk: Option<i64> = row.try_get("input_fee_ppk").map_err(Error::from)?;
    let row_derivation_path_index: Option<i64> =
        row.try_get("derivation_path_index").map_err(Error::from)?;

    Ok(MintKeySetInfo {
        id: Id::from_str(&row_id).map_err(Error::from)?,
        unit: CurrencyUnit::from_str(&row_unit).map_err(Error::from)?,
        active: row_active,
        valid_from: row_valid_from as u64,
        valid_to: row_valid_to.map(|v| v as u64),
        derivation_path: DerivationPath::from_str(&row_derivation_path).map_err(Error::from)?,
        derivation_path_index: row_derivation_path_index.map(|d| d as u32),
        max_order: 0,
        input_fee_ppk: row_keyset_ppk.unwrap_or(0) as u64,
    })
}

fn sqlite_row_to_keyset_info(row: SqliteRow) -> Result<MintKeySetInfo, Error> {
    let row_id: String = row.try_get("id").map_err(Error::from)?;
    let row_unit: String = row.try_get("unit").map_err(Error::from)?;
    let row_active: bool = row.try_get("active").map_err(Error::from)?;
    let row_valid_from: i64 = row.try_get("valid_from").map_err(Error::from)?;
    let row_valid_to: Option<i64> = row.try_get("valid_to").map_err(Error::from)?;
    let row_derivation_path: String = row.try_get("derivation_path").map_err(Error::from)?;
    let row_max_order: u8 = row.try_get("max_order").map_err(Error::from)?;
    let row_keyset_ppk: Option<i64> = row.try_get("input_fee_ppk").map_err(Error::from)?;
    let row_derivation_path_index: Option<i64> =
        row.try_get("derivation_path_index").map_err(Error::from)?;

    Ok(MintKeySetInfo {
        id: Id::from_str(&row_id).map_err(Error::from)?,
        unit: CurrencyUnit::from_str(&row_unit).map_err(Error::from)?,
        active: row_active,
        valid_from: row_valid_from as u64,
        valid_to: row_valid_to.map(|v| v as u64),
        derivation_path: DerivationPath::from_str(&row_derivation_path).map_err(Error::from)?,
        derivation_path_index: row_derivation_path_index.map(|d| d as u32),
        max_order: row_max_order,
        input_fee_ppk: row_keyset_ppk.unwrap_or(0) as u64,
    })
}

fn sqlite_row_to_mint_quote(row: SqliteRow) -> Result<MintQuote, Error> {
    let row_id: Hyphenated = row.try_get("id").map_err(Error::from)?;
    let row_amount: i64 = row.try_get("amount").map_err(Error::from)?;
    let row_unit: String = row.try_get("unit").map_err(Error::from)?;
    let row_request: String = row.try_get("request").map_err(Error::from)?;
    let row_state: String = row.try_get("state").map_err(Error::from)?;
    let row_expiry: i64 = row.try_get("expiry").map_err(Error::from)?;
    let row_request_lookup_id: Option<String> =
        row.try_get("request_lookup_id").map_err(Error::from)?;
    let row_pubkey: Option<String> = row.try_get("pubkey").map_err(Error::from)?;

    let request_lookup_id = match row_request_lookup_id {
        Some(id) => id,
        None => match Bolt11Invoice::from_str(&row_request) {
            Ok(invoice) => invoice.payment_hash().to_string(),
            Err(_) => row_request.clone(),
        },
    };

    let pubkey = row_pubkey
        .map(|key| PublicKey::from_str(&key))
        .transpose()?;

    Ok(MintQuote {
        id: row_id.into_uuid(),
        amount: Amount::from(row_amount as u64),
        unit: CurrencyUnit::from_str(&row_unit).map_err(Error::from)?,
        request: row_request,
        state: MintQuoteState::from_str(&row_state).map_err(Error::from)?,
        expiry: row_expiry as u64,
        request_lookup_id,
        pubkey,
    })
}

fn sqlite_row_to_melt_quote(row: SqliteRow) -> Result<mint::MeltQuote, Error> {
    let row_id: Hyphenated = row.try_get("id").map_err(Error::from)?;
    let row_unit: String = row.try_get("unit").map_err(Error::from)?;
    let row_amount: i64 = row.try_get("amount").map_err(Error::from)?;
    let row_request: String = row.try_get("request").map_err(Error::from)?;
    let row_fee_reserve: i64 = row.try_get("fee_reserve").map_err(Error::from)?;
    let row_state: String = row.try_get("state").map_err(Error::from)?;
    let row_expiry: i64 = row.try_get("expiry").map_err(Error::from)?;
    let row_preimage: Option<String> = row.try_get("payment_preimage").map_err(Error::from)?;
    let row_request_lookup: Option<String> =
        row.try_get("request_lookup_id").map_err(Error::from)?;

    let request_lookup_id = row_request_lookup.unwrap_or(row_request.clone());

    let row_msat_to_pay: Option<i64> = row.try_get("msat_to_pay").map_err(Error::from)?;

    Ok(mint::MeltQuote {
        id: row_id.into_uuid(),
        amount: Amount::from(row_amount as u64),
        unit: CurrencyUnit::from_str(&row_unit).map_err(Error::from)?,
        request: row_request,
        fee_reserve: Amount::from(row_fee_reserve as u64),
        state: QuoteState::from_str(&row_state)?,
        expiry: row_expiry as u64,
        payment_preimage: row_preimage,
        request_lookup_id,
        msat_to_pay: row_msat_to_pay.map(|a| Amount::from(a as u64)),
    })
}

fn sqlite_row_to_proof(row: SqliteRow) -> Result<Proof, Error> {
    let row_amount: i64 = row.try_get("amount").map_err(Error::from)?;
    let keyset_id: String = row.try_get("keyset_id").map_err(Error::from)?;
    let row_secret: String = row.try_get("secret").map_err(Error::from)?;
    let row_c: Vec<u8> = row.try_get("c").map_err(Error::from)?;
    let row_witness: Option<String> = row.try_get("witness").map_err(Error::from)?;

    Ok(Proof {
        amount: Amount::from(row_amount as u64),
        keyset_id: Id::from_str(&keyset_id)?,
        secret: Secret::from_str(&row_secret)?,
        c: PublicKey::from_slice(&row_c)?,
        witness: row_witness.and_then(|w| serde_json::from_str(&w).ok()),
        dleq: None,
    })
}

fn sqlite_row_to_proof_with_state(row: SqliteRow) -> Result<(Proof, Option<State>), Error> {
    let row_amount: i64 = row.try_get("amount").map_err(Error::from)?;
    let keyset_id: String = row.try_get("keyset_id").map_err(Error::from)?;
    let row_secret: String = row.try_get("secret").map_err(Error::from)?;
    let row_c: Vec<u8> = row.try_get("c").map_err(Error::from)?;
    let row_witness: Option<String> = row.try_get("witness").map_err(Error::from)?;

    let row_state: Option<String> = row.try_get("state").map_err(Error::from)?;

    let state = row_state.and_then(|s| State::from_str(&s).ok());

    Ok((
        Proof {
            amount: Amount::from(row_amount as u64),
            keyset_id: Id::from_str(&keyset_id)?,
            secret: Secret::from_str(&row_secret)?,
            c: PublicKey::from_slice(&row_c)?,
            witness: row_witness.and_then(|w| serde_json::from_str(&w).ok()),
            dleq: None,
        },
        state,
    ))
}

fn sqlite_row_to_blind_signature(row: SqliteRow) -> Result<BlindSignature, Error> {
    let row_amount: i64 = row.try_get("amount").map_err(Error::from)?;
    let keyset_id: String = row.try_get("keyset_id").map_err(Error::from)?;
    let row_c: Vec<u8> = row.try_get("c").map_err(Error::from)?;
    let row_dleq_e: Option<String> = row.try_get("dleq_e").map_err(Error::from)?;
    let row_dleq_s: Option<String> = row.try_get("dleq_s").map_err(Error::from)?;

    let dleq = match (row_dleq_e, row_dleq_s) {
        (Some(e), Some(s)) => Some(BlindSignatureDleq {
            e: SecretKey::from_hex(e)?,
            s: SecretKey::from_hex(s)?,
        }),
        _ => None,
    };

    Ok(BlindSignature {
        amount: Amount::from(row_amount as u64),
        keyset_id: Id::from_str(&keyset_id)?,
        c: PublicKey::from_slice(&row_c)?,
        dleq,
    })
}

fn sqlite_row_to_melt_request(row: SqliteRow) -> Result<(MeltBolt11Request<Uuid>, LnKey), Error> {
    let quote_id: Hyphenated = row.try_get("id").map_err(Error::from)?;
    let row_inputs: String = row.try_get("inputs").map_err(Error::from)?;
    let row_outputs: Option<String> = row.try_get("outputs").map_err(Error::from)?;
    let row_method: String = row.try_get("method").map_err(Error::from)?;
    let row_unit: String = row.try_get("unit").map_err(Error::from)?;

    let melt_request = MeltBolt11Request {
        quote: quote_id.into_uuid(),
        inputs: serde_json::from_str(&row_inputs)?,
        outputs: row_outputs.and_then(|o| serde_json::from_str(&o).ok()),
    };

    let ln_key = LnKey {
        unit: CurrencyUnit::from_str(&row_unit)?,
        method: PaymentMethod::from_str(&row_method)?,
    };

    Ok((melt_request, ln_key))
}

fn sqlite_row_to_kvac_nullifier(row: SqliteRow) -> Result<KvacNullifier, Error> {
    let nullifier: Vec<u8> = row.try_get("nullifier").map_err(Error::from)?;
    let keyset_id: String = row.try_get("keyset_id").map_err(Error::from)?;
    let quote_id: Option<Uuid> = row.try_get("quote_id").map_err(Error::from)?;
    let row_state: String = row.try_get("state").map_err(Error::from)?;

    let state = State::from_str(&row_state)?;

    Ok(KvacNullifier {
        nullifier: GroupElement::new(&nullifier),
        keyset_id: Id::from_str(&keyset_id)?,
        quote_id,
        state,
    })
}

fn sqlite_row_to_kvac_issued_mac(row: SqliteRow) -> Result<KvacIssuedMac, Error> {
    let row_t: Vec<u8> = row.try_get("t").map_err(Error::from)?;
    let row_v: Vec<u8> = row.try_get("V").map_err(Error::from)?;
    let row_amount_commitment: Vec<u8> = row.try_get("amount_commitment").map_err(Error::from)?;
    let row_script_commitment: Vec<u8> = row.try_get("script_commitment").map_err(Error::from)?;
    let keyset_id: String = row.try_get("keyset_id").map_err(Error::from)?;
    let quote_id: Option<Uuid> = row.try_get("quote_id").map_err(Error::from)?;

    let mac = MAC {
        t: Scalar::new(&row_t),
        V: GroupElement::new(&row_v),
    };
    let com_a = GroupElement::new(&row_amount_commitment);
    let com_s = GroupElement::new(&row_script_commitment);
    let keyset_id = Id::from_str(&keyset_id)?;
    Ok(KvacIssuedMac {
        commitments: (com_a, com_s),
        mac,
        keyset_id,
        quote_id,
    })
}<|MERGE_RESOLUTION|>--- conflicted
+++ resolved
@@ -1059,7 +1059,33 @@
         Ok(())
     }
 
-<<<<<<< HEAD
+    async fn remove_proofs(
+        &self,
+        ys: &[PublicKey],
+        _quote_id: Option<Uuid>,
+    ) -> Result<(), Self::Err> {
+        let mut transaction = self.pool.begin().await.map_err(Error::from)?;
+
+        let sql = format!(
+            "DELETE FROM proof WHERE y IN ({})",
+            std::iter::repeat("?")
+                .take(ys.len())
+                .collect::<Vec<_>>()
+                .join(",")
+        );
+
+        ys.iter()
+            .fold(sqlx::query(&sql), |query, y| {
+                query.bind(y.to_bytes().to_vec())
+            })
+            .execute(&mut transaction)
+            .await
+            .map_err(Error::from)?;
+
+        transaction.commit().await.map_err(Error::from)?;
+        Ok(())
+    }
+
     async fn add_kvac_nullifiers(&self, nullifiers: &[KvacNullifier]) -> Result<(), Self::Err> {
         let mut transaction = self.pool.begin().await.map_err(Error::from)?;
         for nullifier in nullifiers.iter() {
@@ -1088,32 +1114,6 @@
 
         transaction.commit().await.map_err(Error::from)?;
 
-=======
-    async fn remove_proofs(
-        &self,
-        ys: &[PublicKey],
-        _quote_id: Option<Uuid>,
-    ) -> Result<(), Self::Err> {
-        let mut transaction = self.pool.begin().await.map_err(Error::from)?;
-
-        let sql = format!(
-            "DELETE FROM proof WHERE y IN ({})",
-            std::iter::repeat("?")
-                .take(ys.len())
-                .collect::<Vec<_>>()
-                .join(",")
-        );
-
-        ys.iter()
-            .fold(sqlx::query(&sql), |query, y| {
-                query.bind(y.to_bytes().to_vec())
-            })
-            .execute(&mut transaction)
-            .await
-            .map_err(Error::from)?;
-
-        transaction.commit().await.map_err(Error::from)?;
->>>>>>> 3775d7d9
         Ok(())
     }
 
