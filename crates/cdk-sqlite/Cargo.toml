[package]
name = "cdk-sqlite"
version = "0.7.1"
edition = "2021"
authors = ["CDK Developers"]
description = "SQLite storage backend for CDK"
license = "MIT"
homepage = "https://github.com/cashubtc/cdk"
repository = "https://github.com/cashubtc/cdk.git"
rust-version = "1.75.0"                            # MSRV

# See more keys and their definitions at https://doc.rust-lang.org/cargo/reference/manifest.html
[features]
<<<<<<< HEAD
default = ["mint", "wallet", "kvac"]
mint = []
wallet = []
kvac = ["dep:cashu_kvac"]

[dependencies]
cashu_kvac = { git = "https://github.com/lollerfirst/cashu-kvac.git", rev = "03bcca4997f310b4e2e1b8a3b22cf444faa41e6a", optional = true }
async-trait = "0.1"
cdk-common = { path = "../cdk-common", version = "0.7.1" }
bitcoin = { version = "0.32.2", default-features = false }
sqlx = { version = "0.6.3", default-features = false, features = [
=======
default = ["mint", "wallet"]
mint = ["cdk-common/mint"]
wallet = ["cdk-common/wallet"]
sqlcipher = ["libsqlite3-sys"]

[dependencies]
async-trait.workspace = true
cdk-common.workspace = true
bitcoin.workspace = true
sqlx = { version = "0.7.4", default-features = false, features = [
>>>>>>> 1cfb51a4
    "runtime-tokio-rustls",
    "sqlite", 
    "macros",
    "migrate",
    "uuid",
] }
libsqlite3-sys = { version = "0.27.0", features = ["bundled-sqlcipher"], optional = true }
thiserror.workspace = true
tokio.workspace = true
tracing.workspace = true
serde_json.workspace = true
lightning-invoice.workspace = true
uuid.workspace = true<|MERGE_RESOLUTION|>--- conflicted
+++ resolved
@@ -11,30 +11,18 @@
 
 # See more keys and their definitions at https://doc.rust-lang.org/cargo/reference/manifest.html
 [features]
-<<<<<<< HEAD
 default = ["mint", "wallet", "kvac"]
-mint = []
-wallet = []
+mint = ["cdk-common/mint"]
+wallet = ["cdk-common/wallet"]
+sqlcipher = ["libsqlite3-sys"]
 kvac = ["dep:cashu_kvac"]
 
 [dependencies]
 cashu_kvac = { git = "https://github.com/lollerfirst/cashu-kvac.git", rev = "03bcca4997f310b4e2e1b8a3b22cf444faa41e6a", optional = true }
-async-trait = "0.1"
-cdk-common = { path = "../cdk-common", version = "0.7.1" }
-bitcoin = { version = "0.32.2", default-features = false }
-sqlx = { version = "0.6.3", default-features = false, features = [
-=======
-default = ["mint", "wallet"]
-mint = ["cdk-common/mint"]
-wallet = ["cdk-common/wallet"]
-sqlcipher = ["libsqlite3-sys"]
-
-[dependencies]
 async-trait.workspace = true
 cdk-common.workspace = true
 bitcoin.workspace = true
 sqlx = { version = "0.7.4", default-features = false, features = [
->>>>>>> 1cfb51a4
     "runtime-tokio-rustls",
     "sqlite", 
     "macros",
