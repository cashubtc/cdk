--- conflicted
+++ resolved
@@ -6,8 +6,6 @@
 
 ## [Unreleased]
 
-<<<<<<< HEAD
-=======
 ### Added
 - cdk-common: New `Event` enum for payment event handling with `PaymentReceived` variant ([thesimplekid]).
 - cdk-common: Added `payment_method` field to `MeltQuote` struct for tracking payment method type ([thesimplekid]).
@@ -31,7 +29,6 @@
 ### Fixied
 - cdk: Wallet melt track and use payment method from quote for BOLT11/BOLT12 routing ([thesimplekid]).
 
->>>>>>> ce599a9e
 ## [0.12.0](https://github.com/cashubtc/cdk/releases/tag/v0.12.0)
 
 ### Summary
