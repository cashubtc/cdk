--- conflicted
+++ resolved
@@ -74,45 +74,6 @@
     # depends_on:
     #   - postgres
 
-<<<<<<< HEAD
-  # LDK Node mint service - enable with: docker-compose --profile ldk-node up
-  mintd-ldk-node:
-    build:
-      context: .
-      dockerfile: Dockerfile.ldk-node
-    container_name: mint-ldk-node
-    profiles:
-      - ldk-node
-    ports:
-      - "8086:8085"  # Different port to avoid conflict with main mint
-    environment:
-      - CDK_MINTD_URL=https://example.com
-      - CDK_MINTD_PAYMENT_BACKEND=ldk-node
-      - CDK_MINTD_LISTEN_HOST=0.0.0.0
-      - CDK_MINTD_LISTEN_PORT=8085
-      - CDK_MINTD_MNEMONIC=
-      # Database configuration
-      - CDK_MINTD_DATABASE=sqlite
-      # Cache configuration
-      - CDK_MINTD_CACHE_BACKEND=memory
-      - CDK_MINTD_PROMETHEUS_ENABLED=true
-      - CDK_MINTD_PROMETHEUS_ADDRESS=0.0.0.0
-      - CDK_MINTD_PROMETHEUS_PORT=9000
-      # LDK Node specific configuration
-      - CDK_MINTD_LDK_NODE_NETWORK=testnet
-      - CDK_MINTD_LDK_NODE_ESPLORA_URL=https://blockstream.info/testnet/api
-      - CDK_MINTD_LDK_NODE_LISTENING_ADDRESSES=0.0.0.0:9735
-    volumes:
-      # Persist LDK node data
-      - ldk_node_data:/usr/src/app/ldk_node_data
-    command: ["cdk-mintd"]
-    depends_on:
-      - prometheus
-      - grafana
-    networks:
-      - cdk
-=======
->>>>>>> 9524bb9a
 
   # PostgreSQL database service
   # Enable with: docker-compose --profile postgres up
