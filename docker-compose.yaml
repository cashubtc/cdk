--- conflicted
+++ resolved
@@ -1,29 +1,7 @@
 version: '3.8'
 
 services:
-<<<<<<< HEAD
-  # Your CDK Mint service
-  cdk-mintd:
-    build: .
-=======
   # CDK Mint service
-  mintd:
-    build:
-      context: .
-      dockerfile: Dockerfile
-    container_name: mint
->>>>>>> 5c5075af
-    ports:
-      - "3338:3338"
-    environment:
-<<<<<<< HEAD
-      # OpenTelemetry configuration
-      - RUST_LOG=info
-    depends_on:
-      - prometheus
-      - grafana
-    networks:
-      - cdk
 
   prometheus:
     image: prom/prometheus:latest
@@ -51,11 +29,14 @@
       - GF_SECURITY_ADMIN_PASSWORD=admin
     networks:
       - cdk
-
-networks:
-  cdk:
-    driver: bridge
-=======
+  mintd:
+    build:
+      context: .
+      dockerfile: Dockerfile
+    container_name: mint
+    ports:
+      - "8085:8085"
+    environment:
       - CDK_MINTD_URL=https://example.com
       - CDK_MINTD_LN_BACKEND=fakewallet
       - CDK_MINTD_LISTEN_HOST=0.0.0.0
@@ -64,7 +45,7 @@
       # Database configuration - choose one:
       # Option 1: SQLite (embedded, no additional setup needed)
       - CDK_MINTD_DATABASE=sqlite
-      # Option 2: ReDB (embedded, no additional setup needed)  
+      # Option 2: ReDB (embedded, no additional setup needed)
       # - CDK_MINTD_DATABASE=redb
       # Option 3: PostgreSQL (requires postgres service, enable with: docker-compose --profile postgres up)
       # - CDK_MINTD_DATABASE=postgres
@@ -72,9 +53,14 @@
       # Cache configuration
       - CDK_MINTD_CACHE_BACKEND=memory
       # For Redis cache (requires redis service, enable with: docker-compose --profile redis up):
-      # - CDK_MINTD_CACHE_REDIS_URL=redis://redis:6379 
+      # - CDK_MINTD_CACHE_REDIS_URL=redis://redis:6379
       # - CDK_MINTD_CACHE_REDIS_KEY_PREFIX=cdk-mintd
     command: ["cdk-mintd"]
+    depends_on:
+      - prometheus
+      - grafana
+    networks:
+      - cdk
     # Uncomment when using PostgreSQL:
     # depends_on:
     #   - postgres
@@ -126,4 +112,9 @@
     driver: local
 #   redis_data:
 #     driver: local
->>>>>>> 5c5075af
+
+
+
+networks:
+  cdk:
+    driver: bridge