name: CI

# CI Behavior:
# - On PR creation: Runs basic checks (fmt, typos) + small test subset (5 tests)
# - On approved PR: Runs full test suite (all tests including WASM, MSRV, integration)
# - On main branch push: Runs full test suite
# - On release: Runs full test suite
# - On manual trigger: Runs full test suite

on:
  push:
    branches: [main]
  pull_request:
    branches: [main]
  pull_request_review:
    types: [submitted]
  release:
    types: [created]
  workflow_dispatch:

env:
  CARGO_TERM_COLOR: always

jobs:
  pre-commit-checks:
    name: "Cargo fmt, typos"
    runs-on: ubuntu-latest
    timeout-minutes: 30
    steps:
      - name: checkout
        uses: actions/checkout@v4
      - name: Install Nix
        uses: DeterminateSystems/nix-installer-action@v17
      - name: Rust Cache
        uses: Swatinem/rust-cache@v2
      - name: Cargo fmt
        run: |
          nix develop -i -L .#nightly --command bash -c '
            # Force use of Nix-provided rustfmt
            export RUSTFMT=$(command -v rustfmt)
            cargo fmt --check
          '
      - name: typos
        run: nix develop -i -L .#nightly --command typos

  clippy:
    name: "Stable build, clippy and test"
    runs-on: ubuntu-latest
    timeout-minutes: 30
    needs: pre-commit-checks
<<<<<<< HEAD
    if: >
      github.event_name == 'push' ||
      github.event_name == 'pull_request' ||
      github.event_name == 'workflow_dispatch' ||
      (github.event_name == 'pull_request_review' && github.event.review.state == 'approved')
=======
    strategy:
      matrix:
        build-args:
          [
            -p cashu,
            -p cashu --no-default-features,
            -p cashu --no-default-features --features wallet,
            -p cashu --no-default-features --features mint,
            -p cashu --no-default-features --features "mint swagger",
            -p cashu --no-default-features --features auth,
            -p cashu --no-default-features --features "mint auth",
            -p cashu --no-default-features --features "wallet auth",
            -p cdk-common,
            -p cdk-common --no-default-features,
            -p cdk-common --no-default-features --features wallet,
            -p cdk-common --no-default-features --features mint,
            -p cdk-common --no-default-features --features "mint swagger",
            -p cdk-common --no-default-features --features "auth",
            -p cdk-common --no-default-features --features "mint auth",
            -p cdk-common --no-default-features --features "wallet auth",
            -p cdk,
            -p cdk --no-default-features,
            -p cdk --no-default-features --features wallet,
            -p cdk --no-default-features --features mint,
            -p cdk --no-default-features --features "mint swagger",
            -p cdk --no-default-features --features auth,
            -p cdk --features auth,
            -p cdk --no-default-features --features "auth mint",
            -p cdk --no-default-features --features "auth wallet",
            -p cdk-redb,
            -p cdk-sqlite,
            -p cdk-sqlite --features sqlcipher,
            -p cdk-axum --no-default-features,
            -p cdk-axum --no-default-features --features swagger,
            -p cdk-axum --no-default-features --features redis,
            -p cdk-axum --no-default-features --features "redis swagger",
            -p cdk-axum --no-default-features --features "auth redis",
            -p cdk-axum,
            -p cdk-cln,
            -p cdk-lnd,
            -p cdk-lnbits,
            -p cdk-fake-wallet,
            -p cdk-payment-processor,
            --bin cdk-cli,
            --bin cdk-cli --features sqlcipher,
            --bin cdk-cli --features redb,
            --bin cdk-cli --features "sqlcipher redb",
            --bin cdk-mintd,
            --bin cdk-mintd --features redis,
            --bin cdk-mintd --features "redis swagger",
            --bin cdk-mintd --features sqlcipher,
            --bin cdk-mintd --no-default-features --features lnd,
            --bin cdk-mintd --no-default-features --features cln,
            --bin cdk-mintd --no-default-features --features lnbits,
            --bin cdk-mintd --no-default-features --features fakewallet,
            --bin cdk-mintd --no-default-features --features grpc-processor,
            --bin cdk-mintd --no-default-features --features "management-rpc lnd",
            --bin cdk-mintd --no-default-features --features "management-rpc cln",
            --bin cdk-mintd --no-default-features --features "management-rpc lnbits",
            --bin cdk-mintd --no-default-features --features "management-rpc grpc-processor",
            --bin cdk-mintd --no-default-features --features "swagger lnd",
            --bin cdk-mintd --no-default-features --features "swagger cln",
            --bin cdk-mintd --no-default-features --features "swagger lnbits",
            --bin cdk-mintd --no-default-features --features "auth lnd",
            --bin cdk-mintd --no-default-features --features "auth cln",
            --bin cdk-mint-cli,
          ]
>>>>>>> 9ed8536c
    steps:
      - name: checkout
        uses: actions/checkout@v4
      - name: Install Nix
        uses: DeterminateSystems/nix-installer-action@v17
      - name: Rust Cache
        uses: Swatinem/rust-cache@v2
      - name: Run small test matrix (PR)
        if: github.event_name == 'pull_request'
        run: nix develop -i -L .#stable --command bash -c 'TEST_SUBSET=small ./misc/test_matrix.sh'
      - name: Run full test matrix (main branch, approved PR, or manual)
        if: >
          github.event_name == 'push' ||
          github.event_name == 'workflow_dispatch' ||
          (github.event_name == 'pull_request_review' && github.event.review.state == 'approved')
        run: nix develop -i -L .#stable --command bash -c 'TEST_SUBSET=full ./misc/test_matrix.sh'

  wasm-tests:
    name: "WASM tests"
    runs-on: ubuntu-latest
    timeout-minutes: 30
<<<<<<< HEAD
    needs: pre-commit-checks
    if: >
      github.event_name == 'push' ||
      github.event_name == 'workflow_dispatch' ||
      (github.event_name == 'pull_request_review' && github.event.review.state == 'approved')
=======
    needs: [pre-commit-checks, clippy, pure-itest, fake-mint-itest]
    strategy:
      matrix:
        build-args:
          [
            -p cdk-integration-tests,
          ]
        database: 
          [
            SQLITE,
          ]
    steps:
      - name: checkout
        uses: actions/checkout@v4
      - name: Install Nix
        uses: DeterminateSystems/nix-installer-action@v17
      - name: Rust Cache
        uses: Swatinem/rust-cache@v2
      - name: Test
        run: nix develop -i -L .#stable --command just itest ${{ matrix.database }}
          
  fake-mint-itest:
    name: "Integration fake mint tests"
    runs-on: ubuntu-latest
    timeout-minutes: 30
    needs: [pre-commit-checks, clippy]
    strategy:
      matrix:
        build-args:
          [
            -p cdk-integration-tests,
          ]
        database: 
          [
          SQLITE,
          ]
    steps:
      - name: checkout
        uses: actions/checkout@v4
      - name: Install Nix
        uses: DeterminateSystems/nix-installer-action@v17
      - name: Rust Cache
        uses: Swatinem/rust-cache@v2
      - name: Clippy
        run: nix develop -i -L .#stable --command cargo clippy -- -D warnings
      - name: Test fake auth mint
        run: nix develop -i -L .#stable --command just fake-mint-itest ${{ matrix.database }}
                
  pure-itest:
    name: "Integration fake wallet tests"
    runs-on: ubuntu-latest
    timeout-minutes: 30
    needs: [pre-commit-checks, clippy]
    strategy:
      matrix:
        database: 
          [
          memory,
          sqlite,
          redb
          ]
    steps:
      - name: checkout
        uses: actions/checkout@v4
      - name: Install Nix
        uses: DeterminateSystems/nix-installer-action@v17
      - name: Rust Cache
        uses: Swatinem/rust-cache@v2
      - name: Test fake mint
        run: nix develop -i -L .#stable --command just test-pure ${{ matrix.database }}
      - name: Test mint
        run: nix develop -i -L .#stable --command just test


  payment-processor-itests:
    name: "Payment processor tests"
    runs-on: ubuntu-latest
    timeout-minutes: 30
    needs: [pre-commit-checks, clippy, pure-itest, fake-mint-itest, regtest-itest]
    strategy:
      matrix:
        ln: 
          [
          FAKEWALLET,
          CLN,
          LND
          ]
    steps:
      - name: checkout
        uses: actions/checkout@v4
      - name: Install Nix
        uses: DeterminateSystems/nix-installer-action@v17
      - name: Rust Cache
        uses: Swatinem/rust-cache@v2
      - name: Test
        run: nix develop -i -L .#stable --command just itest-payment-processor ${{matrix.ln}}

  msrv-build:
    name: "MSRV build"
    runs-on: ubuntu-latest
    timeout-minutes: 30
    needs: [pre-commit-checks, clippy, pure-itest]
    strategy:
      matrix:
        build-args:
          [
            -p cashu --no-default-features --features "wallet mint",
            -p cdk-common --no-default-features --features "wallet mint",
            -p cdk,
            -p cdk --no-default-features --features "mint auth",
            -p cdk --no-default-features --features "wallet auth",
            -p cdk --no-default-features --features "http_subscription",
            -p cdk-axum,
            -p cdk-axum --no-default-features --features redis,
            -p cdk-lnbits,
            -p cdk-fake-wallet,
            -p cdk-cln,
            -p cdk-lnd,
            -p cdk-mint-rpc,
            -p cdk-sqlite,
            -p cdk-mintd,
            -p cdk-payment-processor --no-default-features,
          ]
>>>>>>> 9ed8536c
    steps:
      - name: checkout
        uses: actions/checkout@v4
      - name: Install Nix
        uses: DeterminateSystems/nix-installer-action@v17
      - name: Rust Cache
        uses: Swatinem/rust-cache@v2
      - name: Add WASM target
        run: nix develop -i -L .#stable --command rustup target add wasm32-unknown-unknown
      - name: Run WASM tests
        run: nix develop -i -L .#stable --command bash -c 'RUN_WASM_TESTS=true ./misc/test_matrix.sh'

  msrv-tests:
    name: "MSRV tests"
    runs-on: ubuntu-latest
    timeout-minutes: 30
    needs: pre-commit-checks
    if: >
      github.event_name == 'push' ||
      github.event_name == 'workflow_dispatch' ||
      (github.event_name == 'pull_request_review' && github.event.review.state == 'approved')
    steps:
      - name: checkout
        uses: actions/checkout@v4
      - name: Install Nix
        uses: DeterminateSystems/nix-installer-action@v17
      - name: Rust Cache
        uses: Swatinem/rust-cache@v2
      - name: Run MSRV tests
        run: nix develop -i -L .#msrv --command bash -c 'RUN_MSRV_TESTS=true ./misc/test_matrix.sh'

  integration-tests:
    name: "Integration tests"
    runs-on: ubuntu-latest
    timeout-minutes: 30
    needs: [pre-commit-checks, clippy]
    if: >
      github.event_name == 'push' ||
      github.event_name == 'workflow_dispatch' ||
      (github.event_name == 'pull_request_review' && github.event.review.state == 'approved')
    steps:
      - name: checkout
        uses: actions/checkout@v4
      - name: Install Nix
        uses: DeterminateSystems/nix-installer-action@v17
      - name: Rust Cache
        uses: Swatinem/rust-cache@v2
      - name: Run integration tests
        run: nix develop -i -L .#stable --command bash -c 'RUN_INTEGRATION_TESTS=true ./misc/test_matrix.sh'

  fake-mint-auth-itest:
    name: "Integration fake mint auth tests"
    runs-on: ubuntu-latest
    timeout-minutes: 30
    needs: [pre-commit-checks, clippy]
    if: >
      github.event_name == 'push' ||
      github.event_name == 'workflow_dispatch' ||
      (github.event_name == 'pull_request_review' && github.event.review.state == 'approved')
    strategy:
      matrix:
        database: 
          [
          SQLITE,
          ]
    steps:
      - name: checkout
        uses: actions/checkout@v4
      - name: Install Nix
        uses: DeterminateSystems/nix-installer-action@v17
      - name: Rust Cache
        uses: Swatinem/rust-cache@v2
      - name: Start Keycloak with Backup
        run: |
          docker compose -f misc/keycloak/docker-compose-recover.yml up -d
          until docker logs $(docker ps -q --filter "ancestor=quay.io/keycloak/keycloak:25.0.6") | grep "Keycloak 25.0.6 on JVM (powered by Quarkus 3.8.5) started"; do sleep 1; done

      - name: Verify Keycloak Import
        run: |
          docker logs $(docker ps -q --filter "ancestor=quay.io/keycloak/keycloak:25.0.6") | grep "Imported"
      - name: Test fake auth mint
        run: nix develop -i -L .#stable --command just fake-auth-mint-itest ${{ matrix.database }} http://127.0.0.1:8080/realms/cdk-test-realm/.well-known/openid-configuration
      - name: Stop and clean up Docker Compose
        run: |
          docker compose -f misc/keycloak/docker-compose-recover.yml down<|MERGE_RESOLUTION|>--- conflicted
+++ resolved
@@ -48,81 +48,11 @@
     runs-on: ubuntu-latest
     timeout-minutes: 30
     needs: pre-commit-checks
-<<<<<<< HEAD
     if: >
       github.event_name == 'push' ||
       github.event_name == 'pull_request' ||
       github.event_name == 'workflow_dispatch' ||
       (github.event_name == 'pull_request_review' && github.event.review.state == 'approved')
-=======
-    strategy:
-      matrix:
-        build-args:
-          [
-            -p cashu,
-            -p cashu --no-default-features,
-            -p cashu --no-default-features --features wallet,
-            -p cashu --no-default-features --features mint,
-            -p cashu --no-default-features --features "mint swagger",
-            -p cashu --no-default-features --features auth,
-            -p cashu --no-default-features --features "mint auth",
-            -p cashu --no-default-features --features "wallet auth",
-            -p cdk-common,
-            -p cdk-common --no-default-features,
-            -p cdk-common --no-default-features --features wallet,
-            -p cdk-common --no-default-features --features mint,
-            -p cdk-common --no-default-features --features "mint swagger",
-            -p cdk-common --no-default-features --features "auth",
-            -p cdk-common --no-default-features --features "mint auth",
-            -p cdk-common --no-default-features --features "wallet auth",
-            -p cdk,
-            -p cdk --no-default-features,
-            -p cdk --no-default-features --features wallet,
-            -p cdk --no-default-features --features mint,
-            -p cdk --no-default-features --features "mint swagger",
-            -p cdk --no-default-features --features auth,
-            -p cdk --features auth,
-            -p cdk --no-default-features --features "auth mint",
-            -p cdk --no-default-features --features "auth wallet",
-            -p cdk-redb,
-            -p cdk-sqlite,
-            -p cdk-sqlite --features sqlcipher,
-            -p cdk-axum --no-default-features,
-            -p cdk-axum --no-default-features --features swagger,
-            -p cdk-axum --no-default-features --features redis,
-            -p cdk-axum --no-default-features --features "redis swagger",
-            -p cdk-axum --no-default-features --features "auth redis",
-            -p cdk-axum,
-            -p cdk-cln,
-            -p cdk-lnd,
-            -p cdk-lnbits,
-            -p cdk-fake-wallet,
-            -p cdk-payment-processor,
-            --bin cdk-cli,
-            --bin cdk-cli --features sqlcipher,
-            --bin cdk-cli --features redb,
-            --bin cdk-cli --features "sqlcipher redb",
-            --bin cdk-mintd,
-            --bin cdk-mintd --features redis,
-            --bin cdk-mintd --features "redis swagger",
-            --bin cdk-mintd --features sqlcipher,
-            --bin cdk-mintd --no-default-features --features lnd,
-            --bin cdk-mintd --no-default-features --features cln,
-            --bin cdk-mintd --no-default-features --features lnbits,
-            --bin cdk-mintd --no-default-features --features fakewallet,
-            --bin cdk-mintd --no-default-features --features grpc-processor,
-            --bin cdk-mintd --no-default-features --features "management-rpc lnd",
-            --bin cdk-mintd --no-default-features --features "management-rpc cln",
-            --bin cdk-mintd --no-default-features --features "management-rpc lnbits",
-            --bin cdk-mintd --no-default-features --features "management-rpc grpc-processor",
-            --bin cdk-mintd --no-default-features --features "swagger lnd",
-            --bin cdk-mintd --no-default-features --features "swagger cln",
-            --bin cdk-mintd --no-default-features --features "swagger lnbits",
-            --bin cdk-mintd --no-default-features --features "auth lnd",
-            --bin cdk-mintd --no-default-features --features "auth cln",
-            --bin cdk-mint-cli,
-          ]
->>>>>>> 9ed8536c
     steps:
       - name: checkout
         uses: actions/checkout@v4
@@ -144,137 +74,11 @@
     name: "WASM tests"
     runs-on: ubuntu-latest
     timeout-minutes: 30
-<<<<<<< HEAD
     needs: pre-commit-checks
     if: >
       github.event_name == 'push' ||
       github.event_name == 'workflow_dispatch' ||
       (github.event_name == 'pull_request_review' && github.event.review.state == 'approved')
-=======
-    needs: [pre-commit-checks, clippy, pure-itest, fake-mint-itest]
-    strategy:
-      matrix:
-        build-args:
-          [
-            -p cdk-integration-tests,
-          ]
-        database: 
-          [
-            SQLITE,
-          ]
-    steps:
-      - name: checkout
-        uses: actions/checkout@v4
-      - name: Install Nix
-        uses: DeterminateSystems/nix-installer-action@v17
-      - name: Rust Cache
-        uses: Swatinem/rust-cache@v2
-      - name: Test
-        run: nix develop -i -L .#stable --command just itest ${{ matrix.database }}
-          
-  fake-mint-itest:
-    name: "Integration fake mint tests"
-    runs-on: ubuntu-latest
-    timeout-minutes: 30
-    needs: [pre-commit-checks, clippy]
-    strategy:
-      matrix:
-        build-args:
-          [
-            -p cdk-integration-tests,
-          ]
-        database: 
-          [
-          SQLITE,
-          ]
-    steps:
-      - name: checkout
-        uses: actions/checkout@v4
-      - name: Install Nix
-        uses: DeterminateSystems/nix-installer-action@v17
-      - name: Rust Cache
-        uses: Swatinem/rust-cache@v2
-      - name: Clippy
-        run: nix develop -i -L .#stable --command cargo clippy -- -D warnings
-      - name: Test fake auth mint
-        run: nix develop -i -L .#stable --command just fake-mint-itest ${{ matrix.database }}
-                
-  pure-itest:
-    name: "Integration fake wallet tests"
-    runs-on: ubuntu-latest
-    timeout-minutes: 30
-    needs: [pre-commit-checks, clippy]
-    strategy:
-      matrix:
-        database: 
-          [
-          memory,
-          sqlite,
-          redb
-          ]
-    steps:
-      - name: checkout
-        uses: actions/checkout@v4
-      - name: Install Nix
-        uses: DeterminateSystems/nix-installer-action@v17
-      - name: Rust Cache
-        uses: Swatinem/rust-cache@v2
-      - name: Test fake mint
-        run: nix develop -i -L .#stable --command just test-pure ${{ matrix.database }}
-      - name: Test mint
-        run: nix develop -i -L .#stable --command just test
-
-
-  payment-processor-itests:
-    name: "Payment processor tests"
-    runs-on: ubuntu-latest
-    timeout-minutes: 30
-    needs: [pre-commit-checks, clippy, pure-itest, fake-mint-itest, regtest-itest]
-    strategy:
-      matrix:
-        ln: 
-          [
-          FAKEWALLET,
-          CLN,
-          LND
-          ]
-    steps:
-      - name: checkout
-        uses: actions/checkout@v4
-      - name: Install Nix
-        uses: DeterminateSystems/nix-installer-action@v17
-      - name: Rust Cache
-        uses: Swatinem/rust-cache@v2
-      - name: Test
-        run: nix develop -i -L .#stable --command just itest-payment-processor ${{matrix.ln}}
-
-  msrv-build:
-    name: "MSRV build"
-    runs-on: ubuntu-latest
-    timeout-minutes: 30
-    needs: [pre-commit-checks, clippy, pure-itest]
-    strategy:
-      matrix:
-        build-args:
-          [
-            -p cashu --no-default-features --features "wallet mint",
-            -p cdk-common --no-default-features --features "wallet mint",
-            -p cdk,
-            -p cdk --no-default-features --features "mint auth",
-            -p cdk --no-default-features --features "wallet auth",
-            -p cdk --no-default-features --features "http_subscription",
-            -p cdk-axum,
-            -p cdk-axum --no-default-features --features redis,
-            -p cdk-lnbits,
-            -p cdk-fake-wallet,
-            -p cdk-cln,
-            -p cdk-lnd,
-            -p cdk-mint-rpc,
-            -p cdk-sqlite,
-            -p cdk-mintd,
-            -p cdk-payment-processor --no-default-features,
-          ]
->>>>>>> 9ed8536c
     steps:
       - name: checkout
         uses: actions/checkout@v4
